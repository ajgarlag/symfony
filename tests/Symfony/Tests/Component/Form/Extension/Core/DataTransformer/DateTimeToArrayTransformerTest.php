--- conflicted
+++ resolved
@@ -176,11 +176,7 @@
             'second' => '',
         );
 
-<<<<<<< HEAD
-        $this->assertNull($transformer->reverseTransform($input, null));
-=======
         $this->assertNull($transformer->reverseTransform($input));
->>>>>>> 51068108
     }
 
     public function testReverseTransform_completelyEmpty_subsetOfFields()
@@ -193,11 +189,7 @@
             'day' => '',
         );
 
-<<<<<<< HEAD
-        $this->assertNull($transformer->reverseTransform($input, null));
-=======
         $this->assertNull($transformer->reverseTransform($input));
->>>>>>> 51068108
     }
 
     /**
