language: php

dist: xenial

git:
    depth: 2

addons:
    apt_packages:
        - parallel
        - language-pack-fr-base
        - ldap-utils
        - slapd
        - zookeeperd
        - libzookeeper-mt-dev

env:
    global:
        - MIN_PHP=7.1.3
        - SYMFONY_PROCESS_PHP_TEST_BINARY=~/.phpenv/shims/php
        - SYMFONY_PHPUNIT_DISABLE_RESULT_CACHE=1

matrix:
    include:
        - php: 7.1
          env: php_extra="7.2 7.4"
        - php: 7.3
          env: deps=high
        - php: 7.4
          env: deps=low
        - php: nightly
          services: [memcached]
    fast_finish: true
    allow_failures:
        - php: nightly
          services: [memcached]

cache:
    directories:
        - .phpunit
        - php-$MIN_PHP
        - ~/php-ext

before_install:
    - |
      # Enable Sury ppa
      sudo apt-key adv --keyserver keyserver.ubuntu.com --recv-keys 6B05F25D762E3157
      sudo add-apt-repository -y ppa:ondrej/php
      sudo rm /etc/apt/sources.list.d/google-chrome.list
      sudo rm /etc/apt/sources.list.d/mongodb-3.4.list
      sudo apt update
      sudo apt install -y librabbitmq-dev libsodium-dev

    - |
      # General configuration
      set -e
      stty cols 120
      mkdir /tmp/slapd
      if [ ! -e /tmp/slapd-modules ]; then
          [ -d /usr/lib/openldap ] && ln -s /usr/lib/openldap /tmp/slapd-modules || ln -s /usr/lib/ldap /tmp/slapd-modules
      fi
      slapd -f src/Symfony/Component/Ldap/Tests/Fixtures/conf/slapd.conf -h ldap://localhost:3389 &
      [ -d ~/.composer ] || mkdir ~/.composer
      cp .github/composer-config.json ~/.composer/config.json
      export PHPUNIT=$(readlink -f ./phpunit)
      export PHPUNIT_X="$PHPUNIT --exclude-group tty,benchmark,intl-data"
      export COMPOSER_UP='composer update --no-progress --no-suggest --ansi'
      export COMPONENTS=$(find src/Symfony -mindepth 2 -type f -name phpunit.xml.dist -printf '%h\n' | sort)
      find ~/.phpenv -name xdebug.ini -delete

      nanoseconds () {
          local cmd="date"
          local format="+%s%N"
          local os=$(uname)
          if hash gdate > /dev/null 2>&1; then
            cmd="gdate"
          elif [[ "$os" = Darwin ]]; then
            format="+%s000000000"
          fi
          $cmd -u $format
      }
      export -f nanoseconds

      # tfold is a helper to create folded reports
      tfold () {
          local title="🐘 $PHP $1 $FLIP"
          local fold=$(echo $title | sed -r 's/[^-_A-Za-z0-9]+/./g')
          shift
          local id=$(printf %08x $(( RANDOM * RANDOM )))
          local start=$(nanoseconds)
          echo -e "travis_fold:start:$fold"
          echo -e "travis_time:start:$id"
          echo -e "\\e[1;34m$title\\e[0m"

          bash -xc "$*" 2>&1
          local ok=$?
          local end=$(nanoseconds)
          echo -e "\\ntravis_time:end:$id:start=$start,finish=$end,duration=$(($end-$start))"
          (exit $ok) &&
              echo -e "\\e[32mOK\\e[0m $title\\n\\ntravis_fold:end:$fold" ||
              echo -e "\\e[41mKO\\e[0m $title\\n"
          (exit $ok)
      }
      export -f tfold

      # tpecl is a helper to compile and cache php extensions
      tpecl () {
          local ext_name=$1
          local ext_so=$2
          local INI=$3
          local input=${4:-yes}
          local ext_dir=$(php -r "echo ini_get('extension_dir');")
          local ext_cache=~/php-ext/$(basename $ext_dir)/$ext_name

          if [[ -e $ext_cache/$ext_so ]]; then
              echo extension = $ext_cache/$ext_so >> $INI
          else
              rm ~/.pearrc /tmp/pear 2>/dev/null || true
              mkdir -p $ext_cache
              echo $input | pecl install -f $ext_name &&
              cp $ext_dir/$ext_so $ext_cache
          fi
      }
      export -f tpecl

    - |
      # Install sigchild-enabled PHP to test the Process component on the lowest PHP matrix line
      if [[ ! $deps && $TRAVIS_PHP_VERSION = ${MIN_PHP%.*} && ! -d php-$MIN_PHP/sapi ]]; then
          wget http://php.net/get/php-$MIN_PHP.tar.bz2/from/this/mirror -O - | tar -xj &&
          (cd php-$MIN_PHP && ./configure --enable-sigchild --enable-pcntl && make -j2)
      fi

    - |
      # php.ini configuration
      for PHP in $TRAVIS_PHP_VERSION $php_extra; do
          phpenv global $PHP 2>/dev/null || (cd / && wget https://storage.googleapis.com/travis-ci-language-archives/php/binaries/ubuntu/16.04/x86_64/php-$PHP.tar.bz2 -O - | tar -xj)
          INI=~/.phpenv/versions/$PHP/etc/conf.d/travis.ini
          echo date.timezone = Europe/Paris >> $INI
          echo memory_limit = -1 >> $INI
          echo default_socket_timeout = 10 >> $INI
          echo session.gc_probability = 0 >> $INI
          echo opcache.enable_cli = 1 >> $INI
          echo apc.enable_cli = 1 >> $INI
          if [[ $PHP != nightly ]]; then
              echo extension = memcached.so >> $INI
          fi
      done

    - |
      # Install extra PHP extensions
      for PHP in $TRAVIS_PHP_VERSION $php_extra; do
          export PHP=$PHP
          phpenv global $PHP
          INI=~/.phpenv/versions/$PHP/etc/conf.d/travis.ini
<<<<<<< HEAD
          if ! php --ri sodium > /dev/null; then
              tfold ext.libsodium tpecl libsodium sodium.so $INI
          fi
          if [[ $PHP = nightly ]]; then
              tfold ext.memcached tpecl memcached-3.1.5 memcached.so $INI
              tfold ext.apcu install_apcu_dev 9c36db45100d4d27ec33072f4be90f1f5a0108b7 $INI
          else
              tfold ext.apcu tpecl apcu-5.1.18 apcu.so $INI
              tfold ext.mongodb tpecl mongodb-1.6.16 mongodb.so $INI
              tfold ext.zookeeper tpecl zookeeper-0.7.2 zookeeper.so $INI
              tfold ext.amqp tpecl amqp-1.10.2 amqp.so $INI
              tfold ext.redis tpecl redis-5.2.2 redis.so $INI "no"
=======
          if [[ $PHP = 5.* ]]; then
              tfold ext.apcu tpecl apcu-4.0.11 apcu.so $INI
              [[ $deps ]] && continue
              ext_cache=~/php-ext/$(php -r "echo basename(ini_get('extension_dir'));")/symfony_debug.so
              [[ -e $ext_cache ]] || (tfold ext.symfony_debug "cd src/Symfony/Component/Debug/Resources/ext && phpize && ./configure && make && mv modules/symfony_debug.so $ext_cache && phpize --clean")
              echo extension = $ext_cache >> $INI
          elif [[ $PHP = 7.* ]]; then
              tfold ext.apcu tpecl apcu-5.1.19 apcu.so $INI
              tfold ext.mongodb tpecl mongodb-1.6.0 mongodb.so $INI
          elif [[ $PHP = nightly ]]; then
              tfold ext.memcached tpecl memcached-3.1.5 memcached.so $INI
              tfold ext.apcu tpecl apcu-5.1.19 apcu.so $INI
>>>>>>> 3ed5ec0a
          fi

          tfold ext.igbinary tpecl igbinary-3.1.6 igbinary.so $INI
      done
    - |
      # List all php extensions with versions
      php -r 'foreach (get_loaded_extensions() as $extension) echo $extension . " " . phpversion($extension) . PHP_EOL;'

    - |
      # Load fixtures
      if [[ ! $skip ]]; then
          ldapadd -h localhost:3389 -D cn=admin,dc=symfony,dc=com -w symfony -f src/Symfony/Component/Ldap/Tests/Fixtures/data/base.ldif &&
          ldapadd -h localhost:3389 -D cn=admin,dc=symfony,dc=com -w symfony -f src/Symfony/Component/Ldap/Tests/Fixtures/data/fixtures.ldif
      fi

install:
    - |
      # Install the phpunit-bridge from a PR if required
      #
      # To run a PR with a patched phpunit-bridge, first submit the patch for the
      # phpunit-bridge as a separate PR against the next feature-branch then
      # uncomment and update the following line with that PR number
      #SYMFONY_PHPUNIT_BRIDGE_PR=32886

      if [[ $SYMFONY_PHPUNIT_BRIDGE_PR ]]; then
          git fetch --depth=2 origin refs/pull/$SYMFONY_PHPUNIT_BRIDGE_PR/head
          git rm -rq src/Symfony/Bridge/PhpUnit
          git checkout -q FETCH_HEAD -- src/Symfony/Bridge/PhpUnit
          export SYMFONY_VERSION=$(cat src/Symfony/Bridge/PhpUnit/composer.json | grep '^ *"branch-version". *"[1-9]' | grep -o '[0-9.]*')
          sed -i 's/"symfony\/phpunit-bridge": ".*"/"symfony\/phpunit-bridge": "'$SYMFONY_VERSION'.x@dev"/' composer.json
          rm -rf .phpunit
      fi

    - |
      # Create local composer packages for each patched components and reference them in composer.json files when cross-testing components
      git config --global user.email ""
      git config --global user.name "Symfony"

      if [[ ! $deps ]]; then
          php .github/build-packages.php HEAD^ src/Symfony/Bridge/PhpUnit src/Symfony/Contracts
          composer remove --dev --no-update paragonie/sodium_compat
      else
          export SYMFONY_DEPRECATIONS_HELPER=weak &&
          cp composer.json composer.json.orig &&
          echo -e '{\n"require":{'"$(grep phpunit-bridge composer.json)"'"php":"*"},"minimum-stability":"dev"}' > composer.json &&
          php .github/build-packages.php HEAD^ $(find src/Symfony -mindepth 2 -type f -name composer.json -printf '%h\n' | sort) &&
          mv composer.json composer.json.phpunit &&
          mv composer.json.orig composer.json
      fi
      if [[ $SYMFONY_PHPUNIT_BRIDGE_PR ]]; then
          git rm -fq -- src/Symfony/Bridge/PhpUnit/composer.json
          git diff --staged -- src/Symfony/Bridge/PhpUnit/ | git apply -R --index
      fi

    - |
      # For the feature-branch, when deps=high, the version before it is checked out and tested with the locally patched components
      if [[ $deps = high && $TRAVIS_BRANCH = *.x ]]; then
          export FLIP='🙃'
          export SYMFONY_VERSION=$(git ls-remote --heads | grep -o '/[1-9].*' | tail -n 1 | sed s/.//) &&
          git fetch --depth=2 origin $SYMFONY_VERSION &&
          git checkout -m FETCH_HEAD &&
          export COMPONENTS=$(find src/Symfony -mindepth 2 -type f -name phpunit.xml.dist -printf '%h\n' | sort)
      else
        export SYMFONY_VERSION=$(cat composer.json | grep '^ *"branch-version". *"[1-9]' | grep -o '[0-9.]*')
      fi

    - |
      # Skip the phpunit-bridge on bugfix-branches when $deps is empty
      if [[ ! $deps && ! $TRAVIS_BRANCH = *.x ]]; then
          export COMPONENTS=$(find src/Symfony -mindepth 2 -type f -name phpunit.xml.dist -not -wholename '*/Bridge/PhpUnit/*' -printf '%h\n' | sort)
      fi

    - |
      # Set composer's platform to php 7.4 if we're on php 8.
      if [[ $PHP = nightly ]]; then
          composer config platform.php 7.4.99
          export SYMFONY_DEPRECATIONS_HELPER=max[total]=999
      fi

    - |
      # Install symfony/flex
      if [[ $deps = low ]]; then
          export SYMFONY_REQUIRE='>=2.3'
      else
          export SYMFONY_REQUIRE=">=$SYMFONY_VERSION"
      fi
      composer global require --no-progress --no-scripts --no-plugins symfony/flex

    - |
      # Legacy tests are skipped when deps=high and when the current branch version has not the same major version number as the next one
      [[ $deps = high && ${SYMFONY_VERSION%.*} != $(git show $(git ls-remote --heads | grep -FA1 /$SYMFONY_VERSION | tail -n 1):composer.json | grep '^ *"branch-version". *"[1-9]' | grep -o '[0-9]*' | head -n 1) ]] && export LEGACY=,legacy

      export COMPOSER_ROOT_VERSION=$SYMFONY_VERSION.x-dev
      if [[ $deps ]]; then mv composer.json.phpunit composer.json; fi

    - php -i

    - |
      run_tests () {
          set -e
          export PHP=$1

          if [[ $PHP != 7.4* && $PHP != $TRAVIS_PHP_VERSION && $TRAVIS_PULL_REQUEST != false ]]; then
              echo -e "\\n\\e[33;1mIntermediate PHP version $PHP is skipped for pull requests.\\e[0m"
              return
          fi
          phpenv global $PHP
          ([[ $deps ]] && cd src/Symfony/Component/HttpFoundation; cp composer.json composer.bak; composer config platform.ext-mongodb 1.6.99; composer require --dev --no-update mongodb/mongodb ~1.5.0)
          tfold 'composer update' $COMPOSER_UP
          tfold 'phpunit install' ./phpunit install
          if [[ $deps = high ]]; then
              echo "$COMPONENTS" | parallel --gnu "tfold {} 'cd {} && $COMPOSER_UP && $PHPUNIT_X$LEGACY'" || X=1
              (cd src/Symfony/Component/HttpFoundation; mv composer.bak composer.json)
              COMPONENTS=$(git diff --name-only src/ | grep composer.json || true)

              if [[ $COMPONENTS && $LEGACY && ! $TRAVIS_BRANCH = *.x && $TRAVIS_PULL_REQUEST != false ]]; then
                  export FLIP='🙃'
                  SYMFONY_VERSION=$(echo $SYMFONY_VERSION | awk '{print $1 - 1}')
                  echo -e "\\n\\e[33;1mChecking out Symfony $SYMFONY_VERSION and running tests with patched components as deps\\e[0m"
                  export SYMFONY_REQUIRE=">=$SYMFONY_VERSION"
                  export COMPOSER_ROOT_VERSION=$SYMFONY_VERSION.x-dev
                  git fetch --depth=2 origin $SYMFONY_VERSION
                  git checkout -m FETCH_HEAD
                  COMPONENTS=$(echo "$COMPONENTS" | xargs dirname | xargs -n1 -I{} bash -c "[ -e '{}/phpunit.xml.dist' ] && echo '{}'" | sort)
                  (cd src/Symfony/Component/HttpFoundation; composer config platform.ext-mongodb 1.6.99; composer require --dev --no-update mongodb/mongodb)
                  [[ ! $COMPONENTS ]] || tfold 'phpunit install' SYMFONY_PHPUNIT_REMOVE_RETURN_TYPEHINT=1 ./phpunit install
                  [[ ! $COMPONENTS ]] || echo "$COMPONENTS" | parallel --gnu "tfold {} 'cd {} && rm composer.lock vendor/ -Rf && $COMPOSER_UP && $PHPUNIT_X$LEGACY'" || X=1
              fi

              [[ ! $X ]] || (exit 1)
          elif [[ $deps = low ]]; then
              [[ -e ~/php-ext/composer-lowest.lock.tar ]] && tar -xf ~/php-ext/composer-lowest.lock.tar
              tar -cf ~/php-ext/composer-lowest.lock.tar --files-from /dev/null
              php .github/rm-invalid-lowest-lock-files.php $COMPONENTS
              echo "$COMPONENTS" | parallel --gnu "tfold {} 'cd {} && ([ -e composer.lock ] && ${COMPOSER_UP/update/install} || $COMPOSER_UP --prefer-lowest --prefer-stable) && $PHPUNIT_X'"
              echo "$COMPONENTS" | xargs -n1 -I{} tar --append -f ~/php-ext/composer-lowest.lock.tar {}/composer.lock
          else
              if [[ $PHP = 7.4* ]]; then
                  # add return types before running the test suite
                  rm src/Symfony/Contracts -Rf && mv vendor/symfony/contracts src/Symfony/Contracts
                  ln -sd $(realpath src/Symfony/Contracts) vendor/symfony/contracts
                  sed -i 's/"\*\*\/Tests\/"//' composer.json
                  composer install --optimize-autoloader
                  SYMFONY_PATCH_TYPE_DECLARATIONS=force=object php .github/patch-types.php
                  SYMFONY_PATCH_TYPE_DECLARATIONS=force=object php .github/patch-types.php # ensure the script is idempotent
                  PHPUNIT_X="$PHPUNIT_X,legacy"
              fi

              echo "$COMPONENTS" | parallel --gnu "tfold {} $PHPUNIT_X {}"

              tfold src/Symfony/Component/Console.tty $PHPUNIT src/Symfony/Component/Console --group tty
              tfold src/Symfony/Bridge/Twig.tty $PHPUNIT src/Symfony/Bridge/Twig --group tty

              if [[ $PHP = ${MIN_PHP%.*} ]]; then
                  export PHP=$MIN_PHP
                  tfold src/Symfony/Component/Process.sigchild SYMFONY_DEPRECATIONS_HELPER=weak php-$MIN_PHP/sapi/cli/php ./phpunit --colors=always src/Symfony/Component/Process/
              fi
          fi
      }
      export -f run_tests

script:
    echo $TRAVIS_PHP_VERSION $php_extra | xargs -n1 bash -c '(</dev/tty run_tests $0)' || false<|MERGE_RESOLUTION|>--- conflicted
+++ resolved
@@ -152,7 +152,6 @@
           export PHP=$PHP
           phpenv global $PHP
           INI=~/.phpenv/versions/$PHP/etc/conf.d/travis.ini
-<<<<<<< HEAD
           if ! php --ri sodium > /dev/null; then
               tfold ext.libsodium tpecl libsodium sodium.so $INI
           fi
@@ -160,25 +159,11 @@
               tfold ext.memcached tpecl memcached-3.1.5 memcached.so $INI
               tfold ext.apcu install_apcu_dev 9c36db45100d4d27ec33072f4be90f1f5a0108b7 $INI
           else
-              tfold ext.apcu tpecl apcu-5.1.18 apcu.so $INI
+              tfold ext.apcu tpecl apcu-5.1.19 apcu.so $INI
               tfold ext.mongodb tpecl mongodb-1.6.16 mongodb.so $INI
               tfold ext.zookeeper tpecl zookeeper-0.7.2 zookeeper.so $INI
               tfold ext.amqp tpecl amqp-1.10.2 amqp.so $INI
               tfold ext.redis tpecl redis-5.2.2 redis.so $INI "no"
-=======
-          if [[ $PHP = 5.* ]]; then
-              tfold ext.apcu tpecl apcu-4.0.11 apcu.so $INI
-              [[ $deps ]] && continue
-              ext_cache=~/php-ext/$(php -r "echo basename(ini_get('extension_dir'));")/symfony_debug.so
-              [[ -e $ext_cache ]] || (tfold ext.symfony_debug "cd src/Symfony/Component/Debug/Resources/ext && phpize && ./configure && make && mv modules/symfony_debug.so $ext_cache && phpize --clean")
-              echo extension = $ext_cache >> $INI
-          elif [[ $PHP = 7.* ]]; then
-              tfold ext.apcu tpecl apcu-5.1.19 apcu.so $INI
-              tfold ext.mongodb tpecl mongodb-1.6.0 mongodb.so $INI
-          elif [[ $PHP = nightly ]]; then
-              tfold ext.memcached tpecl memcached-3.1.5 memcached.so $INI
-              tfold ext.apcu tpecl apcu-5.1.19 apcu.so $INI
->>>>>>> 3ed5ec0a
           fi
 
           tfold ext.igbinary tpecl igbinary-3.1.6 igbinary.so $INI
