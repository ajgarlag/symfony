--- conflicted
+++ resolved
@@ -38,15 +38,10 @@
     - echo session.gc_probability = 0 >> $INI_FILE
     - if [[ $TRAVIS_PHP_VERSION = 5.* ]]; then echo extension = mongo.so >> $INI_FILE; fi;
     - if [[ $TRAVIS_PHP_VERSION = 5.* ]]; then echo extension = memcache.so >> $INI_FILE; fi;
-<<<<<<< HEAD
-    - if [[ $TRAVIS_PHP_VERSION = 5.* ]]; then (echo yes | pecl install -f apcu-4.0.10 && echo apc.enable_cli = 1 >> $INI_FILE) || echo "Let's continue without apcu extension"; fi;
-    - if [[ $TRAVIS_PHP_VERSION = 5.* ]]; then pecl install -f memcached-2.1.0 || echo "Let's continue without memcached extension"; fi;
-    - if [[ $TRAVIS_PHP_VERSION = 5.* && ! $deps ]]; then (cd src/Symfony/Component/Debug/Resources/ext && phpize && ./configure && make && echo extension = $(pwd)/modules/symfony_debug.so >> $INI_FILE); fi;
-=======
     - if [[ $TRAVIS_PHP_VERSION = 5.* ]]; then (echo yes | pecl install -f apcu-4.0.10 && echo apc.enable_cli = 1 >> $INI_FILE); fi;
     - if [[ $TRAVIS_PHP_VERSION = 7.* ]]; then (echo yes | pecl install -f apcu-5.1.2 && echo apc.enable_cli = 1 >> $INI_FILE); fi;
+    - if [[ $TRAVIS_PHP_VERSION = 5.* && ! $deps ]]; then (cd src/Symfony/Component/Debug/Resources/ext && phpize && ./configure && make && echo extension = $(pwd)/modules/symfony_debug.so >> $INI_FILE); fi;
     - if [[ $TRAVIS_PHP_VERSION = 5.* ]]; then pecl install -f memcached-2.1.0; fi;
->>>>>>> eaef88c5
     - if [[ $TRAVIS_PHP_VERSION != hhvm ]]; then echo extension = ldap.so >> $INI_FILE; fi;
     - if [[ $TRAVIS_PHP_VERSION != hhvm ]]; then phpenv config-rm xdebug.ini; fi;
     - if [[ $TRAVIS_REPO_SLUG = symfony/symfony ]]; then cp .composer-auth.json ~/.composer/auth.json; fi;
