{
    "name": "symfony/symfony",
    "type": "library",
    "description": "The Symfony PHP framework",
    "keywords": ["framework"],
    "homepage": "http://symfony.com",
    "license": "MIT",
    "authors": [
        {
            "name": "Fabien Potencier",
            "email": "fabien@symfony.com"
        },
        {
            "name": "Symfony Community",
            "homepage": "http://symfony.com/contributors"
        }
    ],
    "require": {
        "php": ">=5.3.3",
        "doctrine/common": "~2.2",
        "twig/twig": "~1.12",
        "psr/log": "~1.0"
    },
    "replace": {
        "symfony/browser-kit": "self.version",
        "symfony/class-loader": "self.version",
        "symfony/config": "self.version",
        "symfony/console": "self.version",
        "symfony/css-selector": "self.version",
        "symfony/dependency-injection": "self.version",
        "symfony/debug": "self.version",
        "symfony/doctrine-bridge": "self.version",
        "symfony/dom-crawler": "self.version",
        "symfony/event-dispatcher": "self.version",
        "symfony/expression-language": "self.version",
        "symfony/filesystem": "self.version",
        "symfony/finder": "self.version",
        "symfony/form": "self.version",
        "symfony/framework-bundle": "self.version",
        "symfony/http-foundation": "self.version",
        "symfony/http-kernel": "self.version",
        "symfony/intl": "self.version",
        "symfony/locale": "self.version",
        "symfony/monolog-bridge": "self.version",
        "symfony/options-resolver": "self.version",
        "symfony/process": "self.version",
        "symfony/propel1-bridge": "self.version",
        "symfony/property-access": "self.version",
        "symfony/proxy-manager-bridge": "self.version",
        "symfony/routing": "self.version",
        "symfony/security": "self.version",
        "symfony/security-acl": "self.version",
        "symfony/security-core": "self.version",
        "symfony/security-csrf": "self.version",
        "symfony/security-http": "self.version",
        "symfony/security-bundle": "self.version",
        "symfony/serializer": "self.version",
        "symfony/stopwatch": "self.version",
        "symfony/swiftmailer-bridge": "self.version",
        "symfony/templating": "self.version",
        "symfony/translation": "self.version",
        "symfony/twig-bridge": "self.version",
        "symfony/twig-bundle": "self.version",
        "symfony/validator": "self.version",
        "symfony/web-profiler-bundle": "self.version",
        "symfony/yaml": "self.version"
    },
    "require-dev": {
        "doctrine/data-fixtures": "1.0.*",
        "doctrine/dbal": "~2.2",
        "doctrine/orm": "~2.2,>=2.2.3",
        "monolog/monolog": "~1.3",
        "propel/propel1": "~1.6",
<<<<<<< HEAD
        "ircmaxell/password-compat": "1.0.*",
        "ocramius/proxy-manager": ">=0.3.1,<0.6-dev",
        "egulias/email-validator": "~1.2"
=======
        "ircmaxell/password-compat": "~1.0",
        "ocramius/proxy-manager": ">=0.3.1,<0.4-dev"
>>>>>>> be81a1d1
    },
    "autoload": {
        "psr-0": { "Symfony\\": "src/" },
        "classmap": [
            "src/Symfony/Component/HttpFoundation/Resources/stubs",
            "src/Symfony/Component/Intl/Resources/stubs"
        ],
        "files": [ "src/Symfony/Component/Intl/Resources/stubs/functions.php" ]
    },
    "minimum-stability": "dev",
    "extra": {
        "branch-alias": {
            "dev-master": "2.5-dev"
        }
    }
}<|MERGE_RESOLUTION|>--- conflicted
+++ resolved
@@ -71,14 +71,9 @@
         "doctrine/orm": "~2.2,>=2.2.3",
         "monolog/monolog": "~1.3",
         "propel/propel1": "~1.6",
-<<<<<<< HEAD
-        "ircmaxell/password-compat": "1.0.*",
+        "ircmaxell/password-compat": "~1.0",
         "ocramius/proxy-manager": ">=0.3.1,<0.6-dev",
         "egulias/email-validator": "~1.2"
-=======
-        "ircmaxell/password-compat": "~1.0",
-        "ocramius/proxy-manager": ">=0.3.1,<0.4-dev"
->>>>>>> be81a1d1
     },
     "autoload": {
         "psr-0": { "Symfony\\": "src/" },
