{
    "name": "symfony/symfony",
    "type": "library",
    "description": "The Symfony PHP framework",
    "keywords": ["framework"],
    "homepage": "https://symfony.com",
    "license": "MIT",
    "authors": [
        {
            "name": "Fabien Potencier",
            "email": "fabien@symfony.com"
        },
        {
            "name": "Symfony Community",
            "homepage": "https://symfony.com/contributors"
        }
    ],
    "require": {
        "php": "^7.1.3",
        "ext-xml": "*",
        "doctrine/common": "~2.4@stable",
        "fig/link-util": "^1.0",
        "twig/twig": "^1.35|^2.4.4",
        "psr/cache": "~1.0",
        "psr/container": "^1.0",
        "psr/link": "^1.0",
        "psr/log": "~1.0",
        "psr/simple-cache": "^1.0",
        "symfony/polyfill-ctype": "~1.8",
        "symfony/polyfill-intl-icu": "~1.0",
        "symfony/polyfill-mbstring": "~1.0",
        "symfony/polyfill-php72": "~1.5"
    },
    "replace": {
        "symfony/asset": "self.version",
        "symfony/browser-kit": "self.version",
        "symfony/cache": "self.version",
        "symfony/config": "self.version",
        "symfony/console": "self.version",
        "symfony/css-selector": "self.version",
        "symfony/dependency-injection": "self.version",
        "symfony/debug": "self.version",
        "symfony/debug-bundle": "self.version",
        "symfony/doctrine-bridge": "self.version",
        "symfony/dom-crawler": "self.version",
        "symfony/dotenv": "self.version",
        "symfony/event-dispatcher": "self.version",
        "symfony/expression-language": "self.version",
        "symfony/filesystem": "self.version",
        "symfony/finder": "self.version",
        "symfony/form": "self.version",
        "symfony/framework-bundle": "self.version",
        "symfony/http-foundation": "self.version",
        "symfony/http-kernel": "self.version",
        "symfony/inflector": "self.version",
        "symfony/intl": "self.version",
        "symfony/ldap": "self.version",
        "symfony/lock": "self.version",
        "symfony/monolog-bridge": "self.version",
        "symfony/options-resolver": "self.version",
        "symfony/process": "self.version",
        "symfony/property-access": "self.version",
        "symfony/property-info": "self.version",
        "symfony/proxy-manager-bridge": "self.version",
        "symfony/routing": "self.version",
        "symfony/security": "self.version",
        "symfony/security-core": "self.version",
        "symfony/security-csrf": "self.version",
        "symfony/security-guard": "self.version",
        "symfony/security-http": "self.version",
        "symfony/security-bundle": "self.version",
        "symfony/serializer": "self.version",
        "symfony/stopwatch": "self.version",
        "symfony/templating": "self.version",
        "symfony/translation": "self.version",
        "symfony/twig-bridge": "self.version",
        "symfony/twig-bundle": "self.version",
        "symfony/validator": "self.version",
        "symfony/var-dumper": "self.version",
        "symfony/web-link": "self.version",
        "symfony/web-profiler-bundle": "self.version",
        "symfony/web-server-bundle": "self.version",
        "symfony/workflow": "self.version",
        "symfony/yaml": "self.version"
    },
    "require-dev": {
        "cache/integration-tests": "dev-master",
        "doctrine/annotations": "~1.0",
        "doctrine/cache": "~1.6",
        "doctrine/data-fixtures": "1.0.*",
        "doctrine/dbal": "~2.4",
        "doctrine/orm": "~2.4,>=2.4.5",
        "doctrine/doctrine-bundle": "~1.4",
        "monolog/monolog": "~1.11",
        "ocramius/proxy-manager": "~0.4|~1.0|~2.0",
        "predis/predis": "~1.0",
        "egulias/email-validator": "~1.2,>=1.2.8|~2.0",
        "symfony/phpunit-bridge": "~3.4|~4.0",
        "symfony/security-acl": "~2.8|~3.0",
        "phpdocumentor/reflection-docblock": "^3.0|^4.0"
    },
    "conflict": {
        "phpdocumentor/reflection-docblock": "<3.0||>=3.2.0,<3.2.2",
<<<<<<< HEAD
        "phpdocumentor/type-resolver": "<0.2.1",
        "phpunit/phpunit": "<5.4.3"
=======
        "phpdocumentor/type-resolver": "<0.3.0",
        "phpunit/phpunit": "<4.8.35|<5.4.3,>=5.0"
>>>>>>> 771c22b7
    },
    "provide": {
        "psr/cache-implementation": "1.0",
        "psr/container-implementation": "1.0",
        "psr/log-implementation": "1.0",
        "psr/simple-cache-implementation": "1.0"
    },
    "autoload": {
        "psr-4": {
            "Symfony\\Bridge\\Doctrine\\": "src/Symfony/Bridge/Doctrine/",
            "Symfony\\Bridge\\Monolog\\": "src/Symfony/Bridge/Monolog/",
            "Symfony\\Bridge\\ProxyManager\\": "src/Symfony/Bridge/ProxyManager/",
            "Symfony\\Bridge\\Twig\\": "src/Symfony/Bridge/Twig/",
            "Symfony\\Bundle\\": "src/Symfony/Bundle/",
            "Symfony\\Component\\": "src/Symfony/Component/"
        },
        "classmap": [
            "src/Symfony/Component/Intl/Resources/stubs"
        ],
        "exclude-from-classmap": [
            "**/Tests/"
        ]
    },
    "autoload-dev": {
        "files": [ "src/Symfony/Component/VarDumper/Resources/functions/dump.php" ]
    },
    "minimum-stability": "dev",
    "extra": {
        "branch-alias": {
            "dev-master": "4.0-dev"
        }
    }
}<|MERGE_RESOLUTION|>--- conflicted
+++ resolved
@@ -101,13 +101,8 @@
     },
     "conflict": {
         "phpdocumentor/reflection-docblock": "<3.0||>=3.2.0,<3.2.2",
-<<<<<<< HEAD
-        "phpdocumentor/type-resolver": "<0.2.1",
+        "phpdocumentor/type-resolver": "<0.3.0",
         "phpunit/phpunit": "<5.4.3"
-=======
-        "phpdocumentor/type-resolver": "<0.3.0",
-        "phpunit/phpunit": "<4.8.35|<5.4.3,>=5.0"
->>>>>>> 771c22b7
     },
     "provide": {
         "psr/cache-implementation": "1.0",
