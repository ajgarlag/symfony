build: false
clone_depth: 2
clone_folder: c:\projects\symfony

cache:
    - composer.phar
    - .phpunit -> phpunit

init:
    - SET PATH=c:\php;%PATH%
    - SET COMPOSER_NO_INTERACTION=1
    - SET SYMFONY_DEPRECATIONS_HELPER=strict
    - SET "SYMFONY_REQUIRE=>=4.2"
    - SET ANSICON=121x90 (121x90)
<<<<<<< HEAD
=======
    - SET SYMFONY_PHPUNIT_VERSION=4.8
    - SET SYMFONY_PHPUNIT_DISABLE_RESULT_CACHE=1
>>>>>>> 7fb7f593
    - REG ADD "HKEY_CURRENT_USER\Software\Microsoft\Command Processor" /v DelayedExpansion /t REG_DWORD /d 1 /f

install:
    - mkdir c:\php && cd c:\php
    - appveyor DownloadFile https://github.com/symfony/binary-utils/releases/download/v0.1/php-7.1.3-Win32-VC14-x86.zip
    - 7z x php-7.1.3-Win32-VC14-x86.zip -y >nul
    - cd ext
    - appveyor DownloadFile https://github.com/symfony/binary-utils/releases/download/v0.1/php_apcu-5.1.8-7.1-ts-vc14-x86.zip
    - 7z x php_apcu-5.1.8-7.1-ts-vc14-x86.zip -y >nul
    - cd ..
    - copy /Y php.ini-development php.ini-min
    - echo memory_limit=-1 >> php.ini-min
    - echo serialize_precision=14 >> php.ini-min
    - echo max_execution_time=1200 >> php.ini-min
    - echo date.timezone="America/Los_Angeles" >> php.ini-min
    - echo extension_dir=ext >> php.ini-min
    - copy /Y php.ini-min php.ini-max
    - echo zend_extension=php_opcache.dll >> php.ini-max
    - echo opcache.enable_cli=1 >> php.ini-max
    - echo extension=php_openssl.dll >> php.ini-max
    - echo extension=php_apcu.dll >> php.ini-max
    - echo apc.enable_cli=1 >> php.ini-max
    - echo extension=php_intl.dll >> php.ini-max
    - echo extension=php_mbstring.dll >> php.ini-max
    - echo extension=php_fileinfo.dll >> php.ini-max
    - echo extension=php_pdo_sqlite.dll >> php.ini-max
    - echo extension=php_curl.dll >> php.ini-max
    - copy /Y php.ini-max php.ini
    - cd c:\projects\symfony
    - IF NOT EXIST composer.phar (appveyor DownloadFile https://github.com/composer/composer/releases/download/1.7.1/composer.phar)
    - php composer.phar self-update
    - copy /Y .composer\* %APPDATA%\Composer\
    - php composer.phar global require --no-progress --no-scripts --no-plugins symfony/flex dev-master
    - php .github/build-packages.php "HEAD^" src\Symfony\Bridge\PhpUnit src\Symfony\Contracts
    - IF %APPVEYOR_REPO_BRANCH%==master (SET COMPOSER_ROOT_VERSION=dev-master) ELSE (SET COMPOSER_ROOT_VERSION=%APPVEYOR_REPO_BRANCH%.x-dev)
    - php composer.phar update --no-progress --no-suggest --ansi
    - php phpunit install

test_script:
    - SET X=0
    - SET SYMFONY_PHPUNIT_SKIPPED_TESTS=phpunit.skipped
    - copy /Y c:\php\php.ini-min c:\php\php.ini
    - IF %APPVEYOR_REPO_BRANCH% neq master (rm -Rf src\Symfony\Bridge\PhpUnit)
    - php phpunit src\Symfony --exclude-group benchmark,intl-data || SET X=!errorlevel!
    - copy /Y c:\php\php.ini-max c:\php\php.ini
    - php phpunit src\Symfony --exclude-group benchmark,intl-data || SET X=!errorlevel!
    - exit %X%<|MERGE_RESOLUTION|>--- conflicted
+++ resolved
@@ -12,11 +12,7 @@
     - SET SYMFONY_DEPRECATIONS_HELPER=strict
     - SET "SYMFONY_REQUIRE=>=4.2"
     - SET ANSICON=121x90 (121x90)
-<<<<<<< HEAD
-=======
-    - SET SYMFONY_PHPUNIT_VERSION=4.8
     - SET SYMFONY_PHPUNIT_DISABLE_RESULT_CACHE=1
->>>>>>> 7fb7f593
     - REG ADD "HKEY_CURRENT_USER\Software\Microsoft\Command Processor" /v DelayedExpansion /t REG_DWORD /d 1 /f
 
 install:
