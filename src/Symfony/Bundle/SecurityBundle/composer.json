--- conflicted
+++ resolved
@@ -16,16 +16,10 @@
         }
     ],
     "require": {
-<<<<<<< HEAD
         "php": ">=5.5.9",
         "symfony/security": "~2.8|~3.0",
+        "symfony/security-acl": "~2.8|~3.0",
         "symfony/http-kernel": "~2.8|~3.0"
-=======
-        "php": ">=5.3.9",
-        "symfony/security": "~2.8|~3.0.0",
-        "symfony/security-acl": "~2.8|~3.0.0",
-        "symfony/http-kernel": "~2.2|~3.0.0"
->>>>>>> 48aa3e14
     },
     "require-dev": {
         "symfony/phpunit-bridge": "~2.8|~3.0",
