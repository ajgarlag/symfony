<?php

/*
 * This file is part of the Symfony package.
 *
 * (c) Fabien Potencier <fabien@symfony.com>
 *
 * For the full copyright and license information, please view the LICENSE
 * file that was distributed with this source code.
 */

namespace Symfony\Bundle\SecurityBundle\DependencyInjection;

use Symfony\Bundle\SecurityBundle\DependencyInjection\Security\Factory\SecurityFactoryInterface;
use Symfony\Bundle\SecurityBundle\DependencyInjection\Security\UserProvider\UserProviderFactoryInterface;
use Symfony\Component\Config\Definition\Exception\InvalidConfigurationException;
use Symfony\Component\Console\Application;
use Symfony\Component\DependencyInjection\Alias;
use Symfony\Component\DependencyInjection\Argument\IteratorArgument;
use Symfony\Component\DependencyInjection\ChildDefinition;
use Symfony\Component\DependencyInjection\Compiler\ServiceLocatorTagPass;
use Symfony\Component\HttpKernel\DependencyInjection\Extension;
use Symfony\Component\DependencyInjection\Loader\XmlFileLoader;
use Symfony\Component\DependencyInjection\ContainerBuilder;
use Symfony\Component\DependencyInjection\Parameter;
use Symfony\Component\DependencyInjection\Reference;
use Symfony\Component\Config\FileLocator;
use Symfony\Component\Security\Core\Authorization\ExpressionLanguage;
use Symfony\Component\Security\Core\Authorization\Voter\VoterInterface;
use Symfony\Component\Security\Core\Encoder\Argon2iPasswordEncoder;

/**
 * SecurityExtension.
 *
 * @author Fabien Potencier <fabien@symfony.com>
 * @author Johannes M. Schmitt <schmittjoh@gmail.com>
 */
class SecurityExtension extends Extension
{
    private $requestMatchers = array();
    private $expressions = array();
    private $contextListeners = array();
    private $listenerPositions = array('pre_auth', 'form', 'http', 'remember_me');
    private $factories = array();
    private $userProviderFactories = array();
    private $expressionLanguage;

    public function __construct()
    {
        foreach ($this->listenerPositions as $position) {
            $this->factories[$position] = array();
        }
    }

    public function load(array $configs, ContainerBuilder $container)
    {
        if (!array_filter($configs)) {
            return;
        }

        $mainConfig = $this->getConfiguration($configs, $container);

        $config = $this->processConfiguration($mainConfig, $configs);

        // load services
        $loader = new XmlFileLoader($container, new FileLocator(__DIR__.'/../Resources/config'));
        $loader->load('security.xml');
        $loader->load('security_listeners.xml');
        $loader->load('security_rememberme.xml');
        $loader->load('templating_php.xml');
        $loader->load('templating_twig.xml');
        $loader->load('collectors.xml');
        $loader->load('guard.xml');

        if ($container->hasParameter('kernel.debug') && $container->getParameter('kernel.debug')) {
            $loader->load('security_debug.xml');
        }

        if (!class_exists('Symfony\Component\ExpressionLanguage\ExpressionLanguage')) {
            $container->removeDefinition('security.expression_language');
            $container->removeDefinition('security.access.expression_voter');
        }

        // set some global scalars
        $container->setParameter('security.access.denied_url', $config['access_denied_url']);
        $container->setParameter('security.authentication.manager.erase_credentials', $config['erase_credentials']);
        $container->setParameter('security.authentication.session_strategy.strategy', $config['session_fixation_strategy']);

        if (isset($config['access_decision_manager']['service'])) {
            $container->setAlias('security.access.decision_manager', $config['access_decision_manager']['service'])->setPrivate(true);
        } else {
            $container
                ->getDefinition('security.access.decision_manager')
                ->addArgument($config['access_decision_manager']['strategy'])
                ->addArgument($config['access_decision_manager']['allow_if_all_abstain'])
                ->addArgument($config['access_decision_manager']['allow_if_equal_granted_denied']);
        }

        $container->setParameter('security.access.always_authenticate_before_granting', $config['always_authenticate_before_granting']);
        $container->setParameter('security.authentication.hide_user_not_found', $config['hide_user_not_found']);

        $this->createFirewalls($config, $container);
        $this->createAuthorization($config, $container);
        $this->createRoleHierarchy($config, $container);

        if ($config['encoders']) {
            $this->createEncoders($config['encoders'], $container);
        }

        if (class_exists(Application::class)) {
            $loader->load('console.xml');
            $container->getDefinition('security.command.user_password_encoder')->replaceArgument(1, array_keys($config['encoders']));
        }

        $container->registerForAutoconfiguration(VoterInterface::class)
            ->addTag('security.voter');
    }

    private function createRoleHierarchy(array $config, ContainerBuilder $container)
    {
        if (!isset($config['role_hierarchy']) || 0 === count($config['role_hierarchy'])) {
            $container->removeDefinition('security.access.role_hierarchy_voter');

            return;
        }

        $container->setParameter('security.role_hierarchy.roles', $config['role_hierarchy']);
        $container->removeDefinition('security.access.simple_role_voter');
    }

    private function createAuthorization($config, ContainerBuilder $container)
    {
        if (!$config['access_control']) {
            return;
        }

        foreach ($config['access_control'] as $access) {
            $matcher = $this->createRequestMatcher(
                $container,
                $access['path'],
                $access['host'],
                $access['methods'],
                $access['ips']
            );

            $attributes = $access['roles'];
            if ($access['allow_if']) {
                $attributes[] = $this->createExpression($container, $access['allow_if']);
            }

            $container->getDefinition('security.access_map')
                      ->addMethodCall('add', array($matcher, $attributes, $access['requires_channel']));
        }
    }

    private function createFirewalls($config, ContainerBuilder $container)
    {
        if (!isset($config['firewalls'])) {
            return;
        }

        $firewalls = $config['firewalls'];
        $providerIds = $this->createUserProviders($config, $container);

        // make the ContextListener aware of the configured user providers
        $contextListenerDefinition = $container->getDefinition('security.context_listener');
        $arguments = $contextListenerDefinition->getArguments();
        $userProviders = array();
        foreach ($providerIds as $userProviderId) {
            $userProviders[] = new Reference($userProviderId);
        }
        $arguments[1] = new IteratorArgument($userProviders);
        $contextListenerDefinition->setArguments($arguments);

        $customUserChecker = false;

        // load firewall map
        $mapDef = $container->getDefinition('security.firewall.map');
        $map = $authenticationProviders = $contextRefs = array();
        foreach ($firewalls as $name => $firewall) {
            if (isset($firewall['user_checker']) && 'security.user_checker' !== $firewall['user_checker']) {
                $customUserChecker = true;
            }

            $configId = 'security.firewall.map.config.'.$name;

            list($matcher, $listeners, $exceptionListener) = $this->createFirewall($container, $name, $firewall, $authenticationProviders, $providerIds, $configId);

            $contextId = 'security.firewall.map.context.'.$name;
            $context = $container->setDefinition($contextId, new ChildDefinition('security.firewall.context'));
            $context
                ->replaceArgument(0, new IteratorArgument($listeners))
                ->replaceArgument(1, $exceptionListener)
                ->replaceArgument(2, new Reference($configId))
            ;

            $contextRefs[$contextId] = new Reference($contextId);
            $map[$contextId] = $matcher;
        }
        $mapDef->replaceArgument(0, ServiceLocatorTagPass::register($container, $contextRefs));
        $mapDef->replaceArgument(1, new IteratorArgument($map));

        // add authentication providers to authentication manager
        $authenticationProviders = array_map(function ($id) {
            return new Reference($id);
        }, array_values(array_unique($authenticationProviders)));
        $container
            ->getDefinition('security.authentication.manager')
            ->replaceArgument(0, new IteratorArgument($authenticationProviders))
        ;

        // register an autowire alias for the UserCheckerInterface if no custom user checker service is configured
        if (!$customUserChecker) {
            $container->setAlias('Symfony\Component\Security\Core\User\UserCheckerInterface', new Alias('security.user_checker', false));
        }
    }

    private function createFirewall(ContainerBuilder $container, $id, $firewall, &$authenticationProviders, $providerIds, $configId)
    {
        $config = $container->setDefinition($configId, new ChildDefinition('security.firewall.config'));
        $config->replaceArgument(0, $id);
        $config->replaceArgument(1, $firewall['user_checker']);

        // Matcher
        $matcher = null;
        if (isset($firewall['request_matcher'])) {
            $matcher = new Reference($firewall['request_matcher']);
        } elseif (isset($firewall['pattern']) || isset($firewall['host'])) {
            $pattern = isset($firewall['pattern']) ? $firewall['pattern'] : null;
            $host = isset($firewall['host']) ? $firewall['host'] : null;
            $methods = isset($firewall['methods']) ? $firewall['methods'] : array();
            $matcher = $this->createRequestMatcher($container, $pattern, $host, $methods);
        }

        $config->replaceArgument(2, $matcher ? (string) $matcher : null);
        $config->replaceArgument(3, $firewall['security']);

        // Security disabled?
        if (false === $firewall['security']) {
            return array($matcher, array(), null);
        }

        $config->replaceArgument(4, $firewall['stateless']);

        // Provider id (must be configured explicitly per firewall/authenticator if more than one provider is set)
        $defaultProvider = null;
        if (isset($firewall['provider'])) {
            if (!isset($providerIds[$normalizedName = str_replace('-', '_', $firewall['provider'])])) {
                throw new InvalidConfigurationException(sprintf('Invalid firewall "%s": user provider "%s" not found.', $id, $firewall['provider']));
            }
            $defaultProvider = $providerIds[$normalizedName];
        } elseif (1 === count($providerIds)) {
            $defaultProvider = reset($providerIds);
        }

        $config->replaceArgument(5, $defaultProvider);

        // Register listeners
        $listeners = array();
        $listenerKeys = array();

        // Channel listener
        $listeners[] = new Reference('security.channel_listener');

        $contextKey = null;
        // Context serializer listener
        if (false === $firewall['stateless']) {
            $contextKey = $id;
            if (isset($firewall['context'])) {
                $contextKey = $firewall['context'];
            }

            $listeners[] = new Reference($this->createContextListener($container, $contextKey));
        }

        $config->replaceArgument(6, $contextKey);

        // Logout listener
        if (isset($firewall['logout'])) {
            $listenerKeys[] = 'logout';
            $listenerId = 'security.logout_listener.'.$id;
            $listener = $container->setDefinition($listenerId, new ChildDefinition('security.logout_listener'));
            $listener->replaceArgument(3, array(
                'csrf_parameter' => $firewall['logout']['csrf_parameter'],
                'csrf_token_id' => $firewall['logout']['csrf_token_id'],
                'logout_path' => $firewall['logout']['path'],
            ));
            $listeners[] = new Reference($listenerId);

            // add logout success handler
            if (isset($firewall['logout']['success_handler'])) {
                $logoutSuccessHandlerId = $firewall['logout']['success_handler'];
            } else {
                $logoutSuccessHandlerId = 'security.logout.success_handler.'.$id;
                $logoutSuccessHandler = $container->setDefinition($logoutSuccessHandlerId, new ChildDefinition('security.logout.success_handler'));
                $logoutSuccessHandler->replaceArgument(1, $firewall['logout']['target']);
            }
            $listener->replaceArgument(2, new Reference($logoutSuccessHandlerId));

            // add CSRF provider
            if (isset($firewall['logout']['csrf_token_generator'])) {
                $listener->addArgument(new Reference($firewall['logout']['csrf_token_generator']));
            }

            // add session logout handler
            if (true === $firewall['logout']['invalidate_session'] && false === $firewall['stateless']) {
                $listener->addMethodCall('addHandler', array(new Reference('security.logout.handler.session')));
            }

            // add cookie logout handler
            if (count($firewall['logout']['delete_cookies']) > 0) {
                $cookieHandlerId = 'security.logout.handler.cookie_clearing.'.$id;
                $cookieHandler = $container->setDefinition($cookieHandlerId, new ChildDefinition('security.logout.handler.cookie_clearing'));
                $cookieHandler->addArgument($firewall['logout']['delete_cookies']);

                $listener->addMethodCall('addHandler', array(new Reference($cookieHandlerId)));
            }

            // add custom handlers
            foreach ($firewall['logout']['handlers'] as $handlerId) {
                $listener->addMethodCall('addHandler', array(new Reference($handlerId)));
            }

            // register with LogoutUrlGenerator
            $container
                ->getDefinition('security.logout_url_generator')
                ->addMethodCall('registerListener', array(
                    $id,
                    $firewall['logout']['path'],
                    $firewall['logout']['csrf_token_id'],
                    $firewall['logout']['csrf_parameter'],
                    isset($firewall['logout']['csrf_token_generator']) ? new Reference($firewall['logout']['csrf_token_generator']) : null,
                    false === $firewall['stateless'] && isset($firewall['context']) ? $firewall['context'] : null,
                ))
            ;
        }

        // Determine default entry point
        $configuredEntryPoint = isset($firewall['entry_point']) ? $firewall['entry_point'] : null;

        // Authentication listeners
        list($authListeners, $defaultEntryPoint) = $this->createAuthenticationListeners($container, $id, $firewall, $authenticationProviders, $defaultProvider, $providerIds, $configuredEntryPoint);

        $config->replaceArgument(7, $configuredEntryPoint ?: $defaultEntryPoint);

        $listeners = array_merge($listeners, $authListeners);

        // Switch user listener
        if (isset($firewall['switch_user'])) {
            $listenerKeys[] = 'switch_user';
            $listeners[] = new Reference($this->createSwitchUserListener($container, $id, $firewall['switch_user'], $defaultProvider, $firewall['stateless'], $providerIds));
        }

        // Access listener
        $listeners[] = new Reference('security.access_listener');

        // Exception listener
        $exceptionListener = new Reference($this->createExceptionListener($container, $firewall, $id, $configuredEntryPoint ?: $defaultEntryPoint, $firewall['stateless']));

        $config->replaceArgument(8, isset($firewall['access_denied_handler']) ? $firewall['access_denied_handler'] : null);
        $config->replaceArgument(9, isset($firewall['access_denied_url']) ? $firewall['access_denied_url'] : null);

        $container->setAlias('security.user_checker.'.$id, new Alias($firewall['user_checker'], false));

        foreach ($this->factories as $position) {
            foreach ($position as $factory) {
                $key = str_replace('-', '_', $factory->getKey());
                if (array_key_exists($key, $firewall)) {
                    $listenerKeys[] = $key;
                }
            }
        }

        if (isset($firewall['anonymous'])) {
            $listenerKeys[] = 'anonymous';
        }

        $config->replaceArgument(10, $listenerKeys);
        $config->replaceArgument(11, isset($firewall['switch_user']) ? $firewall['switch_user'] : null);

        return array($matcher, $listeners, $exceptionListener);
    }

    private function createContextListener($container, $contextKey)
    {
        if (isset($this->contextListeners[$contextKey])) {
            return $this->contextListeners[$contextKey];
        }

        $listenerId = 'security.context_listener.'.count($this->contextListeners);
        $listener = $container->setDefinition($listenerId, new ChildDefinition('security.context_listener'));
        $listener->replaceArgument(2, $contextKey);

        return $this->contextListeners[$contextKey] = $listenerId;
    }

    private function createAuthenticationListeners($container, $id, $firewall, &$authenticationProviders, $defaultProvider = null, array $providerIds, $defaultEntryPoint)
    {
        $listeners = array();
        $hasListeners = false;

        foreach ($this->listenerPositions as $position) {
            foreach ($this->factories[$position] as $factory) {
                $key = str_replace('-', '_', $factory->getKey());

                if (isset($firewall[$key])) {
                    if (isset($firewall[$key]['provider'])) {
                        if (!isset($providerIds[$normalizedName = str_replace('-', '_', $firewall[$key]['provider'])])) {
                            throw new InvalidConfigurationException(sprintf('Invalid firewall "%s": user provider "%s" not found.', $id, $firewall[$key]['provider']));
                        }
                        $userProvider = $providerIds[$normalizedName];
<<<<<<< HEAD
                    } elseif($defaultProvider) {
                        $userProvider = $defaultProvider;
=======
                    } elseif ('remember_me' === $key) {
                        // RememberMeFactory will use the firewall secret when created
                        $userProvider = null;
>>>>>>> f5060c12
                    } else {
                        throw new InvalidConfigurationException(sprintf('Not configuring explicitly the provider for the "%s" listener on "%s" firewall is ambiguous as there is more than one registered provider.', $key, $id));
                    }

                    list($provider, $listenerId, $defaultEntryPoint) = $factory->create($container, $id, $firewall[$key], $userProvider, $defaultEntryPoint);

                    $listeners[] = new Reference($listenerId);
                    $authenticationProviders[] = $provider;
                    $hasListeners = true;
                }
            }
        }

        // Anonymous
        if (isset($firewall['anonymous'])) {
            if (null === $firewall['anonymous']['secret']) {
                $firewall['anonymous']['secret'] = new Parameter('container.build_hash');
            }

            $listenerId = 'security.authentication.listener.anonymous.'.$id;
            $container
                ->setDefinition($listenerId, new ChildDefinition('security.authentication.listener.anonymous'))
                ->replaceArgument(1, $firewall['anonymous']['secret'])
            ;

            $listeners[] = new Reference($listenerId);

            $providerId = 'security.authentication.provider.anonymous.'.$id;
            $container
                ->setDefinition($providerId, new ChildDefinition('security.authentication.provider.anonymous'))
                ->replaceArgument(0, $firewall['anonymous']['secret'])
            ;

            $authenticationProviders[] = $providerId;
            $hasListeners = true;
        }

        if (false === $hasListeners) {
            throw new InvalidConfigurationException(sprintf('No authentication listener registered for firewall "%s".', $id));
        }

        return array($listeners, $defaultEntryPoint);
    }

    private function createEncoders($encoders, ContainerBuilder $container)
    {
        $encoderMap = array();
        foreach ($encoders as $class => $encoder) {
            $encoderMap[$class] = $this->createEncoder($encoder, $container);
        }

        $container
            ->getDefinition('security.encoder_factory.generic')
            ->setArguments(array($encoderMap))
        ;
    }

    private function createEncoder($config, ContainerBuilder $container)
    {
        // a custom encoder service
        if (isset($config['id'])) {
            return new Reference($config['id']);
        }

        // plaintext encoder
        if ('plaintext' === $config['algorithm']) {
            $arguments = array($config['ignore_case']);

            return array(
                'class' => 'Symfony\Component\Security\Core\Encoder\PlaintextPasswordEncoder',
                'arguments' => $arguments,
            );
        }

        // pbkdf2 encoder
        if ('pbkdf2' === $config['algorithm']) {
            return array(
                'class' => 'Symfony\Component\Security\Core\Encoder\Pbkdf2PasswordEncoder',
                'arguments' => array(
                    $config['hash_algorithm'],
                    $config['encode_as_base64'],
                    $config['iterations'],
                    $config['key_length'],
                ),
            );
        }

        // bcrypt encoder
        if ('bcrypt' === $config['algorithm']) {
            return array(
                'class' => 'Symfony\Component\Security\Core\Encoder\BCryptPasswordEncoder',
                'arguments' => array($config['cost']),
            );
        }

        // Argon2i encoder
        if ('argon2i' === $config['algorithm']) {
            if (!Argon2iPasswordEncoder::isSupported()) {
                throw new InvalidConfigurationException('Argon2i algorithm is not supported. Please install the libsodium extension or upgrade to PHP 7.2+.');
            }

            return array(
                'class' => 'Symfony\Component\Security\Core\Encoder\Argon2iPasswordEncoder',
                'arguments' => array(),
            );
        }

        // run-time configured encoder
        return $config;
    }

    // Parses user providers and returns an array of their ids
    private function createUserProviders($config, ContainerBuilder $container)
    {
        $providerIds = array();
        foreach ($config['providers'] as $name => $provider) {
            $id = $this->createUserDaoProvider($name, $provider, $container);
            $providerIds[str_replace('-', '_', $name)] = $id;
        }

        return $providerIds;
    }

    // Parses a <provider> tag and returns the id for the related user provider service
    private function createUserDaoProvider($name, $provider, ContainerBuilder $container)
    {
        $name = $this->getUserProviderId($name);

        // Doctrine Entity and In-memory DAO provider are managed by factories
        foreach ($this->userProviderFactories as $factory) {
            $key = str_replace('-', '_', $factory->getKey());

            if (!empty($provider[$key])) {
                $factory->create($container, $name, $provider[$key]);

                return $name;
            }
        }

        // Existing DAO service provider
        if (isset($provider['id'])) {
            $container->setAlias($name, new Alias($provider['id'], false));

            return $provider['id'];
        }

        // Chain provider
        if (isset($provider['chain'])) {
            $providers = array();
            foreach ($provider['chain']['providers'] as $providerName) {
                $providers[] = new Reference($this->getUserProviderId($providerName));
            }

            $container
                ->setDefinition($name, new ChildDefinition('security.user.provider.chain'))
                ->addArgument(new IteratorArgument($providers));

            return $name;
        }

        throw new InvalidConfigurationException(sprintf('Unable to create definition for "%s" user provider', $name));
    }

    private function getUserProviderId($name)
    {
        return 'security.user.provider.concrete.'.strtolower($name);
    }

    private function createExceptionListener($container, $config, $id, $defaultEntryPoint, $stateless)
    {
        $exceptionListenerId = 'security.exception_listener.'.$id;
        $listener = $container->setDefinition($exceptionListenerId, new ChildDefinition('security.exception_listener'));
        $listener->replaceArgument(3, $id);
        $listener->replaceArgument(4, null === $defaultEntryPoint ? null : new Reference($defaultEntryPoint));
        $listener->replaceArgument(8, $stateless);

        // access denied handler setup
        if (isset($config['access_denied_handler'])) {
            $listener->replaceArgument(6, new Reference($config['access_denied_handler']));
        } elseif (isset($config['access_denied_url'])) {
            $listener->replaceArgument(5, $config['access_denied_url']);
        }

        return $exceptionListenerId;
    }

    private function createSwitchUserListener($container, $id, $config, $defaultProvider, $stateless, $providerIds)
    {
        $userProvider = isset($config['provider']) ? $this->getUserProviderId($config['provider']) : $defaultProvider;

        if (!$userProvider) {
            throw new InvalidConfigurationException(sprintf('Not configuring explicitly the provider for the "switch_user" listener on "%s" firewall is ambiguous as there is more than one registered provider.', $id));
        }

        $switchUserListenerId = 'security.authentication.switchuser_listener.'.$id;
        $listener = $container->setDefinition($switchUserListenerId, new ChildDefinition('security.authentication.switchuser_listener'));
        $listener->replaceArgument(1, new Reference($userProvider));
        $listener->replaceArgument(2, new Reference('security.user_checker.'.$id));
        $listener->replaceArgument(3, $id);
        $listener->replaceArgument(6, $config['parameter']);
        $listener->replaceArgument(7, $config['role']);
        $listener->replaceArgument(9, $stateless ?: $config['stateless']);

        return $switchUserListenerId;
    }

    private function createExpression($container, $expression)
    {
        if (isset($this->expressions[$id = 'security.expression.'.ContainerBuilder::hash($expression)])) {
            return $this->expressions[$id];
        }

        $container
            ->register($id, 'Symfony\Component\ExpressionLanguage\SerializedParsedExpression')
            ->setPublic(false)
            ->addArgument($expression)
            ->addArgument(serialize($this->getExpressionLanguage()->parse($expression, array('token', 'user', 'object', 'roles', 'request', 'trust_resolver'))->getNodes()))
        ;

        return $this->expressions[$id] = new Reference($id);
    }

    private function createRequestMatcher($container, $path = null, $host = null, $methods = array(), $ip = null, array $attributes = array())
    {
        if ($methods) {
            $methods = array_map('strtoupper', (array) $methods);
        }

        $id = 'security.request_matcher.'.ContainerBuilder::hash(array($path, $host, $methods, $ip, $attributes));

        if (isset($this->requestMatchers[$id])) {
            return $this->requestMatchers[$id];
        }

        // only add arguments that are necessary
        $arguments = array($path, $host, $methods, $ip, $attributes);
        while (count($arguments) > 0 && !end($arguments)) {
            array_pop($arguments);
        }

        $container
            ->register($id, 'Symfony\Component\HttpFoundation\RequestMatcher')
            ->setPublic(false)
            ->setArguments($arguments)
        ;

        return $this->requestMatchers[$id] = new Reference($id);
    }

    public function addSecurityListenerFactory(SecurityFactoryInterface $factory)
    {
        $this->factories[$factory->getPosition()][] = $factory;
    }

    public function addUserProviderFactory(UserProviderFactoryInterface $factory)
    {
        $this->userProviderFactories[] = $factory;
    }

    /**
     * Returns the base path for the XSD files.
     *
     * @return string The XSD base path
     */
    public function getXsdValidationBasePath()
    {
        return __DIR__.'/../Resources/config/schema';
    }

    public function getNamespace()
    {
        return 'http://symfony.com/schema/dic/security';
    }

    public function getConfiguration(array $config, ContainerBuilder $container)
    {
        // first assemble the factories
        return new MainConfiguration($this->factories, $this->userProviderFactories);
    }

    private function getExpressionLanguage()
    {
        if (null === $this->expressionLanguage) {
            if (!class_exists('Symfony\Component\ExpressionLanguage\ExpressionLanguage')) {
                throw new \RuntimeException('Unable to use expressions as the Symfony ExpressionLanguage component is not installed.');
            }
            $this->expressionLanguage = new ExpressionLanguage();
        }

        return $this->expressionLanguage;
    }
}<|MERGE_RESOLUTION|>--- conflicted
+++ resolved
@@ -409,14 +409,11 @@
                             throw new InvalidConfigurationException(sprintf('Invalid firewall "%s": user provider "%s" not found.', $id, $firewall[$key]['provider']));
                         }
                         $userProvider = $providerIds[$normalizedName];
-<<<<<<< HEAD
-                    } elseif($defaultProvider) {
-                        $userProvider = $defaultProvider;
-=======
                     } elseif ('remember_me' === $key) {
                         // RememberMeFactory will use the firewall secret when created
                         $userProvider = null;
->>>>>>> f5060c12
+                    } elseif($defaultProvider) {
+                        $userProvider = $defaultProvider;
                     } else {
                         throw new InvalidConfigurationException(sprintf('Not configuring explicitly the provider for the "%s" listener on "%s" firewall is ambiguous as there is more than one registered provider.', $key, $id));
                     }
