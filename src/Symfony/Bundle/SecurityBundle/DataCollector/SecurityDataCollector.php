--- conflicted
+++ resolved
@@ -118,17 +118,6 @@
                 // fail silently when the logout URL cannot be generated
             }
 
-<<<<<<< HEAD
-=======
-            $extractRoles = function ($role) {
-                if (!$role instanceof RoleInterface && !$role instanceof Role) {
-                    throw new \InvalidArgumentException(sprintf('Roles must be instances of %s or %s (%s given).', RoleInterface::class, Role::class, \is_object($role) ? \get_class($role) : \gettype($role)));
-                }
-
-                return $role->getRole();
-            };
-
->>>>>>> f5939a83
             $this->data = array(
                 'enabled' => true,
                 'authenticated' => $token->isAuthenticated(),
