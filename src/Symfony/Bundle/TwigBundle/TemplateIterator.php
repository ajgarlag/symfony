<?php

/*
 * This file is part of the Symfony package.
 *
 * (c) Fabien Potencier <fabien@symfony.com>
 *
 * For the full copyright and license information, please view the LICENSE
 * file that was distributed with this source code.
 */

namespace Symfony\Bundle\TwigBundle;

use Symfony\Component\Finder\Finder;
use Symfony\Component\HttpKernel\KernelInterface;

/**
 * Iterator for all templates in bundles and in the application Resources directory.
 *
 * @author Fabien Potencier <fabien@symfony.com>
 */
class TemplateIterator implements \IteratorAggregate
{
    private $kernel;
    private $rootDir;
    private $templates;
    private $paths;
    private $defaultPath;

    /**
     * @param KernelInterface $kernel      A KernelInterface instance
     * @param string          $rootDir     The directory where global templates can be stored
     * @param array           $paths       Additional Twig paths to warm
     * @param string          $defaultPath The directory where global templates can be stored
     */
<<<<<<< HEAD
    public function __construct(KernelInterface $kernel, string $rootDir, array $paths = array())
=======
    public function __construct(KernelInterface $kernel, $rootDir, array $paths = array(), $defaultPath = null)
>>>>>>> 5632dc7c
    {
        $this->kernel = $kernel;
        $this->rootDir = $rootDir;
        $this->paths = $paths;
        $this->defaultPath = $defaultPath;
    }

    /**
     * {@inheritdoc}
     */
    public function getIterator()
    {
        if (null !== $this->templates) {
            return $this->templates;
        }

        $this->templates = array_merge(
            $this->findTemplatesInDirectory($this->rootDir.'/Resources/views'),
            $this->findTemplatesInDirectory($this->defaultPath, null, array('bundles'))
        );
        foreach ($this->kernel->getBundles() as $bundle) {
            $name = $bundle->getName();
            if ('Bundle' === substr($name, -6)) {
                $name = substr($name, 0, -6);
            }

            $this->templates = array_merge(
                $this->templates,
                $this->findTemplatesInDirectory($bundle->getPath().'/Resources/views', $name),
                $this->findTemplatesInDirectory($this->rootDir.'/'.$bundle->getName().'/views', $name),
                $this->findTemplatesInDirectory($this->defaultPath.'/bundles/'.$bundle->getName(), $name)
            );
        }

        foreach ($this->paths as $dir => $namespace) {
            $this->templates = array_merge($this->templates, $this->findTemplatesInDirectory($dir, $namespace));
        }

        return $this->templates = new \ArrayIterator(array_unique($this->templates));
    }

    /**
     * Find templates in the given directory.
     *
     * @param string      $dir       The directory where to look for templates
     * @param string|null $namespace The template namespace
     *
     * @return array
     */
    private function findTemplatesInDirectory($dir, $namespace = null, array $excludeDirs = array())
    {
        if (!is_dir($dir)) {
            return array();
        }

        $templates = array();
        foreach (Finder::create()->files()->followLinks()->in($dir)->exclude($excludeDirs) as $file) {
            $templates[] = (null !== $namespace ? '@'.$namespace.'/' : '').str_replace('\\', '/', $file->getRelativePathname());
        }

        return $templates;
    }
}<|MERGE_RESOLUTION|>--- conflicted
+++ resolved
@@ -33,11 +33,7 @@
      * @param array           $paths       Additional Twig paths to warm
      * @param string          $defaultPath The directory where global templates can be stored
      */
-<<<<<<< HEAD
-    public function __construct(KernelInterface $kernel, string $rootDir, array $paths = array())
-=======
-    public function __construct(KernelInterface $kernel, $rootDir, array $paths = array(), $defaultPath = null)
->>>>>>> 5632dc7c
+    public function __construct(KernelInterface $kernel, string $rootDir, array $paths = array(), string $defaultPath = null)
     {
         $this->kernel = $kernel;
         $this->rootDir = $rootDir;
