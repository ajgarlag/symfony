--- conflicted
+++ resolved
@@ -33,8 +33,6 @@
         // register the exception listener only if it's currently used, else use the provided by FrameworkBundle
         if (null === $container->getParameter('twig.exception_listener.controller') && $container->hasDefinition('exception_listener')) {
             $container->removeDefinition('twig.exception_listener');
-<<<<<<< HEAD
-=======
         } else {
             $container->removeDefinition('exception_listener');
 
@@ -44,7 +42,6 @@
                     $container->removeDefinition('twig.exception_listener');
                 }
             }
->>>>>>> eb0ffbc8
         }
     }
 }