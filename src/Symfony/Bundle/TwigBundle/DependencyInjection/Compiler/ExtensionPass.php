--- conflicted
+++ resolved
@@ -62,18 +62,12 @@
         if ($container->has('form.extension')) {
             $container->getDefinition('twig.extension.form')->addTag('twig.extension');
 
-<<<<<<< HEAD
-            $paths = $container->getDefinition('twig.template_iterator')->getArgument(1);
-            $paths[$coreThemePath] = null;
-            $container->getDefinition('twig.template_iterator')->replaceArgument(1, $paths);
-=======
             $coreThemePath = $viewDir.'/Form';
             $loader->addMethodCall('addPath', [$coreThemePath]);
             $templatePaths[$coreThemePath] = null;
             if ($cacheWarmer) {
                 $cacheWarmerPaths[$coreThemePath] = null;
             }
->>>>>>> 4c69a26d
         }
 
         $templateIterator->replaceArgument(2, $templatePaths);
