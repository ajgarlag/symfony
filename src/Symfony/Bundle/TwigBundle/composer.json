{
    "name": "symfony/twig-bundle",
    "type": "symfony-bundle",
    "description": "Symfony TwigBundle",
    "keywords": [],
    "homepage": "https://symfony.com",
    "license": "MIT",
    "authors": [
        {
            "name": "Fabien Potencier",
            "email": "fabien@symfony.com"
        },
        {
            "name": "Symfony Community",
            "homepage": "https://symfony.com/contributors"
        }
    ],
    "require": {
        "php": ">=5.5.9",
        "symfony/config": "~3.2",
        "symfony/twig-bridge": "^3.3",
        "symfony/http-foundation": "~2.8|~3.0",
<<<<<<< HEAD
        "symfony/http-kernel": "^3.3",
        "twig/twig": "^1.32|^2.2"
=======
        "symfony/http-kernel": "~2.8.16|~3.1.9|^3.2.2",
        "twig/twig": "~1.34|~2.4"
>>>>>>> 59751226
    },
    "require-dev": {
        "symfony/asset": "~2.8|~3.0",
        "symfony/stopwatch": "~2.8|~3.0",
        "symfony/dependency-injection": "~3.3",
        "symfony/expression-language": "~2.8|~3.0",
        "symfony/finder": "~2.8|~3.0",
        "symfony/form": "~2.8|~3.0",
        "symfony/routing": "~2.8|~3.0",
        "symfony/templating": "~2.8|~3.0",
        "symfony/yaml": "~2.8|~3.0",
        "symfony/framework-bundle": "^3.2.8",
        "symfony/web-link": "~3.3",
        "doctrine/annotations": "~1.0"
    },
    "conflict": {
        "symfony/dependency-injection": "<3.3"
    },
    "autoload": {
        "psr-4": { "Symfony\\Bundle\\TwigBundle\\": "" },
        "exclude-from-classmap": [
            "/Tests/"
        ]
    },
    "minimum-stability": "dev",
    "extra": {
        "branch-alias": {
            "dev-master": "3.3-dev"
        }
    }
}<|MERGE_RESOLUTION|>--- conflicted
+++ resolved
@@ -20,13 +20,8 @@
         "symfony/config": "~3.2",
         "symfony/twig-bridge": "^3.3",
         "symfony/http-foundation": "~2.8|~3.0",
-<<<<<<< HEAD
         "symfony/http-kernel": "^3.3",
-        "twig/twig": "^1.32|^2.2"
-=======
-        "symfony/http-kernel": "~2.8.16|~3.1.9|^3.2.2",
         "twig/twig": "~1.34|~2.4"
->>>>>>> 59751226
     },
     "require-dev": {
         "symfony/asset": "~2.8|~3.0",
