{
    "name": "symfony/twig-bundle",
    "type": "symfony-bundle",
    "description": "Symfony TwigBundle",
    "keywords": [],
    "homepage": "https://symfony.com",
    "license": "MIT",
    "authors": [
        {
            "name": "Fabien Potencier",
            "email": "fabien@symfony.com"
        },
        {
            "name": "Symfony Community",
            "homepage": "https://symfony.com/contributors"
        }
    ],
    "require": {
        "php": "^7.1.3",
        "symfony/config": "~3.4|~4.0",
        "symfony/twig-bridge": "^3.4.3|^4.0.3",
<<<<<<< HEAD
        "symfony/http-foundation": "~3.4|~4.0",
        "symfony/http-kernel": "~3.4|~4.0",
=======
        "symfony/http-foundation": "~2.8|~3.0|~4.0",
        "symfony/http-kernel": "^3.3|~4.0",
        "symfony/polyfill-ctype": "~1.8",
>>>>>>> e525248f
        "twig/twig": "~1.34|~2.4"
    },
    "require-dev": {
        "symfony/asset": "~3.4|~4.0",
        "symfony/stopwatch": "~3.4|~4.0",
        "symfony/dependency-injection": "~3.4|~4.0",
        "symfony/expression-language": "~3.4|~4.0",
        "symfony/finder": "~3.4|~4.0",
        "symfony/form": "~3.4|~4.0",
        "symfony/routing": "~3.4|~4.0",
        "symfony/templating": "~3.4|~4.0",
        "symfony/yaml": "~3.4|~4.0",
        "symfony/framework-bundle": "~3.4|~4.0",
        "symfony/web-link": "~3.4|~4.0",
        "doctrine/annotations": "~1.0",
        "doctrine/cache": "~1.0"
    },
    "conflict": {
        "symfony/dependency-injection": "<3.4",
        "symfony/event-dispatcher": "<3.4"
    },
    "autoload": {
        "psr-4": { "Symfony\\Bundle\\TwigBundle\\": "" },
        "exclude-from-classmap": [
            "/Tests/"
        ]
    },
    "minimum-stability": "dev",
    "extra": {
        "branch-alias": {
            "dev-master": "4.0-dev"
        }
    }
}<|MERGE_RESOLUTION|>--- conflicted
+++ resolved
@@ -19,14 +19,9 @@
         "php": "^7.1.3",
         "symfony/config": "~3.4|~4.0",
         "symfony/twig-bridge": "^3.4.3|^4.0.3",
-<<<<<<< HEAD
         "symfony/http-foundation": "~3.4|~4.0",
         "symfony/http-kernel": "~3.4|~4.0",
-=======
-        "symfony/http-foundation": "~2.8|~3.0|~4.0",
-        "symfony/http-kernel": "^3.3|~4.0",
         "symfony/polyfill-ctype": "~1.8",
->>>>>>> e525248f
         "twig/twig": "~1.34|~2.4"
     },
     "require-dev": {
