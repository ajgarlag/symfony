--- conflicted
+++ resolved
@@ -24,7 +24,6 @@
         "twig/twig": "~1.34|~2.4"
     },
     "require-dev": {
-<<<<<<< HEAD
         "symfony/asset": "~3.4|~4.0",
         "symfony/stopwatch": "~3.4|~4.0",
         "symfony/dependency-injection": "~3.4|~4.0",
@@ -36,22 +35,8 @@
         "symfony/yaml": "~3.4|~4.0",
         "symfony/framework-bundle": "~3.4|~4.0",
         "symfony/web-link": "~3.4|~4.0",
-        "doctrine/annotations": "~1.0"
-=======
-        "symfony/asset": "~2.8|~3.0|~4.0",
-        "symfony/stopwatch": "~2.8|~3.0|~4.0",
-        "symfony/dependency-injection": "~3.3|~4.0",
-        "symfony/expression-language": "~2.8|~3.0|~4.0",
-        "symfony/finder": "~2.8|~3.0|~4.0",
-        "symfony/form": "~2.8|~3.0|~4.0",
-        "symfony/routing": "~2.8|~3.0|~4.0",
-        "symfony/templating": "~2.8|~3.0|~4.0",
-        "symfony/yaml": "~2.8|~3.0|~4.0",
-        "symfony/framework-bundle": "^3.2.8|~4.0",
-        "symfony/web-link": "~3.3|~4.0",
         "doctrine/annotations": "~1.0",
         "doctrine/cache": "~1.0"
->>>>>>> 936c1a5c
     },
     "conflict": {
         "symfony/dependency-injection": "<3.4"
