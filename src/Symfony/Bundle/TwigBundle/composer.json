{
    "name": "symfony/twig-bundle",
    "type": "symfony-bundle",
    "description": "Symfony TwigBundle",
    "keywords": [],
    "homepage": "http://symfony.com",
    "license": "MIT",
    "authors": [
        {
            "name": "Fabien Potencier",
            "email": "fabien@symfony.com"
        },
        {
            "name": "Symfony Community",
            "homepage": "http://symfony.com/contributors"
        }
    ],
    "require": {
<<<<<<< HEAD
        "php": ">=5.5.9",
        "symfony/twig-bridge": "~2.7|~3.0",
        "symfony/http-foundation": "~2.7|~3.0",
        "symfony/http-kernel": "~2.7|~3.0"
    },
    "require-dev": {
        "symfony/stopwatch": "~2.7|~3.0",
        "symfony/dependency-injection": "~2.7|~3.0",
        "symfony/expression-language": "~2.7|~3.0",
        "symfony/config": "~2.7|~3.0",
        "symfony/routing": "~2.7|~3.0",
        "symfony/templating": "~2.7|~3.0",
        "symfony/framework-bundle": "~2.7|~3.0"
=======
        "php": ">=5.3.9",
        "symfony/asset": "~2.7|~3.0.0",
        "symfony/twig-bridge": "~2.7|~3.0.0",
        "symfony/http-foundation": "~2.5|~3.0.0",
        "symfony/http-kernel": "~2.7|~3.0.0"
    },
    "require-dev": {
        "symfony/phpunit-bridge": "~2.7|~3.0.0",
        "symfony/stopwatch": "~2.2|~3.0.0",
        "symfony/dependency-injection": "~2.2|~3.0.0",
        "symfony/expression-language": "~2.4|~3.0.0",
        "symfony/config": "~2.2|~3.0.0",
        "symfony/routing": "~2.1|~3.0.0",
        "symfony/templating": "~2.1|~3.0.0",
        "symfony/framework-bundle": "~2.7|~3.0.0"
>>>>>>> 9a4f3e13
    },
    "autoload": {
        "psr-0": { "Symfony\\Bundle\\TwigBundle\\": "" }
    },
    "target-dir": "Symfony/Bundle/TwigBundle",
    "minimum-stability": "dev",
    "extra": {
        "branch-alias": {
            "dev-master": "3.0-dev"
        }
    }
}<|MERGE_RESOLUTION|>--- conflicted
+++ resolved
@@ -16,13 +16,14 @@
         }
     ],
     "require": {
-<<<<<<< HEAD
         "php": ">=5.5.9",
+        "symfony/asset": "~2.7|~3.0",
         "symfony/twig-bridge": "~2.7|~3.0",
         "symfony/http-foundation": "~2.7|~3.0",
         "symfony/http-kernel": "~2.7|~3.0"
     },
     "require-dev": {
+        "symfony/phpunit-bridge": "~2.7|~3.0",
         "symfony/stopwatch": "~2.7|~3.0",
         "symfony/dependency-injection": "~2.7|~3.0",
         "symfony/expression-language": "~2.7|~3.0",
@@ -30,23 +31,6 @@
         "symfony/routing": "~2.7|~3.0",
         "symfony/templating": "~2.7|~3.0",
         "symfony/framework-bundle": "~2.7|~3.0"
-=======
-        "php": ">=5.3.9",
-        "symfony/asset": "~2.7|~3.0.0",
-        "symfony/twig-bridge": "~2.7|~3.0.0",
-        "symfony/http-foundation": "~2.5|~3.0.0",
-        "symfony/http-kernel": "~2.7|~3.0.0"
-    },
-    "require-dev": {
-        "symfony/phpunit-bridge": "~2.7|~3.0.0",
-        "symfony/stopwatch": "~2.2|~3.0.0",
-        "symfony/dependency-injection": "~2.2|~3.0.0",
-        "symfony/expression-language": "~2.4|~3.0.0",
-        "symfony/config": "~2.2|~3.0.0",
-        "symfony/routing": "~2.1|~3.0.0",
-        "symfony/templating": "~2.1|~3.0.0",
-        "symfony/framework-bundle": "~2.7|~3.0.0"
->>>>>>> 9a4f3e13
     },
     "autoload": {
         "psr-0": { "Symfony\\Bundle\\TwigBundle\\": "" }
