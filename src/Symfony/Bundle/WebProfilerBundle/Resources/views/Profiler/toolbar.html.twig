--- conflicted
+++ resolved
@@ -13,28 +13,17 @@
 
 <div id="sfToolbarMainContent-{{ token }}" class="sf-toolbarreset clear-fix" data-no-turbolink>
     {% for name, template in templates %}
-<<<<<<< HEAD
-        {{ template.renderblock('toolbar', {
-            'collector': profile.getcollector(name),
-            'profiler_url': profiler_url,
-            'token': profile.token,
-            'name': name,
-            'profiler_markup_version': profiler_markup_version,
-            'csp_script_nonce': csp_script_nonce,
-            'csp_style_nonce': csp_style_nonce
-          })
-        }}
-=======
         {% with {
             collector: profile.getcollector(name),
             profiler_url: profiler_url,
             token: profile.token,
             name: name,
-            profiler_markup_version: profiler_markup_version
+            profiler_markup_version: profiler_markup_version,
+            csp_script_nonce: csp_script_nonce,
+            csp_style_nonce: csp_style_nonce
           } %}
             {{ block('toolbar', template) }}
         {% endwith %}
->>>>>>> a43ccb10
     {% endfor %}
 
     {% if 'normal' != position %}
