<?php

/*
 * This file is part of the Symfony package.
 *
 * (c) Fabien Potencier <fabien@symfony.com>
 *
 * For the full copyright and license information, please view the LICENSE
 * file that was distributed with this source code.
 */

namespace Symfony\Bundle\WebProfilerBundle\Controller;

use Symfony\Component\HttpFoundation\Response;
use Symfony\Component\HttpFoundation\RedirectResponse;
use Symfony\Component\HttpKernel\Exception\NotFoundHttpException;
use Symfony\Component\HttpKernel\Profiler\Profiler;
use Symfony\Component\HttpFoundation\Session\Flash\AutoExpireFlashBag;
use Symfony\Component\HttpFoundation\Request;
use Symfony\Bundle\WebProfilerBundle\Profiler\TemplateManager;
use Symfony\Component\Routing\Generator\UrlGeneratorInterface;

/**
 * ProfilerController.
 *
 * @author Fabien Potencier <fabien@symfony.com>
 */
class ProfilerController
{
    private $templateManager;
    private $generator;
    private $profiler;
    private $twig;
    private $templates;
    private $toolbarPosition;

    /**
     * Constructor.
     *
     * @param UrlGeneratorInterface $generator       The URL Generator
     * @param Profiler              $profiler        The profiler
     * @param \Twig_Environment     $twig            The twig environment
     * @param array                 $templates       The templates
     * @param string                $toolbarPosition The toolbar position (top, bottom, normal, or null -- use the configuration)
     */
    public function __construct(UrlGeneratorInterface $generator, Profiler $profiler = null, \Twig_Environment $twig, array $templates, $toolbarPosition = 'normal')
    {
        $this->generator = $generator;
        $this->profiler = $profiler;
        $this->twig = $twig;
        $this->templates = $templates;
        $this->toolbarPosition = $toolbarPosition;
    }

    /**
     * Redirects to the last profiles.
     *
     * @return RedirectResponse A RedirectResponse instance
     *
     * @throws NotFoundHttpException
     */
    public function homeAction()
    {
        if (null === $this->profiler) {
            throw new NotFoundHttpException('The profiler must be enabled.');
        }

        $this->profiler->disable();

        return new RedirectResponse($this->generator->generate('_profiler_search_results', array('token' => 'empty', 'limit' => 10)), 302, array('Content-Type' => 'text/html'));
    }

    /**
     * Renders a profiler panel for the given token.
     *
     * @param Request $request The current HTTP request
     * @param string  $token   The profiler token
     *
     * @return Response A Response instance
     *
     * @throws NotFoundHttpException
     */
    public function panelAction(Request $request, $token)
    {
        if (null === $this->profiler) {
            throw new NotFoundHttpException('The profiler must be enabled.');
        }

        $this->profiler->disable();

        $panel = $request->query->get('panel', 'request');
        $page = $request->query->get('page', 'home');

        if (!$profile = $this->profiler->loadProfile($token)) {
            return new Response($this->twig->render('@WebProfiler/Profiler/info.html.twig', array('about' => 'no_token', 'token' => $token)), 200, array('Content-Type' => 'text/html'));
        }

        if (!$profile->hasCollector($panel)) {
            throw new NotFoundHttpException(sprintf('Panel "%s" is not available for token "%s".', $panel, $token));
        }

        return Response::create(
            $this->twig->render($this->getTemplateManager()->getName($profile, $panel), array(
                'token' => $token,
                'profile' => $profile,
                'collector' => $profile->getCollector($panel),
                'panel' => $panel,
                'page' => $page,
                'request' => $request,
                'templates' => $this->getTemplateManager()->getTemplates($profile),
                'is_ajax' => $request->isXmlHttpRequest(),
            )),
            200,
            array('Content-Type' => 'text/html')
        )->setCharset('UTF-8');
    }

    /**
     * Purges all tokens.
     *
     * @return Response A Response instance
     *
     * @throws NotFoundHttpException
     */
    public function purgeAction()
    {
        if (null === $this->profiler) {
            throw new NotFoundHttpException('The profiler must be enabled.');
        }

        $this->profiler->disable();
        $this->profiler->purge();

        return new RedirectResponse($this->generator->generate('_profiler_info', array('about' => 'purge')), 302, array('Content-Type' => 'text/html'));
    }

    /**
     * Displays information page.
     *
     * @param string $about The about message
     *
     * @return Response A Response instance
     *
     * @throws NotFoundHttpException
     */
    public function infoAction($about)
    {
        if (null === $this->profiler) {
            throw new NotFoundHttpException('The profiler must be enabled.');
        }

        $this->profiler->disable();

        return Response::create(
            $this->twig->render('@WebProfiler/Profiler/info.html.twig', array(
                'about' => $about,
            )),
            200,
            array('Content-Type' => 'text/html')
        )->setCharset('UTF-8');
    }

    /**
     * Renders the Web Debug Toolbar.
     *
     * @param Request $request The current HTTP Request
     * @param string  $token   The profiler token
     *
     * @return Response A Response instance
     *
     * @throws NotFoundHttpException
     */
    public function toolbarAction(Request $request, $token)
    {
        if (null === $this->profiler) {
            throw new NotFoundHttpException('The profiler must be enabled.');
        }

        $session = $request->getSession();

        if (null !== $session && $session->isStarted() && $session->getFlashBag() instanceof AutoExpireFlashBag) {
            // keep current flashes for one more request if using AutoExpireFlashBag
            $session->getFlashBag()->setAll($session->getFlashBag()->peekAll());
        }

        if ('empty' === $token || null === $token) {
            return new Response('', 200, array('Content-Type' => 'text/html'));
        }

        $this->profiler->disable();

        if (!$profile = $this->profiler->loadProfile($token)) {
            return new Response('', 404, array('Content-Type' => 'text/html'));
        }

        // the toolbar position (top, bottom, normal, or null -- use the configuration)
        if (null === $position = $request->query->get('position')) {
            $position = $this->toolbarPosition;
        }

        $url = null;
        try {
            $url = $this->generator->generate('_profiler', array('token' => $token));
        } catch (\Exception $e) {
            // the profiler is not enabled
        }

        return Response::create(
            $this->twig->render('@WebProfiler/Profiler/toolbar.html.twig', array(
                'position' => $position,
                'profile' => $profile,
                'templates' => $this->getTemplateManager()->getTemplates($profile),
                'profiler_url' => $url,
                'token' => $token,
            )),
            200,
            array('Content-Type' => 'text/html')
        )->setCharset('UTF-8');
    }

    /**
     * Renders the profiler search bar.
     *
     * @param Request $request The current HTTP Request
     *
     * @return Response A Response instance
     *
     * @throws NotFoundHttpException
     */
    public function searchBarAction(Request $request)
    {
        if (null === $this->profiler) {
            throw new NotFoundHttpException('The profiler must be enabled.');
        }

        $this->profiler->disable();

        if (null === $session = $request->getSession()) {
            $ip =
            $method =
            $url =
            $start =
            $end =
            $limit =
            $token = null;
        } else {
            $ip = $session->get('_profiler_search_ip');
            $method = $session->get('_profiler_search_method');
            $url = $session->get('_profiler_search_url');
            $start = $session->get('_profiler_search_start');
            $end = $session->get('_profiler_search_end');
            $limit = $session->get('_profiler_search_limit');
            $token = $session->get('_profiler_search_token');
        }

<<<<<<< HEAD
        return new Response($this->twig->render('@WebProfiler/Profiler/search.html.twig', array(
            'token' => $token,
            'ip' => $ip,
            'method' => $method,
            'url' => $url,
            'start' => $start,
            'end' => $end,
            'limit' => $limit,
            'request' => $request,
        )), 200, array('Content-Type' => 'text/html'));
=======
        return Response::create(
            $this->twig->render('@WebProfiler/Profiler/search.html.twig', array(
                'token' => $token,
                'ip' => $ip,
                'method' => $method,
                'url' => $url,
                'start' => $start,
                'end' => $end,
                'limit' => $limit,
            )),
            200,
            array('Content-Type' => 'text/html')
        )->setCharset('UTF-8');
>>>>>>> 4a63bde7
    }

    /**
     * Renders the search results.
     *
     * @param Request $request The current HTTP Request
     * @param string  $token   The token
     *
     * @return Response A Response instance
     *
     * @throws NotFoundHttpException
     */
    public function searchResultsAction(Request $request, $token)
    {
        if (null === $this->profiler) {
            throw new NotFoundHttpException('The profiler must be enabled.');
        }

        $this->profiler->disable();

        $profile = $this->profiler->loadProfile($token);

        $ip = $request->query->get('ip');
        $method = $request->query->get('method');
        $url = $request->query->get('url');
        $start = $request->query->get('start', null);
        $end = $request->query->get('end', null);
        $limit = $request->query->get('limit');

        return Response::create(
            $this->twig->render('@WebProfiler/Profiler/results.html.twig', array(
                'token' => $token,
                'profile' => $profile,
                'tokens' => $this->profiler->find($ip, $url, $limit, $method, $start, $end),
                'ip' => $ip,
                'method' => $method,
                'url' => $url,
                'start' => $start,
                'end' => $end,
                'limit' => $limit,
                'panel' => null,
            )),
            200,
            array('Content-Type' => 'text/html')
        )->setCharset('UTF-8');
    }

    /**
     * Narrows the search bar.
     *
     * @param Request $request The current HTTP Request
     *
     * @return Response A Response instance
     *
     * @throws NotFoundHttpException
     */
    public function searchAction(Request $request)
    {
        if (null === $this->profiler) {
            throw new NotFoundHttpException('The profiler must be enabled.');
        }

        $this->profiler->disable();

        $ip = preg_replace('/[^:\d\.]/', '', $request->query->get('ip'));
        $method = $request->query->get('method');
        $url = $request->query->get('url');
        $start = $request->query->get('start', null);
        $end = $request->query->get('end', null);
        $limit = $request->query->get('limit');
        $token = $request->query->get('token');

        if (null !== $session = $request->getSession()) {
            $session->set('_profiler_search_ip', $ip);
            $session->set('_profiler_search_method', $method);
            $session->set('_profiler_search_url', $url);
            $session->set('_profiler_search_start', $start);
            $session->set('_profiler_search_end', $end);
            $session->set('_profiler_search_limit', $limit);
            $session->set('_profiler_search_token', $token);
        }

        if (!empty($token)) {
            return new RedirectResponse($this->generator->generate('_profiler', array('token' => $token)), 302, array('Content-Type' => 'text/html'));
        }

        $tokens = $this->profiler->find($ip, $url, $limit, $method, $start, $end);

        return new RedirectResponse($this->generator->generate('_profiler_search_results', array(
            'token' => $tokens ? $tokens[0]['token'] : 'empty',
            'ip' => $ip,
            'method' => $method,
            'url' => $url,
            'start' => $start,
            'end' => $end,
            'limit' => $limit,
        )), 302, array('Content-Type' => 'text/html'));
    }

    /**
     * Displays the PHP info.
     *
     * @return Response A Response instance
     *
     * @throws NotFoundHttpException
     */
    public function phpinfoAction()
    {
        if (null === $this->profiler) {
            throw new NotFoundHttpException('The profiler must be enabled.');
        }

        $this->profiler->disable();

        ob_start();
        phpinfo();
        $phpinfo = ob_get_clean();

        return Response::create($phpinfo, 200, array('Content-Type' => 'text/html'))->setCharset('UTF-8');
    }

    /**
     * Gets the Template Manager.
     *
     * @return TemplateManager The Template Manager
     */
    protected function getTemplateManager()
    {
        if (null === $this->templateManager) {
            $this->templateManager = new TemplateManager($this->profiler, $this->twig, $this->templates);
        }

        return $this->templateManager;
    }
}<|MERGE_RESOLUTION|>--- conflicted
+++ resolved
@@ -253,18 +253,6 @@
             $token = $session->get('_profiler_search_token');
         }
 
-<<<<<<< HEAD
-        return new Response($this->twig->render('@WebProfiler/Profiler/search.html.twig', array(
-            'token' => $token,
-            'ip' => $ip,
-            'method' => $method,
-            'url' => $url,
-            'start' => $start,
-            'end' => $end,
-            'limit' => $limit,
-            'request' => $request,
-        )), 200, array('Content-Type' => 'text/html'));
-=======
         return Response::create(
             $this->twig->render('@WebProfiler/Profiler/search.html.twig', array(
                 'token' => $token,
@@ -274,11 +262,11 @@
                 'start' => $start,
                 'end' => $end,
                 'limit' => $limit,
+                'request' => $request,
             )),
             200,
             array('Content-Type' => 'text/html')
         )->setCharset('UTF-8');
->>>>>>> 4a63bde7
     }
 
     /**
