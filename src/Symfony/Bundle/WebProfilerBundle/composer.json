--- conflicted
+++ resolved
@@ -25,26 +25,15 @@
     },
     "require-dev": {
         "symfony/config": "~3.4|~4.0",
-<<<<<<< HEAD
         "symfony/console": "~3.4|~4.0",
         "symfony/dependency-injection": "~3.4|~4.0",
         "symfony/stopwatch": "~3.4|~4.0"
     },
     "conflict": {
+        "symfony/config": "<3.4",
         "symfony/dependency-injection": "<3.4",
         "symfony/event-dispatcher": "<3.4",
         "symfony/var-dumper": "<3.4"
-=======
-        "symfony/console": "~2.8|~3.0|~4.0",
-        "symfony/dependency-injection": "~3.3|~4.0",
-        "symfony/stopwatch": "~2.8|~3.0|~4.0"
-    },
-    "conflict": {
-        "symfony/config": "<3.4",
-        "symfony/dependency-injection": "<3.3",
-        "symfony/event-dispatcher": "<3.3",
-        "symfony/var-dumper": "<3.3"
->>>>>>> a5130b29
     },
     "autoload": {
         "psr-4": { "Symfony\\Bundle\\WebProfilerBundle\\": "" },
