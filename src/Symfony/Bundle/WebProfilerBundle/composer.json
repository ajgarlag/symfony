{
    "name": "symfony/web-profiler-bundle",
    "type": "symfony-bundle",
    "description": "Symfony WebProfilerBundle",
    "keywords": [],
    "homepage": "https://symfony.com",
    "license": "MIT",
    "authors": [
        {
            "name": "Fabien Potencier",
            "email": "fabien@symfony.com"
        },
        {
            "name": "Symfony Community",
            "homepage": "https://symfony.com/contributors"
        }
    ],
    "require": {
        "php": "^7.1.3",
<<<<<<< HEAD
        "symfony/config": "^4.2|^5.0",
        "symfony/framework-bundle": "^4.4|^5.0",
        "symfony/http-kernel": "^4.4",
        "symfony/routing": "^3.4.7|^4.0|^5.0",
        "symfony/twig-bundle": "^4.2|^5.0",
        "twig/twig": "^1.41|^2.10|^3.0"
    },
    "require-dev": {
        "symfony/browser-kit": "^3.4|^4.0|^5.0",
        "symfony/console": "^3.4|^4.0|^5.0",
        "symfony/css-selector": "^3.4|^4.0|^5.0",
        "symfony/dependency-injection": "^3.4|^4.0|^5.0",
        "symfony/stopwatch": "^3.4|^4.0|^5.0"
=======
        "symfony/config": "^4.2",
        "symfony/http-kernel": "^4.3",
        "symfony/routing": "^4.3",
        "symfony/twig-bundle": "~4.2",
        "symfony/var-dumper": "^4.3",
        "twig/twig": "^1.41|^2.10"
    },
    "require-dev": {
        "symfony/browser-kit": "^4.3",
        "symfony/console": "^4.3",
        "symfony/css-selector": "~3.4|~4.0",
        "symfony/framework-bundle": "^4.3",
        "symfony/stopwatch": "~3.4|~4.0"
>>>>>>> 4ee84b39
    },
    "conflict": {
        "symfony/form": "<4.3",
        "symfony/messenger": "<4.2"
    },
    "autoload": {
        "psr-4": { "Symfony\\Bundle\\WebProfilerBundle\\": "" },
        "exclude-from-classmap": [
            "/Tests/"
        ]
    },
    "minimum-stability": "dev",
    "extra": {
        "branch-alias": {
            "dev-master": "4.4-dev"
        }
    }
}<|MERGE_RESOLUTION|>--- conflicted
+++ resolved
@@ -17,35 +17,19 @@
     ],
     "require": {
         "php": "^7.1.3",
-<<<<<<< HEAD
         "symfony/config": "^4.2|^5.0",
         "symfony/framework-bundle": "^4.4|^5.0",
         "symfony/http-kernel": "^4.4",
-        "symfony/routing": "^3.4.7|^4.0|^5.0",
+        "symfony/routing": "^4.3|^5.0",
         "symfony/twig-bundle": "^4.2|^5.0",
         "twig/twig": "^1.41|^2.10|^3.0"
     },
     "require-dev": {
-        "symfony/browser-kit": "^3.4|^4.0|^5.0",
-        "symfony/console": "^3.4|^4.0|^5.0",
+        "symfony/browser-kit": "^4.3|^5.0",
+        "symfony/console": "^4.3|^5.0",
         "symfony/css-selector": "^3.4|^4.0|^5.0",
         "symfony/dependency-injection": "^3.4|^4.0|^5.0",
         "symfony/stopwatch": "^3.4|^4.0|^5.0"
-=======
-        "symfony/config": "^4.2",
-        "symfony/http-kernel": "^4.3",
-        "symfony/routing": "^4.3",
-        "symfony/twig-bundle": "~4.2",
-        "symfony/var-dumper": "^4.3",
-        "twig/twig": "^1.41|^2.10"
-    },
-    "require-dev": {
-        "symfony/browser-kit": "^4.3",
-        "symfony/console": "^4.3",
-        "symfony/css-selector": "~3.4|~4.0",
-        "symfony/framework-bundle": "^4.3",
-        "symfony/stopwatch": "~3.4|~4.0"
->>>>>>> 4ee84b39
     },
     "conflict": {
         "symfony/form": "<4.3",
