--- conflicted
+++ resolved
@@ -42,14 +42,9 @@
     public function __construct(\Twig_Environment $twig, $interceptRedirects = false, $mode = self::ENABLED, $position = 'bottom', UrlGeneratorInterface $urlGenerator = null)
     {
         $this->twig = $twig;
-<<<<<<< HEAD
         $this->urlGenerator = $urlGenerator;
-        $this->interceptRedirects = (Boolean) $interceptRedirects;
-        $this->mode = (integer) $mode;
-=======
         $this->interceptRedirects = (bool) $interceptRedirects;
         $this->mode = (int) $mode;
->>>>>>> d56ea768
         $this->position = $position;
     }
 
