--- conflicted
+++ resolved
@@ -221,23 +221,10 @@
             'abstract' => $definition->isAbstract(),
             'autowire' => $definition->isAutowired(),
             'autowiring_types' => array(),
-            'file' => $definition->getFile(),
         );
 
         foreach ($definition->getAutowiringTypes() as $autowiringType) {
             $data['autowiring_types'][] = $autowiringType;
-        }
-
-<<<<<<< HEAD
-        $data['abstract'] = $definition->isAbstract();
-
-        if (method_exists($definition, 'isAutowired')) {
-            $data['autowire'] = $definition->isAutowired();
-
-            $data['autowiring_types'] = array();
-            foreach ($definition->getAutowiringTypes() as $autowiringType) {
-                $data['autowiring_types'][] = $autowiringType;
-            }
         }
 
         if ($showArguments) {
@@ -259,8 +246,6 @@
 
         $data['file'] = $definition->getFile();
 
-=======
->>>>>>> 39c81c2d
         if ($factory = $definition->getFactory()) {
             if (is_array($factory)) {
                 if ($factory[0] instanceof Reference) {
