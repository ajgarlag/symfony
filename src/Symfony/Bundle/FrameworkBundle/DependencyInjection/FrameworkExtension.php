<?php

/*
 * This file is part of the Symfony package.
 *
 * (c) Fabien Potencier <fabien@symfony.com>
 *
 * For the full copyright and license information, please view the LICENSE
 * file that was distributed with this source code.
 */

namespace Symfony\Bundle\FrameworkBundle\DependencyInjection;

use Doctrine\Common\Annotations\AnnotationRegistry;
use Doctrine\Common\Annotations\Reader;
use Http\Client\HttpClient;
use Psr\Cache\CacheItemPoolInterface;
use Psr\Container\ContainerInterface as PsrContainerInterface;
use Psr\EventDispatcher\EventDispatcherInterface as PsrEventDispatcherInterface;
use Psr\Http\Client\ClientInterface;
use Psr\Log\LoggerAwareInterface;
use Symfony\Bridge\Monolog\Processor\DebugProcessor;
use Symfony\Bridge\Twig\Extension\CsrfExtension;
use Symfony\Bundle\FrameworkBundle\Controller\AbstractController;
use Symfony\Bundle\FrameworkBundle\Routing\AnnotatedRouteControllerLoader;
use Symfony\Bundle\FrameworkBundle\Routing\RouteLoaderInterface;
use Symfony\Bundle\FullStack;
use Symfony\Component\Asset\PackageInterface;
use Symfony\Component\BrowserKit\AbstractBrowser;
use Symfony\Component\Cache\Adapter\AdapterInterface;
use Symfony\Component\Cache\Adapter\ArrayAdapter;
use Symfony\Component\Cache\Adapter\ChainAdapter;
use Symfony\Component\Cache\Adapter\TagAwareAdapter;
use Symfony\Component\Cache\DependencyInjection\CachePoolPass;
use Symfony\Component\Cache\Marshaller\DefaultMarshaller;
use Symfony\Component\Cache\Marshaller\MarshallerInterface;
use Symfony\Component\Cache\ResettableInterface;
use Symfony\Component\Config\FileLocator;
use Symfony\Component\Config\Loader\LoaderInterface;
use Symfony\Component\Config\Resource\DirectoryResource;
use Symfony\Component\Config\ResourceCheckerInterface;
use Symfony\Component\Console\Application;
use Symfony\Component\Console\Command\Command;
use Symfony\Component\DependencyInjection\Alias;
use Symfony\Component\DependencyInjection\Argument\ServiceClosureArgument;
use Symfony\Component\DependencyInjection\ChildDefinition;
use Symfony\Component\DependencyInjection\Compiler\ServiceLocatorTagPass;
use Symfony\Component\DependencyInjection\ContainerBuilder;
use Symfony\Component\DependencyInjection\ContainerInterface;
use Symfony\Component\DependencyInjection\Definition;
use Symfony\Component\DependencyInjection\EnvVarLoaderInterface;
use Symfony\Component\DependencyInjection\EnvVarProcessorInterface;
use Symfony\Component\DependencyInjection\Exception\InvalidArgumentException;
use Symfony\Component\DependencyInjection\Exception\LogicException;
use Symfony\Component\DependencyInjection\Loader\XmlFileLoader;
use Symfony\Component\DependencyInjection\Parameter;
use Symfony\Component\DependencyInjection\Reference;
use Symfony\Component\DependencyInjection\ServiceLocator;
use Symfony\Component\EventDispatcher\EventSubscriberInterface;
use Symfony\Component\ExpressionLanguage\ExpressionLanguage;
use Symfony\Component\Finder\Finder;
use Symfony\Component\Form\ChoiceList\Factory\CachingFactoryDecorator;
use Symfony\Component\Form\FormTypeExtensionInterface;
use Symfony\Component\Form\FormTypeGuesserInterface;
use Symfony\Component\Form\FormTypeInterface;
use Symfony\Component\HttpClient\ScopingHttpClient;
use Symfony\Component\HttpKernel\CacheClearer\CacheClearerInterface;
use Symfony\Component\HttpKernel\CacheWarmer\CacheWarmerInterface;
use Symfony\Component\HttpKernel\Controller\ArgumentValueResolverInterface;
use Symfony\Component\HttpKernel\DataCollector\DataCollectorInterface;
use Symfony\Component\HttpKernel\DependencyInjection\Extension;
use Symfony\Component\Lock\Lock;
use Symfony\Component\Lock\LockFactory;
use Symfony\Component\Lock\LockInterface;
use Symfony\Component\Lock\PersistingStoreInterface;
use Symfony\Component\Lock\Store\StoreFactory;
use Symfony\Component\Mailer\Bridge\Amazon\Transport\SesTransportFactory;
use Symfony\Component\Mailer\Bridge\Google\Transport\GmailTransportFactory;
use Symfony\Component\Mailer\Bridge\Mailchimp\Transport\MandrillTransportFactory;
use Symfony\Component\Mailer\Bridge\Mailgun\Transport\MailgunTransportFactory;
use Symfony\Component\Mailer\Bridge\Postmark\Transport\PostmarkTransportFactory;
use Symfony\Component\Mailer\Bridge\Sendgrid\Transport\SendgridTransportFactory;
use Symfony\Component\Mailer\Mailer;
use Symfony\Component\Messenger\Bridge\Amqp\Transport\AmqpTransportFactory;
use Symfony\Component\Messenger\Bridge\Redis\Transport\RedisTransportFactory;
use Symfony\Component\Messenger\Handler\MessageHandlerInterface;
use Symfony\Component\Messenger\MessageBus;
use Symfony\Component\Messenger\MessageBusInterface;
use Symfony\Component\Messenger\Transport\AmqpExt\AmqpTransportFactory;
use Symfony\Component\Messenger\Transport\RedisExt\RedisTransportFactory;
use Symfony\Component\Messenger\Transport\TransportFactoryInterface;
use Symfony\Component\Messenger\Transport\TransportInterface;
use Symfony\Component\Mime\MimeTypeGuesserInterface;
use Symfony\Component\Mime\MimeTypes;
use Symfony\Component\Notifier\Bridge\Firebase\FirebaseTransportFactory;
use Symfony\Component\Notifier\Bridge\Mattermost\MattermostTransportFactory;
use Symfony\Component\Notifier\Bridge\Nexmo\NexmoTransportFactory;
use Symfony\Component\Notifier\Bridge\OvhCloud\OvhCloudTransportFactory;
use Symfony\Component\Notifier\Bridge\RocketChat\RocketChatTransportFactory;
use Symfony\Component\Notifier\Bridge\Sinch\SinchTransportFactory;
use Symfony\Component\Notifier\Bridge\Slack\SlackTransportFactory;
use Symfony\Component\Notifier\Bridge\Telegram\TelegramTransportFactory;
use Symfony\Component\Notifier\Bridge\Twilio\TwilioTransportFactory;
use Symfony\Component\Notifier\Notifier;
use Symfony\Component\Notifier\Recipient\AdminRecipient;
use Symfony\Component\PropertyAccess\PropertyAccessor;
use Symfony\Component\PropertyInfo\PropertyAccessExtractorInterface;
use Symfony\Component\PropertyInfo\PropertyDescriptionExtractorInterface;
use Symfony\Component\PropertyInfo\PropertyInfoExtractorInterface;
use Symfony\Component\PropertyInfo\PropertyInitializableExtractorInterface;
use Symfony\Component\PropertyInfo\PropertyListExtractorInterface;
use Symfony\Component\PropertyInfo\PropertyTypeExtractorInterface;
use Symfony\Component\Routing\Loader\AnnotationDirectoryLoader;
use Symfony\Component\Routing\Loader\AnnotationFileLoader;
use Symfony\Component\Security\Core\Security;
use Symfony\Component\Security\Csrf\CsrfTokenManagerInterface;
use Symfony\Component\Serializer\Encoder\DecoderInterface;
use Symfony\Component\Serializer\Encoder\EncoderInterface;
use Symfony\Component\Serializer\Normalizer\DenormalizerInterface;
use Symfony\Component\Serializer\Normalizer\NormalizerInterface;
use Symfony\Component\Stopwatch\Stopwatch;
use Symfony\Component\String\LazyString;
use Symfony\Component\String\Slugger\SluggerInterface;
use Symfony\Component\Translation\Command\XliffLintCommand as BaseXliffLintCommand;
use Symfony\Component\Translation\Translator;
use Symfony\Component\Validator\ConstraintValidatorInterface;
use Symfony\Component\Validator\Mapping\Loader\PropertyInfoLoader;
use Symfony\Component\Validator\ObjectInitializerInterface;
use Symfony\Component\WebLink\HttpHeaderSerializer;
use Symfony\Component\Workflow;
use Symfony\Component\Workflow\WorkflowInterface;
use Symfony\Component\Yaml\Command\LintCommand as BaseYamlLintCommand;
use Symfony\Component\Yaml\Yaml;
use Symfony\Contracts\Cache\CacheInterface;
use Symfony\Contracts\Cache\TagAwareCacheInterface;
use Symfony\Contracts\HttpClient\HttpClientInterface;
use Symfony\Contracts\Service\ResetInterface;
use Symfony\Contracts\Service\ServiceSubscriberInterface;
use Symfony\Contracts\Translation\LocaleAwareInterface;

/**
 * FrameworkExtension.
 *
 * @author Fabien Potencier <fabien@symfony.com>
 * @author Jeremy Mikola <jmikola@gmail.com>
 * @author Kévin Dunglas <dunglas@gmail.com>
 * @author Grégoire Pineau <lyrixx@lyrixx.info>
 */
class FrameworkExtension extends Extension
{
    private $formConfigEnabled = false;
    private $translationConfigEnabled = false;
    private $sessionConfigEnabled = false;
    private $annotationsConfigEnabled = false;
    private $validatorConfigEnabled = false;
    private $messengerConfigEnabled = false;
    private $mailerConfigEnabled = false;
    private $httpClientConfigEnabled = false;

    /**
     * Responds to the app.config configuration parameter.
     *
     * @throws LogicException
     */
    public function load(array $configs, ContainerBuilder $container)
    {
        $loader = new XmlFileLoader($container, new FileLocator(\dirname(__DIR__).'/Resources/config'));

        $loader->load('web.xml');
        $loader->load('services.xml');
        $loader->load('fragment_renderer.xml');
        $loader->load('error_renderer.xml');

        if (interface_exists(PsrEventDispatcherInterface::class)) {
            $container->setAlias(PsrEventDispatcherInterface::class, 'event_dispatcher');
        }

        $container->registerAliasForArgument('parameter_bag', PsrContainerInterface::class);

        if (class_exists(Application::class)) {
            $loader->load('console.xml');

            if (!class_exists(BaseXliffLintCommand::class)) {
                $container->removeDefinition('console.command.xliff_lint');
            }
            if (!class_exists(BaseYamlLintCommand::class)) {
                $container->removeDefinition('console.command.yaml_lint');
            }
        }

        // Load Cache configuration first as it is used by other components
        $loader->load('cache.xml');

        $configuration = $this->getConfiguration($configs, $container);
        $config = $this->processConfiguration($configuration, $configs);

        $this->annotationsConfigEnabled = $this->isConfigEnabled($container, $config['annotations']);
        $this->translationConfigEnabled = $this->isConfigEnabled($container, $config['translator']);

        // A translator must always be registered (as support is included by
        // default in the Form and Validator component). If disabled, an identity
        // translator will be used and everything will still work as expected.
        if ($this->isConfigEnabled($container, $config['translator']) || $this->isConfigEnabled($container, $config['form']) || $this->isConfigEnabled($container, $config['validation'])) {
            if (!class_exists('Symfony\Component\Translation\Translator') && $this->isConfigEnabled($container, $config['translator'])) {
                throw new LogicException('Translation support cannot be enabled as the Translation component is not installed. Try running "composer require symfony/translation".');
            }

            if (class_exists(Translator::class)) {
                $loader->load('identity_translator.xml');
            }
        }

        // If the slugger is used but the String component is not available, we should throw an error
        if (!interface_exists(SluggerInterface::class)) {
            $container->register('slugger', 'stdClass')
                ->addError('You cannot use the "slugger" service since the String component is not installed. Try running "composer require symfony/string".');
        } else {
            if (!interface_exists(LocaleAwareInterface::class)) {
                $container->register('slugger', 'stdClass')
                    ->addError('You cannot use the "slugger" service since the Translation contracts are not installed. Try running "composer require symfony/translation".');
            }

            if (!\extension_loaded('intl') && !\defined('PHPUNIT_COMPOSER_INSTALL')) {
                trigger_deprecation('', '', 'Please install the "intl" PHP extension for best performance.');
            }
        }

        if (isset($config['secret'])) {
            $container->setParameter('kernel.secret', $config['secret']);
        }

        $container->setParameter('kernel.http_method_override', $config['http_method_override']);
        $container->setParameter('kernel.trusted_hosts', $config['trusted_hosts']);
        $container->setParameter('kernel.default_locale', $config['default_locale']);
        $container->setParameter('kernel.error_controller', $config['error_controller']);

        if (!$container->hasParameter('debug.file_link_format')) {
            $links = [
                'textmate' => 'txmt://open?url=file://%%f&line=%%l',
                'macvim' => 'mvim://open?url=file://%%f&line=%%l',
                'emacs' => 'emacs://open?url=file://%%f&line=%%l',
                'sublime' => 'subl://open?url=file://%%f&line=%%l',
                'phpstorm' => 'phpstorm://open?file=%%f&line=%%l',
                'atom' => 'atom://core/open/file?filename=%%f&line=%%l',
                'vscode' => 'vscode://file/%%f:%%l',
            ];
            $ide = $config['ide'];
            // mark any env vars found in the ide setting as used
            $container->resolveEnvPlaceholders($ide);

            $container->setParameter('debug.file_link_format', str_replace('%', '%%', ini_get('xdebug.file_link_format') ?: get_cfg_var('xdebug.file_link_format')) ?: (isset($links[$ide]) ? $links[$ide] : $ide));
        }

        if (!empty($config['test'])) {
            $loader->load('test.xml');

            if (!class_exists(AbstractBrowser::class)) {
                $container->removeDefinition('test.client');
            }
        }

        // register cache before session so both can share the connection services
        $this->registerCacheConfiguration($config['cache'], $container);

        if ($this->isConfigEnabled($container, $config['session'])) {
            if (!\extension_loaded('session')) {
                throw new LogicException('Session support cannot be enabled as the session extension is not installed. See https://php.net/session.installation for instructions.');
            }

            $this->sessionConfigEnabled = true;
            $this->registerSessionConfiguration($config['session'], $container, $loader);
            if (!empty($config['test'])) {
                $container->getDefinition('test.session.listener')->setArgument(1, '%session.storage.options%');
            }
        }

        if ($this->isConfigEnabled($container, $config['request'])) {
            $this->registerRequestConfiguration($config['request'], $container, $loader);
        }

        if (null === $config['csrf_protection']['enabled']) {
            $config['csrf_protection']['enabled'] = $this->sessionConfigEnabled && !class_exists(FullStack::class) && interface_exists(CsrfTokenManagerInterface::class);
        }
        $this->registerSecurityCsrfConfiguration($config['csrf_protection'], $container, $loader);

        if ($this->isConfigEnabled($container, $config['form'])) {
            if (!class_exists('Symfony\Component\Form\Form')) {
                throw new LogicException('Form support cannot be enabled as the Form component is not installed. Try running "composer require symfony/form".');
            }

            $this->formConfigEnabled = true;
            $this->registerFormConfiguration($config, $container, $loader);

            if (class_exists('Symfony\Component\Validator\Validation')) {
                $config['validation']['enabled'] = true;
            } else {
                $container->setParameter('validator.translation_domain', 'validators');

                $container->removeDefinition('form.type_extension.form.validator');
                $container->removeDefinition('form.type_guesser.validator');
            }
        } else {
            $container->removeDefinition('console.command.form_debug');
        }

        if ($this->isConfigEnabled($container, $config['assets'])) {
            if (!class_exists('Symfony\Component\Asset\Package')) {
                throw new LogicException('Asset support cannot be enabled as the Asset component is not installed. Try running "composer require symfony/asset".');
            }

            $this->registerAssetsConfiguration($config['assets'], $container, $loader);
        }

        if ($this->messengerConfigEnabled = $this->isConfigEnabled($container, $config['messenger'])) {
            $this->registerMessengerConfiguration($config['messenger'], $container, $loader, $config['validation']);
        } else {
            $container->removeDefinition('console.command.messenger_consume_messages');
            $container->removeDefinition('console.command.messenger_debug');
            $container->removeDefinition('console.command.messenger_stop_workers');
            $container->removeDefinition('console.command.messenger_setup_transports');
            $container->removeDefinition('console.command.messenger_failed_messages_retry');
            $container->removeDefinition('console.command.messenger_failed_messages_show');
            $container->removeDefinition('console.command.messenger_failed_messages_remove');
            $container->removeDefinition('cache.messenger.restart_workers_signal');

<<<<<<< HEAD
            if ($container->hasDefinition('messenger.transport.amqp.factory') && !class_exists(AmqpTransportFactory::class)) {
                if (class_exists(\Symfony\Component\Messenger\Transport\AmqpExt\AmqpTransportFactory::class)) {
                    $container->getDefinition('messenger.transport.amqp.factory')->setClass(\Symfony\Component\Messenger\Transport\AmqpExt\AmqpTransportFactory::class);
                } else {
                    $container->removeDefinition('messenger.transport.amqp.factory');
                }
            }

            if ($container->hasDefinition('messenger.transport.redis.factory') && !class_exists(RedisTransportFactory::class)) {
                if (class_exists(\Symfony\Component\Messenger\Transport\RedisExt\RedisTransportFactory::class)) {
                    $container->getDefinition('messenger.transport.redis.factory')->setClass(\Symfony\Component\Messenger\Transport\RedisExt\RedisTransportFactory::class);
                } else {
                    $container->removeDefinition('messenger.transport.redis.factory');
                }
=======
            if ($container->hasDefinition('messenger.transport.amqp.factory') && class_exists(AmqpTransportFactory::class)) {
                $container->getDefinition('messenger.transport.amqp.factory')
                    ->addTag('messenger.transport_factory');
            }

            if ($container->hasDefinition('messenger.transport.redis.factory') && class_exists(RedisTransportFactory::class)) {
                $container->getDefinition('messenger.transport.redis.factory')
                    ->addTag('messenger.transport_factory');
>>>>>>> 8c778cba
            }
        }

        if ($this->httpClientConfigEnabled = $this->isConfigEnabled($container, $config['http_client'])) {
            $this->registerHttpClientConfiguration($config['http_client'], $container, $loader, $config['profiler']);
        }

        if ($this->mailerConfigEnabled = $this->isConfigEnabled($container, $config['mailer'])) {
            $this->registerMailerConfiguration($config['mailer'], $container, $loader);
        }

        if ($this->isConfigEnabled($container, $config['notifier'])) {
            $this->registerNotifierConfiguration($config['notifier'], $container, $loader);
        }

        $propertyInfoEnabled = $this->isConfigEnabled($container, $config['property_info']);
        $this->registerValidationConfiguration($config['validation'], $container, $loader, $propertyInfoEnabled);
        $this->registerEsiConfiguration($config['esi'], $container, $loader);
        $this->registerSsiConfiguration($config['ssi'], $container, $loader);
        $this->registerFragmentsConfiguration($config['fragments'], $container, $loader);
        $this->registerTranslatorConfiguration($config['translator'], $container, $loader, $config['default_locale']);
        $this->registerProfilerConfiguration($config['profiler'], $container, $loader);
        $this->registerWorkflowConfiguration($config['workflows'], $container, $loader);
        $this->registerDebugConfiguration($config['php_errors'], $container, $loader);
        $this->registerRouterConfiguration($config['router'], $container, $loader, $config['translator']['enabled_locales'] ?? []);
        $this->registerAnnotationsConfiguration($config['annotations'], $container, $loader);
        $this->registerPropertyAccessConfiguration($config['property_access'], $container, $loader);
        $this->registerSecretsConfiguration($config['secrets'], $container, $loader);

        if ($this->isConfigEnabled($container, $config['serializer'])) {
            if (!class_exists('Symfony\Component\Serializer\Serializer')) {
                throw new LogicException('Serializer support cannot be enabled as the Serializer component is not installed. Try running "composer require symfony/serializer-pack".');
            }

            $this->registerSerializerConfiguration($config['serializer'], $container, $loader);
        }

        if ($propertyInfoEnabled) {
            $this->registerPropertyInfoConfiguration($container, $loader);
        }

        if ($this->isConfigEnabled($container, $config['lock'])) {
            $this->registerLockConfiguration($config['lock'], $container, $loader);
        }

        if ($this->isConfigEnabled($container, $config['web_link'])) {
            if (!class_exists(HttpHeaderSerializer::class)) {
                throw new LogicException('WebLink support cannot be enabled as the WebLink component is not installed. Try running "composer require symfony/weblink".');
            }

            $loader->load('web_link.xml');
        }

        $this->addAnnotatedClassesToCompile([
            '**\\Controller\\',
            '**\\Entity\\',

            // Added explicitly so that we don't rely on the class map being dumped to make it work
            'Symfony\\Bundle\\FrameworkBundle\\Controller\\AbstractController',
        ]);

        if (class_exists(MimeTypes::class)) {
            $loader->load('mime_type.xml');
        }

        $container->registerForAutoconfiguration(Command::class)
            ->addTag('console.command');
        $container->registerForAutoconfiguration(ResourceCheckerInterface::class)
            ->addTag('config_cache.resource_checker');
        $container->registerForAutoconfiguration(EnvVarLoaderInterface::class)
            ->addTag('container.env_var_loader');
        $container->registerForAutoconfiguration(EnvVarProcessorInterface::class)
            ->addTag('container.env_var_processor');
        $container->registerForAutoconfiguration(ServiceLocator::class)
            ->addTag('container.service_locator');
        $container->registerForAutoconfiguration(ServiceSubscriberInterface::class)
            ->addTag('container.service_subscriber');
        $container->registerForAutoconfiguration(ArgumentValueResolverInterface::class)
            ->addTag('controller.argument_value_resolver');
        $container->registerForAutoconfiguration(AbstractController::class)
            ->addTag('controller.service_arguments');
        $container->registerForAutoconfiguration(DataCollectorInterface::class)
            ->addTag('data_collector');
        $container->registerForAutoconfiguration(FormTypeInterface::class)
            ->addTag('form.type');
        $container->registerForAutoconfiguration(FormTypeGuesserInterface::class)
            ->addTag('form.type_guesser');
        $container->registerForAutoconfiguration(FormTypeExtensionInterface::class)
            ->addTag('form.type_extension');
        $container->registerForAutoconfiguration(CacheClearerInterface::class)
            ->addTag('kernel.cache_clearer');
        $container->registerForAutoconfiguration(CacheWarmerInterface::class)
            ->addTag('kernel.cache_warmer');
        $container->registerForAutoconfiguration(EventSubscriberInterface::class)
            ->addTag('kernel.event_subscriber');
        $container->registerForAutoconfiguration(LocaleAwareInterface::class)
            ->addTag('kernel.locale_aware');
        $container->registerForAutoconfiguration(ResetInterface::class)
            ->addTag('kernel.reset', ['method' => 'reset']);

        if (!interface_exists(MarshallerInterface::class)) {
            $container->registerForAutoconfiguration(ResettableInterface::class)
                ->addTag('kernel.reset', ['method' => 'reset']);
        }

        $container->registerForAutoconfiguration(PropertyListExtractorInterface::class)
            ->addTag('property_info.list_extractor');
        $container->registerForAutoconfiguration(PropertyTypeExtractorInterface::class)
            ->addTag('property_info.type_extractor');
        $container->registerForAutoconfiguration(PropertyDescriptionExtractorInterface::class)
            ->addTag('property_info.description_extractor');
        $container->registerForAutoconfiguration(PropertyAccessExtractorInterface::class)
            ->addTag('property_info.access_extractor');
        $container->registerForAutoconfiguration(PropertyInitializableExtractorInterface::class)
            ->addTag('property_info.initializable_extractor');
        $container->registerForAutoconfiguration(EncoderInterface::class)
            ->addTag('serializer.encoder');
        $container->registerForAutoconfiguration(DecoderInterface::class)
            ->addTag('serializer.encoder');
        $container->registerForAutoconfiguration(NormalizerInterface::class)
            ->addTag('serializer.normalizer');
        $container->registerForAutoconfiguration(DenormalizerInterface::class)
            ->addTag('serializer.normalizer');
        $container->registerForAutoconfiguration(ConstraintValidatorInterface::class)
            ->addTag('validator.constraint_validator');
        $container->registerForAutoconfiguration(ObjectInitializerInterface::class)
            ->addTag('validator.initializer');
        $container->registerForAutoconfiguration(MessageHandlerInterface::class)
            ->addTag('messenger.message_handler');
        $container->registerForAutoconfiguration(TransportFactoryInterface::class)
            ->addTag('messenger.transport_factory');
        $container->registerForAutoconfiguration(MimeTypeGuesserInterface::class)
            ->addTag('mime.mime_type_guesser');
        $container->registerForAutoconfiguration(LoggerAwareInterface::class)
            ->addMethodCall('setLogger', [new Reference('logger')]);

        if (!$container->getParameter('kernel.debug')) {
            // remove tagged iterator argument for resource checkers
            $container->getDefinition('config_cache_factory')->setArguments([]);
        }

        if (!$config['disallow_search_engine_index'] ?? false) {
            $container->removeDefinition('disallow_search_engine_index_response_listener');
        }

        $container->registerForAutoconfiguration(RouteLoaderInterface::class)
            ->addTag('routing.route_loader');
    }

    /**
     * {@inheritdoc}
     */
    public function getConfiguration(array $config, ContainerBuilder $container)
    {
        return new Configuration($container->getParameter('kernel.debug'));
    }

    private function registerFormConfiguration(array $config, ContainerBuilder $container, XmlFileLoader $loader)
    {
        $loader->load('form.xml');

        if (null === $config['form']['csrf_protection']['enabled']) {
            $config['form']['csrf_protection']['enabled'] = $config['csrf_protection']['enabled'];
        }

        if ($this->isConfigEnabled($container, $config['form']['csrf_protection'])) {
            $loader->load('form_csrf.xml');

            $container->setParameter('form.type_extension.csrf.enabled', true);
            $container->setParameter('form.type_extension.csrf.field_name', $config['form']['csrf_protection']['field_name']);
        } else {
            $container->setParameter('form.type_extension.csrf.enabled', false);
        }

        if (!class_exists(Translator::class)) {
            $container->removeDefinition('form.type_extension.upload.validator');
        }
        if (!method_exists(CachingFactoryDecorator::class, 'reset')) {
            $container->getDefinition('form.choice_list_factory.cached')
                ->clearTag('kernel.reset')
            ;
        }
    }

    private function registerEsiConfiguration(array $config, ContainerBuilder $container, XmlFileLoader $loader)
    {
        if (!$this->isConfigEnabled($container, $config)) {
            $container->removeDefinition('fragment.renderer.esi');

            return;
        }

        $loader->load('esi.xml');
    }

    private function registerSsiConfiguration(array $config, ContainerBuilder $container, XmlFileLoader $loader)
    {
        if (!$this->isConfigEnabled($container, $config)) {
            $container->removeDefinition('fragment.renderer.ssi');

            return;
        }

        $loader->load('ssi.xml');
    }

    private function registerFragmentsConfiguration(array $config, ContainerBuilder $container, XmlFileLoader $loader)
    {
        if (!$this->isConfigEnabled($container, $config)) {
            $container->removeDefinition('fragment.renderer.hinclude');

            return;
        }

        $container->setParameter('fragment.renderer.hinclude.global_template', $config['hinclude_default_template']);

        $loader->load('fragment_listener.xml');
        $container->setParameter('fragment.path', $config['path']);
    }

    private function registerProfilerConfiguration(array $config, ContainerBuilder $container, XmlFileLoader $loader)
    {
        if (!$this->isConfigEnabled($container, $config)) {
            // this is needed for the WebProfiler to work even if the profiler is disabled
            $container->setParameter('data_collector.templates', []);

            return;
        }

        $loader->load('profiling.xml');
        $loader->load('collectors.xml');
        $loader->load('cache_debug.xml');

        if ($this->formConfigEnabled) {
            $loader->load('form_debug.xml');
        }

        if ($this->validatorConfigEnabled) {
            $loader->load('validator_debug.xml');
        }

        if ($this->translationConfigEnabled) {
            $loader->load('translation_debug.xml');

            $container->getDefinition('translator.data_collector')->setDecoratedService('translator');
        }

        if ($this->messengerConfigEnabled) {
            $loader->load('messenger_debug.xml');
        }

        if ($this->mailerConfigEnabled) {
            $loader->load('mailer_debug.xml');
        }

        if ($this->httpClientConfigEnabled) {
            $loader->load('http_client_debug.xml');
        }

        $container->setParameter('profiler_listener.only_exceptions', $config['only_exceptions']);
        $container->setParameter('profiler_listener.only_master_requests', $config['only_master_requests']);

        // Choose storage class based on the DSN
        list($class) = explode(':', $config['dsn'], 2);
        if ('file' !== $class) {
            throw new \LogicException(sprintf('Driver "%s" is not supported for the profiler.', $class));
        }

        $container->setParameter('profiler.storage.dsn', $config['dsn']);

        $container->getDefinition('profiler')
            ->addArgument($config['collect'])
            ->addTag('kernel.reset', ['method' => 'reset']);
    }

    private function registerWorkflowConfiguration(array $config, ContainerBuilder $container, XmlFileLoader $loader)
    {
        if (!$config['enabled']) {
            $container->removeDefinition('console.command.workflow_dump');

            return;
        }

        if (!class_exists(Workflow\Workflow::class)) {
            throw new LogicException('Workflow support cannot be enabled as the Workflow component is not installed. Try running "composer require symfony/workflow".');
        }

        $loader->load('workflow.xml');

        $registryDefinition = $container->getDefinition('workflow.registry');

        foreach ($config['workflows'] as $name => $workflow) {
            $type = $workflow['type'];
            $workflowId = sprintf('%s.%s', $type, $name);

            // Process Metadata (workflow + places (transition is done in the "create transition" block))
            $metadataStoreDefinition = new Definition(Workflow\Metadata\InMemoryMetadataStore::class, [[], [], null]);
            if ($workflow['metadata']) {
                $metadataStoreDefinition->replaceArgument(0, $workflow['metadata']);
            }
            $placesMetadata = [];
            foreach ($workflow['places'] as $place) {
                if ($place['metadata']) {
                    $placesMetadata[$place['name']] = $place['metadata'];
                }
            }
            if ($placesMetadata) {
                $metadataStoreDefinition->replaceArgument(1, $placesMetadata);
            }

            // Create transitions
            $transitions = [];
            $guardsConfiguration = [];
            $transitionsMetadataDefinition = new Definition(\SplObjectStorage::class);
            // Global transition counter per workflow
            $transitionCounter = 0;
            foreach ($workflow['transitions'] as $transition) {
                if ('workflow' === $type) {
                    $transitionDefinition = new Definition(Workflow\Transition::class, [$transition['name'], $transition['from'], $transition['to']]);
                    $transitionDefinition->setPublic(false);
                    $transitionId = sprintf('.%s.transition.%s', $workflowId, $transitionCounter++);
                    $container->setDefinition($transitionId, $transitionDefinition);
                    $transitions[] = new Reference($transitionId);
                    if (isset($transition['guard'])) {
                        $configuration = new Definition(Workflow\EventListener\GuardExpression::class);
                        $configuration->addArgument(new Reference($transitionId));
                        $configuration->addArgument($transition['guard']);
                        $configuration->setPublic(false);
                        $eventName = sprintf('workflow.%s.guard.%s', $name, $transition['name']);
                        $guardsConfiguration[$eventName][] = $configuration;
                    }
                    if ($transition['metadata']) {
                        $transitionsMetadataDefinition->addMethodCall('attach', [
                            new Reference($transitionId),
                            $transition['metadata'],
                        ]);
                    }
                } elseif ('state_machine' === $type) {
                    foreach ($transition['from'] as $from) {
                        foreach ($transition['to'] as $to) {
                            $transitionDefinition = new Definition(Workflow\Transition::class, [$transition['name'], $from, $to]);
                            $transitionDefinition->setPublic(false);
                            $transitionId = sprintf('.%s.transition.%s', $workflowId, $transitionCounter++);
                            $container->setDefinition($transitionId, $transitionDefinition);
                            $transitions[] = new Reference($transitionId);
                            if (isset($transition['guard'])) {
                                $configuration = new Definition(Workflow\EventListener\GuardExpression::class);
                                $configuration->addArgument(new Reference($transitionId));
                                $configuration->addArgument($transition['guard']);
                                $configuration->setPublic(false);
                                $eventName = sprintf('workflow.%s.guard.%s', $name, $transition['name']);
                                $guardsConfiguration[$eventName][] = $configuration;
                            }
                            if ($transition['metadata']) {
                                $transitionsMetadataDefinition->addMethodCall('attach', [
                                    new Reference($transitionId),
                                    $transition['metadata'],
                                ]);
                            }
                        }
                    }
                }
            }
            $metadataStoreDefinition->replaceArgument(2, $transitionsMetadataDefinition);

            // Create places
            $places = array_column($workflow['places'], 'name');
            $initialMarking = $workflow['initial_marking'] ?? [];

            // Create a Definition
            $definitionDefinition = new Definition(Workflow\Definition::class);
            $definitionDefinition->setPublic(false);
            $definitionDefinition->addArgument($places);
            $definitionDefinition->addArgument($transitions);
            $definitionDefinition->addArgument($initialMarking);
            $definitionDefinition->addArgument($metadataStoreDefinition);
            $definitionDefinition->addTag('workflow.definition', [
                'name' => $name,
                'type' => $type,
            ]);

            // Create MarkingStore
            if (isset($workflow['marking_store']['type'])) {
                $markingStoreDefinition = new ChildDefinition('workflow.marking_store.method');
                $markingStoreDefinition->setArguments([
                    'state_machine' === $type, //single state
                    $workflow['marking_store']['property'],
                ]);
            } elseif (isset($workflow['marking_store']['service'])) {
                $markingStoreDefinition = new Reference($workflow['marking_store']['service']);
            }

            // Create Workflow
            $workflowDefinition = new ChildDefinition(sprintf('%s.abstract', $type));
            $workflowDefinition->replaceArgument(0, new Reference(sprintf('%s.definition', $workflowId)));
            if (isset($markingStoreDefinition)) {
                $workflowDefinition->replaceArgument(1, $markingStoreDefinition);
            }
            $workflowDefinition->replaceArgument(3, $name);

            // Store to container
            $container->setDefinition($workflowId, $workflowDefinition);
            $container->setDefinition(sprintf('%s.definition', $workflowId), $definitionDefinition);
            $container->registerAliasForArgument($workflowId, WorkflowInterface::class, $name.'.'.$type);

            // Validate Workflow
            if ('state_machine' === $workflow['type']) {
                $validator = new Workflow\Validator\StateMachineValidator();
            } else {
                $validator = new Workflow\Validator\WorkflowValidator();
            }

            $trs = array_map(function (Reference $ref) use ($container): Workflow\Transition {
                return $container->get((string) $ref);
            }, $transitions);
            $realDefinition = new Workflow\Definition($places, $trs, $initialMarking);
            $validator->validate($realDefinition, $name);

            // Add workflow to Registry
            if ($workflow['supports']) {
                foreach ($workflow['supports'] as $supportedClassName) {
                    $strategyDefinition = new Definition(Workflow\SupportStrategy\InstanceOfSupportStrategy::class, [$supportedClassName]);
                    $strategyDefinition->setPublic(false);
                    $registryDefinition->addMethodCall('addWorkflow', [new Reference($workflowId), $strategyDefinition]);
                }
            } elseif (isset($workflow['support_strategy'])) {
                $registryDefinition->addMethodCall('addWorkflow', [new Reference($workflowId), new Reference($workflow['support_strategy'])]);
            }

            // Enable the AuditTrail
            if ($workflow['audit_trail']['enabled']) {
                $listener = new Definition(Workflow\EventListener\AuditTrailListener::class);
                $listener->setPrivate(true);
                $listener->addTag('monolog.logger', ['channel' => 'workflow']);
                $listener->addTag('kernel.event_listener', ['event' => sprintf('workflow.%s.leave', $name), 'method' => 'onLeave']);
                $listener->addTag('kernel.event_listener', ['event' => sprintf('workflow.%s.transition', $name), 'method' => 'onTransition']);
                $listener->addTag('kernel.event_listener', ['event' => sprintf('workflow.%s.enter', $name), 'method' => 'onEnter']);
                $listener->addArgument(new Reference('logger'));
                $container->setDefinition(sprintf('.%s.listener.audit_trail', $workflowId), $listener);
            }

            // Add Guard Listener
            if ($guardsConfiguration) {
                if (!class_exists(ExpressionLanguage::class)) {
                    throw new LogicException('Cannot guard workflows as the ExpressionLanguage component is not installed. Try running "composer require symfony/expression-language".');
                }

                if (!class_exists(Security::class)) {
                    throw new LogicException('Cannot guard workflows as the Security component is not installed. Try running "composer require symfony/security-core".');
                }

                $guard = new Definition(Workflow\EventListener\GuardListener::class);
                $guard->setPrivate(true);

                $guard->setArguments([
                    $guardsConfiguration,
                    new Reference('workflow.security.expression_language'),
                    new Reference('security.token_storage'),
                    new Reference('security.authorization_checker'),
                    new Reference('security.authentication.trust_resolver'),
                    new Reference('security.role_hierarchy'),
                    new Reference('validator', ContainerInterface::NULL_ON_INVALID_REFERENCE),
                ]);
                foreach ($guardsConfiguration as $eventName => $config) {
                    $guard->addTag('kernel.event_listener', ['event' => $eventName, 'method' => 'onTransition']);
                }

                $container->setDefinition(sprintf('.%s.listener.guard', $workflowId), $guard);
                $container->setParameter('workflow.has_guard_listeners', true);
            }
        }
    }

    private function registerDebugConfiguration(array $config, ContainerBuilder $container, XmlFileLoader $loader)
    {
        $loader->load('debug_prod.xml');

        if (class_exists(Stopwatch::class)) {
            $container->register('debug.stopwatch', Stopwatch::class)
                ->addArgument(true)
                ->setPrivate(true)
                ->addTag('kernel.reset', ['method' => 'reset']);
            $container->setAlias(Stopwatch::class, new Alias('debug.stopwatch', false));
        }

        $debug = $container->getParameter('kernel.debug');

        if ($debug) {
            $container->setParameter('debug.container.dump', '%kernel.cache_dir%/%kernel.container_class%.xml');
        }

        if ($debug && class_exists(Stopwatch::class)) {
            $loader->load('debug.xml');
        }

        $definition = $container->findDefinition('debug.debug_handlers_listener');

        if (false === $config['log']) {
            $definition->replaceArgument(1, null);
        } elseif (true !== $config['log']) {
            $definition->replaceArgument(2, $config['log']);
        }

        if (!$config['throw']) {
            $container->setParameter('debug.error_handler.throw_at', 0);
        }

        if ($debug && class_exists(DebugProcessor::class)) {
            $definition = new Definition(DebugProcessor::class);
            $definition->setPublic(false);
            $definition->addArgument(new Reference('request_stack'));
            $container->setDefinition('debug.log_processor', $definition);
        }
    }

    private function registerRouterConfiguration(array $config, ContainerBuilder $container, XmlFileLoader $loader, array $enabledLocales = [])
    {
        if (!$this->isConfigEnabled($container, $config)) {
            $container->removeDefinition('console.command.router_debug');
            $container->removeDefinition('console.command.router_match');

            return;
        }

        $loader->load('routing.xml');

        if (null === $config['utf8']) {
            trigger_deprecation('symfony/framework-bundle', '5.1', 'Not setting the "framework.router.utf8" configuration option is deprecated, it will default to "true" in version 6.0.');
        }

        if ($config['utf8']) {
            $container->getDefinition('routing.loader')->replaceArgument(1, ['utf8' => true]);
        }

        if ($enabledLocales) {
            $enabledLocales = implode('|', array_map('preg_quote', $enabledLocales));
            $container->getDefinition('routing.loader')->replaceArgument(2, ['_locale' => $enabledLocales]);
        }

        if (!class_exists(ExpressionLanguage::class)) {
            $container->removeDefinition('router.expression_language_provider');
        }

        $container->setParameter('router.resource', $config['resource']);
        $router = $container->findDefinition('router.default');
        $argument = $router->getArgument(2);
        $argument['strict_requirements'] = $config['strict_requirements'];
        if (isset($config['type'])) {
            $argument['resource_type'] = $config['type'];
        }
        $router->replaceArgument(2, $argument);

        $container->setParameter('request_listener.http_port', $config['http_port']);
        $container->setParameter('request_listener.https_port', $config['https_port']);

        $requestContext = $container->getDefinition('router.request_context');
        $requestContext->replaceArgument(0, $config['context']['base_url']);
        $requestContext->replaceArgument(2, $config['context']['host']);
        $requestContext->replaceArgument(3, $config['context']['scheme']);

        if ($this->annotationsConfigEnabled) {
            $container->register('routing.loader.annotation', AnnotatedRouteControllerLoader::class)
                ->setPublic(false)
                ->addTag('routing.loader', ['priority' => -10])
                ->addArgument(new Reference('annotation_reader'));

            $container->register('routing.loader.annotation.directory', AnnotationDirectoryLoader::class)
                ->setPublic(false)
                ->addTag('routing.loader', ['priority' => -10])
                ->setArguments([
                    new Reference('file_locator'),
                    new Reference('routing.loader.annotation'),
                ]);

            $container->register('routing.loader.annotation.file', AnnotationFileLoader::class)
                ->setPublic(false)
                ->addTag('routing.loader', ['priority' => -10])
                ->setArguments([
                    new Reference('file_locator'),
                    new Reference('routing.loader.annotation'),
                ]);
        }
    }

    private function registerSessionConfiguration(array $config, ContainerBuilder $container, XmlFileLoader $loader)
    {
        $loader->load('session.xml');

        // session storage
        $container->setAlias('session.storage', $config['storage_id'])->setPrivate(true);
        $options = ['cache_limiter' => '0'];
        foreach (['name', 'cookie_lifetime', 'cookie_path', 'cookie_domain', 'cookie_secure', 'cookie_httponly', 'cookie_samesite', 'use_cookies', 'gc_maxlifetime', 'gc_probability', 'gc_divisor', 'sid_length', 'sid_bits_per_character'] as $key) {
            if (isset($config[$key])) {
                $options[$key] = $config[$key];
            }
        }

        if ('auto' === ($options['cookie_secure'] ?? null)) {
            $locator = $container->getDefinition('session_listener')->getArgument(0);
            $locator->setValues($locator->getValues() + [
                'session_storage' => new Reference('session.storage', ContainerInterface::IGNORE_ON_INVALID_REFERENCE),
                'request_stack' => new Reference('request_stack'),
            ]);
        }

        $container->setParameter('session.storage.options', $options);

        // session handler (the internal callback registered with PHP session management)
        if (null === $config['handler_id']) {
            // Set the handler class to be null
            $container->getDefinition('session.storage.native')->replaceArgument(1, null);
            $container->getDefinition('session.storage.php_bridge')->replaceArgument(0, null);
        } else {
            $container->resolveEnvPlaceholders($config['handler_id'], null, $usedEnvs);

            if ($usedEnvs || preg_match('#^[a-z]++://#', $config['handler_id'])) {
                $id = '.cache_connection.'.ContainerBuilder::hash($config['handler_id']);

                $container->getDefinition('session.abstract_handler')
                    ->replaceArgument(0, $container->hasDefinition($id) ? new Reference($id) : $config['handler_id']);

                $container->setAlias('session.handler', 'session.abstract_handler')->setPrivate(true);
            } else {
                $container->setAlias('session.handler', $config['handler_id'])->setPrivate(true);
            }
        }

        $container->setParameter('session.save_path', $config['save_path']);

        $container->setParameter('session.metadata.update_threshold', $config['metadata_update_threshold']);
    }

    private function registerRequestConfiguration(array $config, ContainerBuilder $container, XmlFileLoader $loader)
    {
        if ($config['formats']) {
            $loader->load('request.xml');

            $listener = $container->getDefinition('request.add_request_formats_listener');
            $listener->replaceArgument(0, $config['formats']);
        }
    }

    private function registerAssetsConfiguration(array $config, ContainerBuilder $container, XmlFileLoader $loader)
    {
        $loader->load('assets.xml');

        if ($config['version_strategy']) {
            $defaultVersion = new Reference($config['version_strategy']);
        } else {
            $defaultVersion = $this->createVersion($container, $config['version'], $config['version_format'], $config['json_manifest_path'], '_default');
        }

        $defaultPackage = $this->createPackageDefinition($config['base_path'], $config['base_urls'], $defaultVersion);
        $container->setDefinition('assets._default_package', $defaultPackage);

        $namedPackages = [];
        foreach ($config['packages'] as $name => $package) {
            if (null !== $package['version_strategy']) {
                $version = new Reference($package['version_strategy']);
            } elseif (!\array_key_exists('version', $package) && null === $package['json_manifest_path']) {
                // if neither version nor json_manifest_path are specified, use the default
                $version = $defaultVersion;
            } else {
                // let format fallback to main version_format
                $format = $package['version_format'] ?: $config['version_format'];
                $version = isset($package['version']) ? $package['version'] : null;
                $version = $this->createVersion($container, $version, $format, $package['json_manifest_path'], $name);
            }

            $container->setDefinition('assets._package_'.$name, $this->createPackageDefinition($package['base_path'], $package['base_urls'], $version));
            $container->registerAliasForArgument('assets._package_'.$name, PackageInterface::class, $name.'.package');
            $namedPackages[$name] = new Reference('assets._package_'.$name);
        }

        $container->getDefinition('assets.packages')
            ->replaceArgument(0, new Reference('assets._default_package'))
            ->replaceArgument(1, $namedPackages)
        ;
    }

    /**
     * Returns a definition for an asset package.
     */
    private function createPackageDefinition(?string $basePath, array $baseUrls, Reference $version): Definition
    {
        if ($basePath && $baseUrls) {
            throw new \LogicException('An asset package cannot have base URLs and base paths.');
        }

        $package = new ChildDefinition($baseUrls ? 'assets.url_package' : 'assets.path_package');
        $package
            ->setPublic(false)
            ->replaceArgument(0, $baseUrls ?: $basePath)
            ->replaceArgument(1, $version)
        ;

        return $package;
    }

    private function createVersion(ContainerBuilder $container, ?string $version, ?string $format, ?string $jsonManifestPath, string $name): Reference
    {
        // Configuration prevents $version and $jsonManifestPath from being set
        if (null !== $version) {
            $def = new ChildDefinition('assets.static_version_strategy');
            $def
                ->replaceArgument(0, $version)
                ->replaceArgument(1, $format)
            ;
            $container->setDefinition('assets._version_'.$name, $def);

            return new Reference('assets._version_'.$name);
        }

        if (null !== $jsonManifestPath) {
            $def = new ChildDefinition('assets.json_manifest_version_strategy');
            $def->replaceArgument(0, $jsonManifestPath);
            $container->setDefinition('assets._version_'.$name, $def);

            return new Reference('assets._version_'.$name);
        }

        return new Reference('assets.empty_version_strategy');
    }

    private function registerTranslatorConfiguration(array $config, ContainerBuilder $container, LoaderInterface $loader, string $defaultLocale)
    {
        if (!$this->isConfigEnabled($container, $config)) {
            $container->removeDefinition('console.command.translation_debug');
            $container->removeDefinition('console.command.translation_update');

            return;
        }

        $loader->load('translation.xml');

        // Use the "real" translator instead of the identity default
        $container->setAlias('translator', 'translator.default')->setPublic(true);
        $container->setAlias('translator.formatter', new Alias($config['formatter'], false));
        $translator = $container->findDefinition('translator.default');
        $translator->addMethodCall('setFallbackLocales', [$config['fallbacks'] ?: [$defaultLocale]]);

        $defaultOptions = $translator->getArgument(4);
        $defaultOptions['cache_dir'] = $config['cache_dir'];
        $translator->setArgument(4, $defaultOptions);

        $translator->setArgument(6, $config['enabled_locales']);

        $container->setParameter('translator.logging', $config['logging']);
        $container->setParameter('translator.default_path', $config['default_path']);

        // Discover translation directories
        $dirs = [];
        $transPaths = [];
        $nonExistingDirs = [];
        if (class_exists('Symfony\Component\Validator\Validation')) {
            $r = new \ReflectionClass('Symfony\Component\Validator\Validation');

            $dirs[] = $transPaths[] = \dirname($r->getFileName()).'/Resources/translations';
        }
        if (class_exists('Symfony\Component\Form\Form')) {
            $r = new \ReflectionClass('Symfony\Component\Form\Form');

            $dirs[] = $transPaths[] = \dirname($r->getFileName()).'/Resources/translations';
        }
        if (class_exists('Symfony\Component\Security\Core\Exception\AuthenticationException')) {
            $r = new \ReflectionClass('Symfony\Component\Security\Core\Exception\AuthenticationException');

            $dirs[] = $transPaths[] = \dirname($r->getFileName(), 2).'/Resources/translations';
        }
        $defaultDir = $container->getParameterBag()->resolveValue($config['default_path']);
        foreach ($container->getParameter('kernel.bundles_metadata') as $name => $bundle) {
            if ($container->fileExists($dir = $bundle['path'].'/Resources/translations') || $container->fileExists($dir = $bundle['path'].'/translations')) {
                $dirs[] = $dir;
            } else {
                $nonExistingDirs[] = $dir;
            }
        }

        foreach ($config['paths'] as $dir) {
            if ($container->fileExists($dir)) {
                $dirs[] = $transPaths[] = $dir;
            } else {
                throw new \UnexpectedValueException(sprintf('%s defined in translator.paths does not exist or is not a directory', $dir));
            }
        }

        if ($container->hasDefinition('console.command.translation_debug')) {
            $container->getDefinition('console.command.translation_debug')->replaceArgument(5, $transPaths);
        }

        if ($container->hasDefinition('console.command.translation_update')) {
            $container->getDefinition('console.command.translation_update')->replaceArgument(6, $transPaths);
        }

        if ($container->fileExists($defaultDir)) {
            $dirs[] = $defaultDir;
        } else {
            $nonExistingDirs[] = $defaultDir;
        }

        // Register translation resources
        if ($dirs) {
            $files = [];
            $finder = Finder::create()
                ->followLinks()
                ->files()
                ->filter(function (\SplFileInfo $file) {
                    return 2 <= substr_count($file->getBasename(), '.') && preg_match('/\.\w+$/', $file->getBasename());
                })
                ->in($dirs)
                ->sortByName()
            ;

            foreach ($finder as $file) {
                $fileNameParts = explode('.', basename($file));
                $locale = $fileNameParts[\count($fileNameParts) - 2];
                if (!isset($files[$locale])) {
                    $files[$locale] = [];
                }

                $files[$locale][] = (string) $file;
            }

            $projectDir = $container->getParameter('kernel.project_dir');

            $options = array_merge(
                $translator->getArgument(4),
                [
                    'resource_files' => $files,
                    'scanned_directories' => $scannedDirectories = array_merge($dirs, $nonExistingDirs),
                    'cache_vary' => [
                        'scanned_directories' => array_map(static function (string $dir) use ($projectDir): string {
                            return 0 === strpos($dir, $projectDir.'/') ? substr($dir, 1 + \strlen($projectDir)) : $dir;
                        }, $scannedDirectories),
                    ],
                ]
            );

            $translator->replaceArgument(4, $options);
        }
    }

    private function registerValidationConfiguration(array $config, ContainerBuilder $container, XmlFileLoader $loader, bool $propertyInfoEnabled)
    {
        if (!$this->validatorConfigEnabled = $this->isConfigEnabled($container, $config)) {
            return;
        }

        if (!class_exists('Symfony\Component\Validator\Validation')) {
            throw new LogicException('Validation support cannot be enabled as the Validator component is not installed. Try running "composer require symfony/validator".');
        }

        if (!isset($config['email_validation_mode'])) {
            $config['email_validation_mode'] = 'loose';
        }

        $loader->load('validator.xml');

        $validatorBuilder = $container->getDefinition('validator.builder');

        $container->setParameter('validator.translation_domain', $config['translation_domain']);

        $files = ['xml' => [], 'yml' => []];
        $this->registerValidatorMapping($container, $config, $files);

        if (!empty($files['xml'])) {
            $validatorBuilder->addMethodCall('addXmlMappings', [$files['xml']]);
        }

        if (!empty($files['yml'])) {
            $validatorBuilder->addMethodCall('addYamlMappings', [$files['yml']]);
        }

        $definition = $container->findDefinition('validator.email');
        $definition->replaceArgument(0, $config['email_validation_mode']);

        if (\array_key_exists('enable_annotations', $config) && $config['enable_annotations']) {
            if (!$this->annotationsConfigEnabled) {
                throw new \LogicException('"enable_annotations" on the validator cannot be set as Annotations support is disabled.');
            }

            $validatorBuilder->addMethodCall('enableAnnotationMapping', [new Reference('annotation_reader')]);
        }

        if (\array_key_exists('static_method', $config) && $config['static_method']) {
            foreach ($config['static_method'] as $methodName) {
                $validatorBuilder->addMethodCall('addMethodMapping', [$methodName]);
            }
        }

        if (!$container->getParameter('kernel.debug')) {
            $validatorBuilder->addMethodCall('setMappingCache', [new Reference('validator.mapping.cache.adapter')]);
        }

        $container->setParameter('validator.auto_mapping', $config['auto_mapping']);
        if (!$propertyInfoEnabled || !class_exists(PropertyInfoLoader::class)) {
            $container->removeDefinition('validator.property_info_loader');
        }

        $container
            ->getDefinition('validator.not_compromised_password')
            ->setArgument(2, $config['not_compromised_password']['enabled'])
            ->setArgument(3, $config['not_compromised_password']['endpoint'])
        ;
    }

    private function registerValidatorMapping(ContainerBuilder $container, array $config, array &$files)
    {
        $fileRecorder = function ($extension, $path) use (&$files) {
            $files['yaml' === $extension ? 'yml' : $extension][] = $path;
        };

        if (interface_exists('Symfony\Component\Form\FormInterface')) {
            $reflClass = new \ReflectionClass('Symfony\Component\Form\FormInterface');
            $fileRecorder('xml', \dirname($reflClass->getFileName()).'/Resources/config/validation.xml');
        }

        foreach ($container->getParameter('kernel.bundles_metadata') as $bundle) {
            $configDir = is_dir($bundle['path'].'/Resources/config') ? $bundle['path'].'/Resources/config' : $bundle['path'].'/config';

            if (
                $container->fileExists($file = $configDir.'/validation.yaml', false) ||
                $container->fileExists($file = $configDir.'/validation.yml', false)
            ) {
                $fileRecorder('yml', $file);
            }

            if ($container->fileExists($file = $configDir.'/validation.xml', false)) {
                $fileRecorder('xml', $file);
            }

            if ($container->fileExists($dir = $configDir.'/validation', '/^$/')) {
                $this->registerMappingFilesFromDir($dir, $fileRecorder);
            }
        }

        $projectDir = $container->getParameter('kernel.project_dir');
        if ($container->fileExists($dir = $projectDir.'/config/validator', '/^$/')) {
            $this->registerMappingFilesFromDir($dir, $fileRecorder);
        }

        $this->registerMappingFilesFromConfig($container, $config, $fileRecorder);
    }

    private function registerMappingFilesFromDir(string $dir, callable $fileRecorder)
    {
        foreach (Finder::create()->followLinks()->files()->in($dir)->name('/\.(xml|ya?ml)$/')->sortByName() as $file) {
            $fileRecorder($file->getExtension(), $file->getRealPath());
        }
    }

    private function registerMappingFilesFromConfig(ContainerBuilder $container, array $config, callable $fileRecorder)
    {
        foreach ($config['mapping']['paths'] as $path) {
            if (is_dir($path)) {
                $this->registerMappingFilesFromDir($path, $fileRecorder);
                $container->addResource(new DirectoryResource($path, '/^$/'));
            } elseif ($container->fileExists($path, false)) {
                if (!preg_match('/\.(xml|ya?ml)$/', $path, $matches)) {
                    throw new \RuntimeException(sprintf('Unsupported mapping type in "%s", supported types are XML & Yaml.', $path));
                }
                $fileRecorder($matches[1], $path);
            } else {
                throw new \RuntimeException(sprintf('Could not open file or directory "%s".', $path));
            }
        }
    }

    private function registerAnnotationsConfiguration(array $config, ContainerBuilder $container, LoaderInterface $loader)
    {
        if (!$this->annotationsConfigEnabled) {
            return;
        }

        if (!class_exists('Doctrine\Common\Annotations\Annotation')) {
            throw new LogicException('Annotations cannot be enabled as the Doctrine Annotation library is not installed.');
        }

        $loader->load('annotations.xml');

        if (!method_exists(AnnotationRegistry::class, 'registerUniqueLoader')) {
            $container->getDefinition('annotations.dummy_registry')
                ->setMethodCalls([['registerLoader', ['class_exists']]]);
        }

        if ('none' !== $config['cache']) {
            if (!class_exists('Doctrine\Common\Cache\CacheProvider')) {
                throw new LogicException('Annotations cannot be enabled as the Doctrine Cache library is not installed.');
            }

            $cacheService = $config['cache'];

            if ('php_array' === $config['cache']) {
                $cacheService = 'annotations.cache';

                // Enable warmer only if PHP array is used for cache
                $definition = $container->findDefinition('annotations.cache_warmer');
                $definition->addTag('kernel.cache_warmer');
            } elseif ('file' === $config['cache']) {
                $cacheDir = $container->getParameterBag()->resolveValue($config['file_cache_dir']);

                if (!is_dir($cacheDir) && false === @mkdir($cacheDir, 0777, true) && !is_dir($cacheDir)) {
                    throw new \RuntimeException(sprintf('Could not create cache directory "%s".', $cacheDir));
                }

                $container
                    ->getDefinition('annotations.filesystem_cache')
                    ->replaceArgument(0, $cacheDir)
                ;

                $cacheService = 'annotations.filesystem_cache';
            }

            $container
                ->getDefinition('annotations.cached_reader')
                ->replaceArgument(2, $config['debug'])
                // temporary property to lazy-reference the cache provider without using it until AddAnnotationsCachedReaderPass runs
                ->setProperty('cacheProviderBackup', new ServiceClosureArgument(new Reference($cacheService)))
                ->addTag('annotations.cached_reader')
            ;

            $container->setAlias('annotation_reader', 'annotations.cached_reader')->setPrivate(true);
            $container->setAlias(Reader::class, new Alias('annotations.cached_reader', false));
        } else {
            $container->removeDefinition('annotations.cached_reader');
        }
    }

    private function registerPropertyAccessConfiguration(array $config, ContainerBuilder $container, XmlFileLoader $loader)
    {
        if (!class_exists('Symfony\Component\PropertyAccess\PropertyAccessor')) {
            return;
        }

        $loader->load('property_access.xml');

        $container
            ->getDefinition('property_accessor')
            ->replaceArgument(0, $config['magic_call'])
            ->replaceArgument(1, $config['throw_exception_on_invalid_index'])
            ->replaceArgument(3, $config['throw_exception_on_invalid_property_path'])
        ;
    }

    private function registerSecretsConfiguration(array $config, ContainerBuilder $container, XmlFileLoader $loader)
    {
        if (!$this->isConfigEnabled($container, $config)) {
            $container->removeDefinition('console.command.secrets_set');
            $container->removeDefinition('console.command.secrets_list');
            $container->removeDefinition('console.command.secrets_remove');
            $container->removeDefinition('console.command.secrets_generate_key');
            $container->removeDefinition('console.command.secrets_decrypt_to_local');
            $container->removeDefinition('console.command.secrets_encrypt_from_local');

            return;
        }

        $loader->load('secrets.xml');

        $container->getDefinition('secrets.vault')->replaceArgument(0, $config['vault_directory']);

        if ($config['local_dotenv_file']) {
            $container->getDefinition('secrets.local_vault')->replaceArgument(0, $config['local_dotenv_file']);
        } else {
            $container->removeDefinition('secrets.local_vault');
        }

        if ($config['decryption_env_var']) {
            if (!preg_match('/^(?:[-.\w]*+:)*+\w++$/', $config['decryption_env_var'])) {
                throw new InvalidArgumentException(sprintf('Invalid value "%s" set as "decryption_env_var": only "word" characters are allowed.', $config['decryption_env_var']));
            }

            if (class_exists(LazyString::class)) {
                $container->getDefinition('secrets.decryption_key')->replaceArgument(1, $config['decryption_env_var']);
            } else {
                $container->getDefinition('secrets.vault')->replaceArgument(1, "%env({$config['decryption_env_var']})%");
                $container->removeDefinition('secrets.decryption_key');
            }
        } else {
            $container->getDefinition('secrets.vault')->replaceArgument(1, null);
            $container->removeDefinition('secrets.decryption_key');
        }
    }

    private function registerSecurityCsrfConfiguration(array $config, ContainerBuilder $container, XmlFileLoader $loader)
    {
        if (!$this->isConfigEnabled($container, $config)) {
            return;
        }

        if (!class_exists('Symfony\Component\Security\Csrf\CsrfToken')) {
            throw new LogicException('CSRF support cannot be enabled as the Security CSRF component is not installed. Try running "composer require symfony/security-csrf".');
        }

        if (!$this->sessionConfigEnabled) {
            throw new \LogicException('CSRF protection needs sessions to be enabled.');
        }

        // Enable services for CSRF protection (even without forms)
        $loader->load('security_csrf.xml');

        if (!class_exists(CsrfExtension::class)) {
            $container->removeDefinition('twig.extension.security_csrf');
        }
    }

    private function registerSerializerConfiguration(array $config, ContainerBuilder $container, XmlFileLoader $loader)
    {
        $loader->load('serializer.xml');

        $chainLoader = $container->getDefinition('serializer.mapping.chain_loader');

        if (!class_exists('Symfony\Component\PropertyAccess\PropertyAccessor')) {
            $container->removeAlias('serializer.property_accessor');
            $container->removeDefinition('serializer.normalizer.object');
        }

        if (!class_exists(Yaml::class)) {
            $container->removeDefinition('serializer.encoder.yaml');
        }

        $serializerLoaders = [];
        if (isset($config['enable_annotations']) && $config['enable_annotations']) {
            if (!$this->annotationsConfigEnabled) {
                throw new \LogicException('"enable_annotations" on the serializer cannot be set as Annotations support is disabled.');
            }

            $annotationLoader = new Definition(
                'Symfony\Component\Serializer\Mapping\Loader\AnnotationLoader',
                [new Reference('annotation_reader')]
            );
            $annotationLoader->setPublic(false);

            $serializerLoaders[] = $annotationLoader;
        }

        $fileRecorder = function ($extension, $path) use (&$serializerLoaders) {
            $definition = new Definition(\in_array($extension, ['yaml', 'yml']) ? 'Symfony\Component\Serializer\Mapping\Loader\YamlFileLoader' : 'Symfony\Component\Serializer\Mapping\Loader\XmlFileLoader', [$path]);
            $definition->setPublic(false);
            $serializerLoaders[] = $definition;
        };

        foreach ($container->getParameter('kernel.bundles_metadata') as $bundle) {
            $configDir = is_dir($bundle['path'].'/Resources/config') ? $bundle['path'].'/Resources/config' : $bundle['path'].'/config';

            if ($container->fileExists($file = $configDir.'/serialization.xml', false)) {
                $fileRecorder('xml', $file);
            }

            if (
                $container->fileExists($file = $configDir.'/serialization.yaml', false) ||
                $container->fileExists($file = $configDir.'/serialization.yml', false)
            ) {
                $fileRecorder('yml', $file);
            }

            if ($container->fileExists($dir = $configDir.'/serialization', '/^$/')) {
                $this->registerMappingFilesFromDir($dir, $fileRecorder);
            }
        }

        $projectDir = $container->getParameter('kernel.project_dir');
        if ($container->fileExists($dir = $projectDir.'/config/serializer', '/^$/')) {
            $this->registerMappingFilesFromDir($dir, $fileRecorder);
        }

        $this->registerMappingFilesFromConfig($container, $config, $fileRecorder);

        $chainLoader->replaceArgument(0, $serializerLoaders);
        $container->getDefinition('serializer.mapping.cache_warmer')->replaceArgument(0, $serializerLoaders);

        if (isset($config['name_converter']) && $config['name_converter']) {
            $container->getDefinition('serializer.name_converter.metadata_aware')->setArgument(1, new Reference($config['name_converter']));
        }

        if (isset($config['circular_reference_handler']) && $config['circular_reference_handler']) {
            $arguments = $container->getDefinition('serializer.normalizer.object')->getArguments();
            $context = ($arguments[6] ?? []) + ['circular_reference_handler' => new Reference($config['circular_reference_handler'])];
            $container->getDefinition('serializer.normalizer.object')->setArgument(5, null);
            $container->getDefinition('serializer.normalizer.object')->setArgument(6, $context);
        }

        if ($config['max_depth_handler'] ?? false) {
            $defaultContext = $container->getDefinition('serializer.normalizer.object')->getArgument(6);
            $defaultContext += ['max_depth_handler' => new Reference($config['max_depth_handler'])];
            $container->getDefinition('serializer.normalizer.object')->replaceArgument(6, $defaultContext);
        }
    }

    private function registerPropertyInfoConfiguration(ContainerBuilder $container, XmlFileLoader $loader)
    {
        if (!interface_exists(PropertyInfoExtractorInterface::class)) {
            throw new LogicException('PropertyInfo support cannot be enabled as the PropertyInfo component is not installed. Try running "composer require symfony/property-info".');
        }

        $loader->load('property_info.xml');

        if (interface_exists('phpDocumentor\Reflection\DocBlockFactoryInterface')) {
            $definition = $container->register('property_info.php_doc_extractor', 'Symfony\Component\PropertyInfo\Extractor\PhpDocExtractor');
            $definition->setPrivate(true);
            $definition->addTag('property_info.description_extractor', ['priority' => -1000]);
            $definition->addTag('property_info.type_extractor', ['priority' => -1001]);
        }

        if ($container->getParameter('kernel.debug')) {
            $container->removeDefinition('property_info.cache');
        }
    }

    private function registerLockConfiguration(array $config, ContainerBuilder $container, XmlFileLoader $loader)
    {
        $loader->load('lock.xml');

        foreach ($config['resources'] as $resourceName => $resourceStores) {
            if (0 === \count($resourceStores)) {
                continue;
            }

            // Generate stores
            $storeDefinitions = [];
            foreach ($resourceStores as $storeDsn) {
                $storeDsn = $container->resolveEnvPlaceholders($storeDsn, null, $usedEnvs);
                $storeDefinition = new Definition(interface_exists(StoreInterface::class) ? StoreInterface::class : PersistingStoreInterface::class);
                $storeDefinition->setFactory([StoreFactory::class, 'createStore']);
                $storeDefinition->setArguments([$storeDsn]);

                $container->setDefinition($storeDefinitionId = '.lock.'.$resourceName.'.store.'.$container->hash($storeDsn), $storeDefinition);

                $storeDefinition = new Reference($storeDefinitionId);

                $storeDefinitions[] = $storeDefinition;
            }

            // Wrap array of stores with CombinedStore
            if (\count($storeDefinitions) > 1) {
                $combinedDefinition = new ChildDefinition('lock.store.combined.abstract');
                $combinedDefinition->replaceArgument(0, $storeDefinitions);
                $container->setDefinition('lock.'.$resourceName.'.store', $combinedDefinition);
            } else {
                $container->setAlias('lock.'.$resourceName.'.store', new Alias((string) $storeDefinitions[0], false));
            }

            // Generate factories for each resource
            $factoryDefinition = new ChildDefinition('lock.factory.abstract');
            $factoryDefinition->replaceArgument(0, new Reference('lock.'.$resourceName.'.store'));
            $container->setDefinition('lock.'.$resourceName.'.factory', $factoryDefinition);

            // Generate services for lock instances
            $lockDefinition = new Definition(Lock::class);
            $lockDefinition->setPublic(false);
            $lockDefinition->setFactory([new Reference('lock.'.$resourceName.'.factory'), 'createLock']);
            $lockDefinition->setArguments([$resourceName]);
            $container->setDefinition('lock.'.$resourceName, $lockDefinition);

            // provide alias for default resource
            if ('default' === $resourceName) {
                $container->setAlias('lock.store', new Alias('lock.'.$resourceName.'.store', false));
                $container->setAlias('lock.factory', new Alias('lock.'.$resourceName.'.factory', false));
                $container->setAlias('lock', new Alias('lock.'.$resourceName, false));
                $container->setAlias(PersistingStoreInterface::class, new Alias('lock.store', false));
                $container->setAlias(LockFactory::class, new Alias('lock.factory', false));
                $container->setAlias(LockInterface::class, new Alias('lock', false));
            } else {
                $container->registerAliasForArgument('lock.'.$resourceName.'.store', PersistingStoreInterface::class, $resourceName.'.lock.store');
                $container->registerAliasForArgument('lock.'.$resourceName.'.factory', LockFactory::class, $resourceName.'.lock.factory');
                $container->registerAliasForArgument('lock.'.$resourceName, LockInterface::class, $resourceName.'.lock');
            }
        }
    }

    private function registerMessengerConfiguration(array $config, ContainerBuilder $container, XmlFileLoader $loader, array $validationConfig)
    {
        if (!interface_exists(MessageBusInterface::class)) {
            throw new LogicException('Messenger support cannot be enabled as the Messenger component is not installed. Try running "composer require symfony/messenger".');
        }

        $loader->load('messenger.xml');

        if (class_exists(AmqpTransportFactory::class)) {
            $container->getDefinition('messenger.transport.amqp.factory')->addTag('messenger.transport_factory');
        }

        if (class_exists(RedisTransportFactory::class)) {
            $container->getDefinition('messenger.transport.redis.factory')->addTag('messenger.transport_factory');
        }

        if (null === $config['default_bus'] && 1 === \count($config['buses'])) {
            $config['default_bus'] = key($config['buses']);
        }

        $defaultMiddleware = [
            'before' => [
                ['id' => 'add_bus_name_stamp_middleware'],
                ['id' => 'reject_redelivered_message_middleware'],
                ['id' => 'dispatch_after_current_bus'],
                ['id' => 'failed_message_processing_middleware'],
            ],
            'after' => [
                ['id' => 'send_message'],
                ['id' => 'handle_message'],
            ],
        ];
        foreach ($config['buses'] as $busId => $bus) {
            $middleware = $bus['middleware'];

            if ($bus['default_middleware']) {
                if ('allow_no_handlers' === $bus['default_middleware']) {
                    $defaultMiddleware['after'][1]['arguments'] = [true];
                } else {
                    unset($defaultMiddleware['after'][1]['arguments']);
                }

                // argument to add_bus_name_stamp_middleware
                $defaultMiddleware['before'][0]['arguments'] = [$busId];

                $middleware = array_merge($defaultMiddleware['before'], $middleware, $defaultMiddleware['after']);
            }

            foreach ($middleware as $middlewareItem) {
                if (!$validationConfig['enabled'] && \in_array($middlewareItem['id'], ['validation', 'messenger.middleware.validation'], true)) {
                    throw new LogicException('The Validation middleware is only available when the Validator component is installed and enabled. Try running "composer require symfony/validator".');
                }
            }

            if ($container->getParameter('kernel.debug') && class_exists(Stopwatch::class)) {
                array_unshift($middleware, ['id' => 'traceable', 'arguments' => [$busId]]);
            }

            $container->setParameter($busId.'.middleware', $middleware);
            $container->register($busId, MessageBus::class)->addArgument([])->addTag('messenger.bus');

            if ($busId === $config['default_bus']) {
                $container->setAlias('messenger.default_bus', $busId)->setPublic(true);
                $container->setAlias(MessageBusInterface::class, $busId);
            } else {
                $container->registerAliasForArgument($busId, MessageBusInterface::class);
            }
        }

        if (empty($config['transports'])) {
            $container->removeDefinition('messenger.transport.symfony_serializer');
            $container->removeDefinition('messenger.transport.amqp.factory');
            $container->removeDefinition('messenger.transport.redis.factory');
        } else {
            $container->getDefinition('messenger.transport.symfony_serializer')
                ->replaceArgument(1, $config['serializer']['symfony_serializer']['format'])
                ->replaceArgument(2, $config['serializer']['symfony_serializer']['context']);
            $container->setAlias('messenger.default_serializer', $config['serializer']['default_serializer']);
        }

        $senderAliases = [];
        $transportRetryReferences = [];
        foreach ($config['transports'] as $name => $transport) {
            $serializerId = $transport['serializer'] ?? 'messenger.default_serializer';

            $transportDefinition = (new Definition(TransportInterface::class))
                ->setFactory([new Reference('messenger.transport_factory'), 'createTransport'])
                ->setArguments([$transport['dsn'], $transport['options'] + ['transport_name' => $name], new Reference($serializerId)])
                ->addTag('messenger.receiver', ['alias' => $name])
            ;
            $container->setDefinition($transportId = 'messenger.transport.'.$name, $transportDefinition);
            $senderAliases[$name] = $transportId;

            if (null !== $transport['retry_strategy']['service']) {
                $transportRetryReferences[$name] = new Reference($transport['retry_strategy']['service']);
            } else {
                $retryServiceId = sprintf('messenger.retry.multiplier_retry_strategy.%s', $name);
                $retryDefinition = new ChildDefinition('messenger.retry.abstract_multiplier_retry_strategy');
                $retryDefinition
                    ->replaceArgument(0, $transport['retry_strategy']['max_retries'])
                    ->replaceArgument(1, $transport['retry_strategy']['delay'])
                    ->replaceArgument(2, $transport['retry_strategy']['multiplier'])
                    ->replaceArgument(3, $transport['retry_strategy']['max_delay']);
                $container->setDefinition($retryServiceId, $retryDefinition);

                $transportRetryReferences[$name] = new Reference($retryServiceId);
            }
        }

        $senderReferences = [];
        // alias => service_id
        foreach ($senderAliases as $alias => $serviceId) {
            $senderReferences[$alias] = new Reference($serviceId);
        }
        // service_id => service_id
        foreach ($senderAliases as $serviceId) {
            $senderReferences[$serviceId] = new Reference($serviceId);
        }

        $messageToSendersMapping = [];
        foreach ($config['routing'] as $message => $messageConfiguration) {
            if ('*' !== $message && !class_exists($message) && !interface_exists($message, false)) {
                throw new LogicException(sprintf('Invalid Messenger routing configuration: class or interface "%s" not found.', $message));
            }

            // make sure senderAliases contains all senders
            foreach ($messageConfiguration['senders'] as $sender) {
                if (!isset($senderReferences[$sender])) {
                    throw new LogicException(sprintf('Invalid Messenger routing configuration: the "%s" class is being routed to a sender called "%s". This is not a valid transport or service id.', $message, $sender));
                }
            }

            $messageToSendersMapping[$message] = $messageConfiguration['senders'];
        }

        $sendersServiceLocator = ServiceLocatorTagPass::register($container, $senderReferences);

        $container->getDefinition('messenger.senders_locator')
            ->replaceArgument(0, $messageToSendersMapping)
            ->replaceArgument(1, $sendersServiceLocator)
        ;

        $container->getDefinition('messenger.retry.send_failed_message_for_retry_listener')
            ->replaceArgument(0, $sendersServiceLocator)
        ;

        $container->getDefinition('messenger.retry_strategy_locator')
            ->replaceArgument(0, $transportRetryReferences);

        if ($config['failure_transport']) {
            if (!isset($senderReferences[$config['failure_transport']])) {
                throw new LogicException(sprintf('Invalid Messenger configuration: the failure transport "%s" is not a valid transport or service id.', $config['failure_transport']));
            }

            $container->getDefinition('messenger.failure.send_failed_message_to_failure_transport_listener')
                ->replaceArgument(0, $senderReferences[$config['failure_transport']]);
            $container->getDefinition('console.command.messenger_failed_messages_retry')
                ->replaceArgument(0, $config['failure_transport']);
            $container->getDefinition('console.command.messenger_failed_messages_show')
                ->replaceArgument(0, $config['failure_transport']);
            $container->getDefinition('console.command.messenger_failed_messages_remove')
                ->replaceArgument(0, $config['failure_transport']);
        } else {
            $container->removeDefinition('messenger.failure.send_failed_message_to_failure_transport_listener');
            $container->removeDefinition('console.command.messenger_failed_messages_retry');
            $container->removeDefinition('console.command.messenger_failed_messages_show');
            $container->removeDefinition('console.command.messenger_failed_messages_remove');
        }
    }

    private function registerCacheConfiguration(array $config, ContainerBuilder $container)
    {
        if (!class_exists(DefaultMarshaller::class)) {
            $container->removeDefinition('cache.default_marshaller');
        }

        $version = new Parameter('container.build_id');
        $container->getDefinition('cache.adapter.apcu')->replaceArgument(2, $version);
        $container->getDefinition('cache.adapter.system')->replaceArgument(2, $version);
        $container->getDefinition('cache.adapter.filesystem')->replaceArgument(2, $config['directory']);

        if (isset($config['prefix_seed'])) {
            $container->setParameter('cache.prefix.seed', $config['prefix_seed']);
        }
        if ($container->hasParameter('cache.prefix.seed')) {
            // Inline any env vars referenced in the parameter
            $container->setParameter('cache.prefix.seed', $container->resolveEnvPlaceholders($container->getParameter('cache.prefix.seed'), true));
        }
        foreach (['doctrine', 'psr6', 'redis', 'memcached', 'pdo'] as $name) {
            if (isset($config[$name = 'default_'.$name.'_provider'])) {
                $container->setAlias('cache.'.$name, new Alias(CachePoolPass::getServiceProvider($container, $config[$name]), false));
            }
        }
        foreach (['app', 'system'] as $name) {
            $config['pools']['cache.'.$name] = [
                'adapters' => [$config[$name]],
                'public' => true,
                'tags' => false,
            ];
        }
        foreach ($config['pools'] as $name => $pool) {
            $pool['adapters'] = $pool['adapters'] ?: ['cache.app'];

            foreach ($pool['adapters'] as $provider => $adapter) {
                if ($config['pools'][$adapter]['tags'] ?? false) {
                    $pool['adapters'][$provider] = $adapter = '.'.$adapter.'.inner';
                }
            }

            if (1 === \count($pool['adapters'])) {
                if (!isset($pool['provider']) && !\is_int($provider)) {
                    $pool['provider'] = $provider;
                }
                $definition = new ChildDefinition($adapter);
            } else {
                $definition = new Definition(ChainAdapter::class, [$pool['adapters'], 0]);
                $pool['reset'] = 'reset';
            }

            if ($pool['tags']) {
                if (true !== $pool['tags'] && ($config['pools'][$pool['tags']]['tags'] ?? false)) {
                    $pool['tags'] = '.'.$pool['tags'].'.inner';
                }
                $container->register($name, TagAwareAdapter::class)
                    ->addArgument(new Reference('.'.$name.'.inner'))
                    ->addArgument(true !== $pool['tags'] ? new Reference($pool['tags']) : null)
                    ->setPublic($pool['public'])
                ;

                $pool['name'] = $name;
                $pool['public'] = false;
                $name = '.'.$name.'.inner';

                if (!\in_array($pool['name'], ['cache.app', 'cache.system'], true)) {
                    $container->registerAliasForArgument($pool['name'], TagAwareCacheInterface::class);
                    $container->registerAliasForArgument($name, CacheInterface::class, $pool['name']);
                    $container->registerAliasForArgument($name, CacheItemPoolInterface::class, $pool['name']);
                }
            } elseif (!\in_array($name, ['cache.app', 'cache.system'], true)) {
                $container->register('.'.$name.'.taggable', TagAwareAdapter::class)
                    ->addArgument(new Reference($name))
                ;
                $container->registerAliasForArgument('.'.$name.'.taggable', TagAwareCacheInterface::class, $name);
                $container->registerAliasForArgument($name, CacheInterface::class);
                $container->registerAliasForArgument($name, CacheItemPoolInterface::class);
            }

            $definition->setPublic($pool['public']);
            unset($pool['adapters'], $pool['public'], $pool['tags']);

            $definition->addTag('cache.pool', $pool);
            $container->setDefinition($name, $definition);
        }

        if (method_exists(PropertyAccessor::class, 'createCache')) {
            $propertyAccessDefinition = $container->register('cache.property_access', AdapterInterface::class);
            $propertyAccessDefinition->setPublic(false);

            if (!$container->getParameter('kernel.debug')) {
                $propertyAccessDefinition->setFactory([PropertyAccessor::class, 'createCache']);
                $propertyAccessDefinition->setArguments([null, 0, $version, new Reference('logger', ContainerInterface::IGNORE_ON_INVALID_REFERENCE)]);
                $propertyAccessDefinition->addTag('cache.pool', ['clearer' => 'cache.system_clearer']);
                $propertyAccessDefinition->addTag('monolog.logger', ['channel' => 'cache']);
            } else {
                $propertyAccessDefinition->setClass(ArrayAdapter::class);
                $propertyAccessDefinition->setArguments([0, false]);
            }
        }
    }

    private function registerHttpClientConfiguration(array $config, ContainerBuilder $container, XmlFileLoader $loader, array $profilerConfig)
    {
        $loader->load('http_client.xml');

        $container->getDefinition('http_client')->setArguments([$config['default_options'] ?? [], $config['max_host_connections'] ?? 6]);

        if (!$hasPsr18 = interface_exists(ClientInterface::class)) {
            $container->removeDefinition('psr18.http_client');
            $container->removeAlias(ClientInterface::class);
        }

        if (!interface_exists(HttpClient::class)) {
            $container->removeDefinition(HttpClient::class);
        }

        $httpClientId = $this->isConfigEnabled($container, $profilerConfig) ? '.debug.http_client.inner' : 'http_client';

        foreach ($config['scoped_clients'] as $name => $scopeConfig) {
            if ('http_client' === $name) {
                throw new InvalidArgumentException(sprintf('Invalid scope name: "%s" is reserved.', $name));
            }

            $scope = $scopeConfig['scope'] ?? null;
            unset($scopeConfig['scope']);

            if (null === $scope) {
                $container->register($name, ScopingHttpClient::class)
                    ->setFactory([ScopingHttpClient::class, 'forBaseUri'])
                    ->setArguments([new Reference($httpClientId), $scopeConfig['base_uri'], $scopeConfig])
                    ->addTag('http_client.client')
                ;
            } else {
                $container->register($name, ScopingHttpClient::class)
                    ->setArguments([new Reference($httpClientId), [$scope => $scopeConfig], $scope])
                    ->addTag('http_client.client')
                ;
            }

            $container->registerAliasForArgument($name, HttpClientInterface::class);

            if ($hasPsr18) {
                $container->setDefinition('psr18.'.$name, new ChildDefinition('psr18.http_client'))
                    ->replaceArgument(0, new Reference($name));

                $container->registerAliasForArgument('psr18.'.$name, ClientInterface::class, $name);
            }
        }
    }

    private function registerMailerConfiguration(array $config, ContainerBuilder $container, XmlFileLoader $loader)
    {
        if (!class_exists(Mailer::class)) {
            throw new LogicException('Mailer support cannot be enabled as the component is not installed. Try running "composer require symfony/mailer".');
        }

        $loader->load('mailer.xml');
        $loader->load('mailer_transports.xml');
        if (!\count($config['transports']) && null === $config['dsn']) {
            $config['dsn'] = 'smtp://null';
        }
        $transports = $config['dsn'] ? ['main' => $config['dsn']] : $config['transports'];
        $container->getDefinition('mailer.transports')->setArgument(0, $transports);
        $container->getDefinition('mailer.default_transport')->setArgument(0, current($transports));

        $mailer = $container->getDefinition('mailer.mailer');
        if (false === $messageBus = $config['message_bus']) {
            $mailer->replaceArgument(1, null);
        } else {
            $mailer->replaceArgument(1, $messageBus ? new Reference($messageBus) : new Reference('messenger.default_bus', ContainerInterface::NULL_ON_INVALID_REFERENCE));
        }

        $classToServices = [
            SesTransportFactory::class => 'mailer.transport_factory.amazon',
            GmailTransportFactory::class => 'mailer.transport_factory.gmail',
            MandrillTransportFactory::class => 'mailer.transport_factory.mailchimp',
            MailgunTransportFactory::class => 'mailer.transport_factory.mailgun',
            PostmarkTransportFactory::class => 'mailer.transport_factory.postmark',
            SendgridTransportFactory::class => 'mailer.transport_factory.sendgrid',
        ];

        foreach ($classToServices as $class => $service) {
            if (!class_exists($class)) {
                $container->removeDefinition($service);
            }
        }

        $recipients = $config['envelope']['recipients'] ?? null;
        $sender = $config['envelope']['sender'] ?? null;

        $envelopeListener = $container->getDefinition('mailer.envelope_listener');
        $envelopeListener->setArgument(0, $sender);
        $envelopeListener->setArgument(1, $recipients);
    }

    private function registerNotifierConfiguration(array $config, ContainerBuilder $container, XmlFileLoader $loader)
    {
        if (!class_exists(Notifier::class)) {
            throw new LogicException('Notifier support cannot be enabled as the component is not installed. Try running "composer require symfony/notifier".');
        }

        $loader->load('notifier.xml');
        $loader->load('notifier_transports.xml');

        if ($config['chatter_transports']) {
            $container->getDefinition('chatter.transports')->setArgument(0, $config['chatter_transports']);
        } else {
            $container->removeDefinition('chatter');
        }
        if ($config['texter_transports']) {
            $container->getDefinition('texter.transports')->setArgument(0, $config['texter_transports']);
        } else {
            $container->removeDefinition('texter');
        }

        if ($this->mailerConfigEnabled) {
            $sender = $container->getDefinition('mailer.envelope_listener')->getArgument(0);
            $container->getDefinition('notifier.channel.email')->setArgument(2, $sender);
        } else {
            $container->removeDefinition('notifier.channel.email');
        }

        if ($this->messengerConfigEnabled) {
            if ($config['notification_on_failed_messages']) {
                $container->getDefinition('notifier.failed_message_listener')->addTag('kernel.event_subscriber');
            }

            // as we have a bus, the channels don't need the transports
            $container->getDefinition('notifier.channel.chat')->setArgument(0, null);
            if ($container->hasDefinition('notifier.channel.email')) {
                $container->getDefinition('notifier.channel.email')->setArgument(0, null);
            }
            $container->getDefinition('notifier.channel.sms')->setArgument(0, null);
        }

        $container->getDefinition('notifier.channel_policy')->setArgument(0, $config['channel_policy']);

        $classToServices = [
            SlackTransportFactory::class => 'notifier.transport_factory.slack',
            TelegramTransportFactory::class => 'notifier.transport_factory.telegram',
            MattermostTransportFactory::class => 'notifier.transport_factory.mattermost',
            NexmoTransportFactory::class => 'notifier.transport_factory.nexmo',
            RocketChatTransportFactory::class => 'notifier.transport_factory.rocketchat',
            TwilioTransportFactory::class => 'notifier.transport_factory.twilio',
            FirebaseTransportFactory::class => 'notifier.transport_factory.firebase',
            OvhCloudTransportFactory::class => 'notifier.transport_factory.ovhcloud',
            SinchTransportFactory::class => 'notifier.transport_factory.sinch',
        ];

        foreach ($classToServices as $class => $service) {
            if (!class_exists($class)) {
                $container->removeDefinition($service);
            }
        }

        if (isset($config['admin_recipients'])) {
            $notifier = $container->getDefinition('notifier');
            foreach ($config['admin_recipients'] as $i => $recipient) {
                $id = 'notifier.admin_recipient.'.$i;
                $container->setDefinition($id, new Definition(AdminRecipient::class, [$recipient['email'], $recipient['phone']]));
                $notifier->addMethodCall('addAdminRecipient', [new Reference($id)]);
            }
        }
    }

    /**
     * {@inheritdoc}
     */
    public function getXsdValidationBasePath()
    {
        return \dirname(__DIR__).'/Resources/config/schema';
    }

    public function getNamespace()
    {
        return 'http://symfony.com/schema/dic/symfony';
    }
}<|MERGE_RESOLUTION|>--- conflicted
+++ resolved
@@ -86,8 +86,6 @@
 use Symfony\Component\Messenger\Handler\MessageHandlerInterface;
 use Symfony\Component\Messenger\MessageBus;
 use Symfony\Component\Messenger\MessageBusInterface;
-use Symfony\Component\Messenger\Transport\AmqpExt\AmqpTransportFactory;
-use Symfony\Component\Messenger\Transport\RedisExt\RedisTransportFactory;
 use Symfony\Component\Messenger\Transport\TransportFactoryInterface;
 use Symfony\Component\Messenger\Transport\TransportInterface;
 use Symfony\Component\Mime\MimeTypeGuesserInterface;
@@ -323,22 +321,6 @@
             $container->removeDefinition('console.command.messenger_failed_messages_remove');
             $container->removeDefinition('cache.messenger.restart_workers_signal');
 
-<<<<<<< HEAD
-            if ($container->hasDefinition('messenger.transport.amqp.factory') && !class_exists(AmqpTransportFactory::class)) {
-                if (class_exists(\Symfony\Component\Messenger\Transport\AmqpExt\AmqpTransportFactory::class)) {
-                    $container->getDefinition('messenger.transport.amqp.factory')->setClass(\Symfony\Component\Messenger\Transport\AmqpExt\AmqpTransportFactory::class);
-                } else {
-                    $container->removeDefinition('messenger.transport.amqp.factory');
-                }
-            }
-
-            if ($container->hasDefinition('messenger.transport.redis.factory') && !class_exists(RedisTransportFactory::class)) {
-                if (class_exists(\Symfony\Component\Messenger\Transport\RedisExt\RedisTransportFactory::class)) {
-                    $container->getDefinition('messenger.transport.redis.factory')->setClass(\Symfony\Component\Messenger\Transport\RedisExt\RedisTransportFactory::class);
-                } else {
-                    $container->removeDefinition('messenger.transport.redis.factory');
-                }
-=======
             if ($container->hasDefinition('messenger.transport.amqp.factory') && class_exists(AmqpTransportFactory::class)) {
                 $container->getDefinition('messenger.transport.amqp.factory')
                     ->addTag('messenger.transport_factory');
@@ -347,7 +329,6 @@
             if ($container->hasDefinition('messenger.transport.redis.factory') && class_exists(RedisTransportFactory::class)) {
                 $container->getDefinition('messenger.transport.redis.factory')
                     ->addTag('messenger.transport_factory');
->>>>>>> 8c778cba
             }
         }
 
