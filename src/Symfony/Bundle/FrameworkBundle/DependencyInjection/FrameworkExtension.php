<?php

/*
 * This file is part of the Symfony package.
 *
 * (c) Fabien Potencier <fabien@symfony.com>
 *
 * For the full copyright and license information, please view the LICENSE
 * file that was distributed with this source code.
 */

namespace Symfony\Bundle\FrameworkBundle\DependencyInjection;

use Doctrine\Common\Annotations\AnnotationRegistry;
use Doctrine\Common\Annotations\Reader;
use Http\Client\HttpClient;
use Psr\Cache\CacheItemPoolInterface;
use Psr\Container\ContainerInterface as PsrContainerInterface;
use Psr\Http\Client\ClientInterface;
use Psr\Log\LoggerAwareInterface;
use Symfony\Bridge\Monolog\Processor\DebugProcessor;
use Symfony\Bridge\Twig\Extension\CsrfExtension;
use Symfony\Bundle\FrameworkBundle\Controller\AbstractController;
use Symfony\Bundle\FrameworkBundle\Routing\AnnotatedRouteControllerLoader;
use Symfony\Bundle\FullStack;
use Symfony\Component\Asset\PackageInterface;
use Symfony\Component\BrowserKit\AbstractBrowser;
use Symfony\Component\Cache\Adapter\AbstractAdapter;
use Symfony\Component\Cache\Adapter\AdapterInterface;
use Symfony\Component\Cache\Adapter\ArrayAdapter;
use Symfony\Component\Cache\Adapter\TagAwareAdapter;
use Symfony\Component\Cache\DependencyInjection\CachePoolPass;
use Symfony\Component\Cache\Marshaller\DefaultMarshaller;
use Symfony\Component\Cache\Marshaller\MarshallerInterface;
use Symfony\Component\Cache\ResettableInterface;
use Symfony\Component\Config\FileLocator;
use Symfony\Component\Config\Loader\LoaderInterface;
use Symfony\Component\Config\Resource\DirectoryResource;
use Symfony\Component\Config\ResourceCheckerInterface;
use Symfony\Component\Console\Application;
use Symfony\Component\Console\Command\Command;
use Symfony\Component\DependencyInjection\Alias;
use Symfony\Component\DependencyInjection\Argument\ServiceClosureArgument;
use Symfony\Component\DependencyInjection\ChildDefinition;
use Symfony\Component\DependencyInjection\Compiler\ServiceLocatorTagPass;
use Symfony\Component\DependencyInjection\ContainerBuilder;
use Symfony\Component\DependencyInjection\ContainerInterface;
use Symfony\Component\DependencyInjection\Definition;
use Symfony\Component\DependencyInjection\EnvVarProcessorInterface;
use Symfony\Component\DependencyInjection\Exception\InvalidArgumentException;
use Symfony\Component\DependencyInjection\Exception\LogicException;
use Symfony\Component\DependencyInjection\Loader\XmlFileLoader;
use Symfony\Component\DependencyInjection\Parameter;
use Symfony\Component\DependencyInjection\Reference;
use Symfony\Component\DependencyInjection\ServiceLocator;
use Symfony\Component\EventDispatcher\EventSubscriberInterface;
use Symfony\Component\ExpressionLanguage\ExpressionLanguage;
use Symfony\Component\Finder\Finder;
use Symfony\Component\Form\ChoiceList\Factory\CachingFactoryDecorator;
use Symfony\Component\Form\FormTypeExtensionInterface;
use Symfony\Component\Form\FormTypeGuesserInterface;
use Symfony\Component\Form\FormTypeInterface;
use Symfony\Component\HttpClient\ScopingHttpClient;
use Symfony\Component\HttpKernel\CacheClearer\CacheClearerInterface;
use Symfony\Component\HttpKernel\CacheWarmer\CacheWarmerInterface;
use Symfony\Component\HttpKernel\Controller\ArgumentValueResolverInterface;
use Symfony\Component\HttpKernel\DataCollector\DataCollectorInterface;
use Symfony\Component\HttpKernel\DependencyInjection\Extension;
use Symfony\Component\Lock\Factory;
use Symfony\Component\Lock\Lock;
use Symfony\Component\Lock\LockInterface;
use Symfony\Component\Lock\Store\FlockStore;
use Symfony\Component\Lock\Store\StoreFactory;
use Symfony\Component\Lock\StoreInterface;
use Symfony\Component\Mailer\Mailer;
use Symfony\Component\Messenger\Handler\MessageHandlerInterface;
use Symfony\Component\Messenger\MessageBus;
use Symfony\Component\Messenger\MessageBusInterface;
use Symfony\Component\Messenger\Transport\TransportFactoryInterface;
use Symfony\Component\Messenger\Transport\TransportInterface;
use Symfony\Component\Mime\MimeTypeGuesserInterface;
use Symfony\Component\Mime\MimeTypes;
use Symfony\Component\PropertyAccess\PropertyAccessor;
use Symfony\Component\PropertyInfo\PropertyAccessExtractorInterface;
use Symfony\Component\PropertyInfo\PropertyDescriptionExtractorInterface;
use Symfony\Component\PropertyInfo\PropertyInfoExtractorInterface;
use Symfony\Component\PropertyInfo\PropertyInitializableExtractorInterface;
use Symfony\Component\PropertyInfo\PropertyListExtractorInterface;
use Symfony\Component\PropertyInfo\PropertyTypeExtractorInterface;
use Symfony\Component\Routing\Loader\AnnotationDirectoryLoader;
use Symfony\Component\Routing\Loader\AnnotationFileLoader;
use Symfony\Component\Security\Core\Security;
use Symfony\Component\Security\Csrf\CsrfTokenManagerInterface;
use Symfony\Component\Serializer\Encoder\DecoderInterface;
use Symfony\Component\Serializer\Encoder\EncoderInterface;
use Symfony\Component\Serializer\Normalizer\DenormalizerInterface;
use Symfony\Component\Serializer\Normalizer\NormalizerInterface;
use Symfony\Component\Stopwatch\Stopwatch;
use Symfony\Component\Translation\Command\XliffLintCommand as BaseXliffLintCommand;
use Symfony\Component\Translation\Translator;
use Symfony\Component\Validator\ConstraintValidatorInterface;
use Symfony\Component\Validator\Mapping\Loader\PropertyInfoLoader;
use Symfony\Component\Validator\ObjectInitializerInterface;
use Symfony\Component\WebLink\HttpHeaderSerializer;
use Symfony\Component\Workflow;
use Symfony\Component\Workflow\WorkflowInterface;
use Symfony\Component\Yaml\Command\LintCommand as BaseYamlLintCommand;
use Symfony\Component\Yaml\Yaml;
use Symfony\Contracts\Cache\CacheInterface;
use Symfony\Contracts\Cache\TagAwareCacheInterface;
use Symfony\Contracts\HttpClient\HttpClientInterface;
use Symfony\Contracts\Service\ResetInterface;
use Symfony\Contracts\Service\ServiceSubscriberInterface;
use Symfony\Contracts\Translation\LocaleAwareInterface;

/**
 * FrameworkExtension.
 *
 * @author Fabien Potencier <fabien@symfony.com>
 * @author Jeremy Mikola <jmikola@gmail.com>
 * @author Kévin Dunglas <dunglas@gmail.com>
 * @author Grégoire Pineau <lyrixx@lyrixx.info>
 */
class FrameworkExtension extends Extension
{
    private $formConfigEnabled = false;
    private $translationConfigEnabled = false;
    private $sessionConfigEnabled = false;
    private $annotationsConfigEnabled = false;
    private $validatorConfigEnabled = false;
    private $messengerConfigEnabled = false;

    /**
     * Responds to the app.config configuration parameter.
     *
     * @throws LogicException
     */
    public function load(array $configs, ContainerBuilder $container)
    {
        $loader = new XmlFileLoader($container, new FileLocator(\dirname(__DIR__).'/Resources/config'));

        $loader->load('web.xml');
        $loader->load('services.xml');
        $loader->load('fragment_renderer.xml');
        $loader->load('error_catcher.xml');

        $container->registerAliasForArgument('parameter_bag', PsrContainerInterface::class);

        if (class_exists(Application::class)) {
            $loader->load('console.xml');

            if (!class_exists(BaseXliffLintCommand::class)) {
                $container->removeDefinition('console.command.xliff_lint');
            }
            if (!class_exists(BaseYamlLintCommand::class)) {
                $container->removeDefinition('console.command.yaml_lint');
            }
        }

        // Load Cache configuration first as it is used by other components
        $loader->load('cache.xml');

        $configuration = $this->getConfiguration($configs, $container);
        $config = $this->processConfiguration($configuration, $configs);

        $this->annotationsConfigEnabled = $this->isConfigEnabled($container, $config['annotations']);
        $this->translationConfigEnabled = $this->isConfigEnabled($container, $config['translator']);

        // A translator must always be registered (as support is included by
        // default in the Form and Validator component). If disabled, an identity
        // translator will be used and everything will still work as expected.
        if ($this->isConfigEnabled($container, $config['translator']) || $this->isConfigEnabled($container, $config['form']) || $this->isConfigEnabled($container, $config['validation'])) {
            if (!class_exists('Symfony\Component\Translation\Translator') && $this->isConfigEnabled($container, $config['translator'])) {
                throw new LogicException('Translation support cannot be enabled as the Translation component is not installed. Try running "composer require symfony/translation".');
            }

            if (class_exists(Translator::class)) {
                $loader->load('identity_translator.xml');
            }
        }

        if (isset($config['secret'])) {
            $container->setParameter('kernel.secret', $config['secret']);
        }

        $container->setParameter('kernel.http_method_override', $config['http_method_override']);
        $container->setParameter('kernel.trusted_hosts', $config['trusted_hosts']);
        $container->setParameter('kernel.default_locale', $config['default_locale']);

        if (!$container->hasParameter('debug.file_link_format')) {
            $links = [
                'textmate' => 'txmt://open?url=file://%%f&line=%%l',
                'macvim' => 'mvim://open?url=file://%%f&line=%%l',
                'emacs' => 'emacs://open?url=file://%%f&line=%%l',
                'sublime' => 'subl://open?url=file://%%f&line=%%l',
                'phpstorm' => 'phpstorm://open?file=%%f&line=%%l',
                'atom' => 'atom://core/open/file?filename=%%f&line=%%l',
                'vscode' => 'vscode://file/%%f:%%l',
            ];
            $ide = $config['ide'];
            // mark any env vars found in the ide setting as used
            $container->resolveEnvPlaceholders($ide);

            $container->setParameter('debug.file_link_format', str_replace('%', '%%', ini_get('xdebug.file_link_format') ?: get_cfg_var('xdebug.file_link_format')) ?: (isset($links[$ide]) ? $links[$ide] : $ide));
        }

        if (!empty($config['test'])) {
            $loader->load('test.xml');

            if (!class_exists(AbstractBrowser::class)) {
                $container->removeDefinition('test.client');
            }
        }

        if ($this->isConfigEnabled($container, $config['session'])) {
            if (!\extension_loaded('session')) {
                throw new \LogicException('PHP extension "session" is required.');
            }

            $this->sessionConfigEnabled = true;
            $this->registerSessionConfiguration($config['session'], $container, $loader);
            if (!empty($config['test'])) {
                $container->getDefinition('test.session.listener')->setArgument(1, '%session.storage.options%');
            }
        }

        if ($this->isConfigEnabled($container, $config['request'])) {
            $this->registerRequestConfiguration($config['request'], $container, $loader);
        }

        if (null === $config['csrf_protection']['enabled']) {
            $config['csrf_protection']['enabled'] = $this->sessionConfigEnabled && !class_exists(FullStack::class) && interface_exists(CsrfTokenManagerInterface::class);
        }
        $this->registerSecurityCsrfConfiguration($config['csrf_protection'], $container, $loader);

        if ($this->isConfigEnabled($container, $config['form'])) {
            if (!class_exists('Symfony\Component\Form\Form')) {
                throw new LogicException('Form support cannot be enabled as the Form component is not installed. Try running "composer require symfony/form".');
            }

            $this->formConfigEnabled = true;
            $this->registerFormConfiguration($config, $container, $loader);

            if (class_exists('Symfony\Component\Validator\Validation')) {
                $config['validation']['enabled'] = true;
            } else {
                $container->setParameter('validator.translation_domain', 'validators');

                $container->removeDefinition('form.type_extension.form.validator');
                $container->removeDefinition('form.type_guesser.validator');
            }
        } else {
            $container->removeDefinition('console.command.form_debug');
        }

        if ($this->isConfigEnabled($container, $config['assets'])) {
            if (!class_exists('Symfony\Component\Asset\Package')) {
                throw new LogicException('Asset support cannot be enabled as the Asset component is not installed. Try running "composer require symfony/asset".');
            }

            $this->registerAssetsConfiguration($config['assets'], $container, $loader);
        }

        if ($this->messengerConfigEnabled = $this->isConfigEnabled($container, $config['messenger'])) {
            $this->registerMessengerConfiguration($config['messenger'], $container, $loader, $config['serializer'], $config['validation']);
        } else {
            $container->removeDefinition('console.command.messenger_consume_messages');
            $container->removeDefinition('console.command.messenger_debug');
            $container->removeDefinition('console.command.messenger_stop_workers');
            $container->removeDefinition('console.command.messenger_setup_transports');
            $container->removeDefinition('console.command.messenger_failed_messages_retry');
            $container->removeDefinition('console.command.messenger_failed_messages_show');
            $container->removeDefinition('console.command.messenger_failed_messages_remove');
        }

        $propertyInfoEnabled = $this->isConfigEnabled($container, $config['property_info']);
        $this->registerValidationConfiguration($config['validation'], $container, $loader, $propertyInfoEnabled);
        $this->registerEsiConfiguration($config['esi'], $container, $loader);
        $this->registerSsiConfiguration($config['ssi'], $container, $loader);
        $this->registerFragmentsConfiguration($config['fragments'], $container, $loader);
        $this->registerTranslatorConfiguration($config['translator'], $container, $loader);
        $this->registerProfilerConfiguration($config['profiler'], $container, $loader);
        $this->registerCacheConfiguration($config['cache'], $container);
        $this->registerWorkflowConfiguration($config['workflows'], $container, $loader);
        $this->registerDebugConfiguration($config['php_errors'], $container, $loader);
        $this->registerRouterConfiguration($config['router'], $container, $loader);
        $this->registerAnnotationsConfiguration($config['annotations'], $container, $loader);
        $this->registerPropertyAccessConfiguration($config['property_access'], $container, $loader);

        if ($this->isConfigEnabled($container, $config['serializer'])) {
            if (!class_exists('Symfony\Component\Serializer\Serializer')) {
                throw new LogicException('Serializer support cannot be enabled as the Serializer component is not installed. Try running "composer require symfony/serializer-pack".');
            }

            $this->registerSerializerConfiguration($config['serializer'], $container, $loader);
        }

        if ($propertyInfoEnabled) {
            $this->registerPropertyInfoConfiguration($container, $loader);
        }

        if ($this->isConfigEnabled($container, $config['lock'])) {
            $this->registerLockConfiguration($config['lock'], $container, $loader);
        }

        if ($this->isConfigEnabled($container, $config['http_client'])) {
            $this->registerHttpClientConfiguration($config['http_client'], $container, $loader);
        }

        if ($this->isConfigEnabled($container, $config['mailer'])) {
            $this->registerMailerConfiguration($config['mailer'], $container, $loader);
        }

        if ($this->isConfigEnabled($container, $config['web_link'])) {
            if (!class_exists(HttpHeaderSerializer::class)) {
                throw new LogicException('WebLink support cannot be enabled as the WebLink component is not installed. Try running "composer require symfony/weblink".');
            }

            $loader->load('web_link.xml');
        }

        $this->addAnnotatedClassesToCompile([
            '**\\Controller\\',
            '**\\Entity\\',

            // Added explicitly so that we don't rely on the class map being dumped to make it work
            'Symfony\\Bundle\\FrameworkBundle\\Controller\\AbstractController',
        ]);

        if (class_exists(MimeTypes::class)) {
            $loader->load('mime_type.xml');
        }

        $container->registerForAutoconfiguration(Command::class)
            ->addTag('console.command');
        $container->registerForAutoconfiguration(ResourceCheckerInterface::class)
            ->addTag('config_cache.resource_checker');
        $container->registerForAutoconfiguration(EnvVarProcessorInterface::class)
            ->addTag('container.env_var_processor');
        $container->registerForAutoconfiguration(ServiceLocator::class)
            ->addTag('container.service_locator');
        $container->registerForAutoconfiguration(ServiceSubscriberInterface::class)
            ->addTag('container.service_subscriber');
        $container->registerForAutoconfiguration(ArgumentValueResolverInterface::class)
            ->addTag('controller.argument_value_resolver');
        $container->registerForAutoconfiguration(AbstractController::class)
            ->addTag('controller.service_arguments');
        $container->registerForAutoconfiguration('Symfony\Bundle\FrameworkBundle\Controller\Controller')
            ->addTag('controller.service_arguments');
        $container->registerForAutoconfiguration(DataCollectorInterface::class)
            ->addTag('data_collector');
        $container->registerForAutoconfiguration(FormTypeInterface::class)
            ->addTag('form.type');
        $container->registerForAutoconfiguration(FormTypeGuesserInterface::class)
            ->addTag('form.type_guesser');
        $container->registerForAutoconfiguration(FormTypeExtensionInterface::class)
            ->addTag('form.type_extension');
        $container->registerForAutoconfiguration(CacheClearerInterface::class)
            ->addTag('kernel.cache_clearer');
        $container->registerForAutoconfiguration(CacheWarmerInterface::class)
            ->addTag('kernel.cache_warmer');
        $container->registerForAutoconfiguration(EventSubscriberInterface::class)
            ->addTag('kernel.event_subscriber');
        $container->registerForAutoconfiguration(LocaleAwareInterface::class)
            ->addTag('kernel.locale_aware');
        $container->registerForAutoconfiguration(ResetInterface::class)
            ->addTag('kernel.reset', ['method' => 'reset']);

        if (!interface_exists(MarshallerInterface::class)) {
            $container->registerForAutoconfiguration(ResettableInterface::class)
                ->addTag('kernel.reset', ['method' => 'reset']);
        }

        $container->registerForAutoconfiguration(PropertyListExtractorInterface::class)
            ->addTag('property_info.list_extractor');
        $container->registerForAutoconfiguration(PropertyTypeExtractorInterface::class)
            ->addTag('property_info.type_extractor');
        $container->registerForAutoconfiguration(PropertyDescriptionExtractorInterface::class)
            ->addTag('property_info.description_extractor');
        $container->registerForAutoconfiguration(PropertyAccessExtractorInterface::class)
            ->addTag('property_info.access_extractor');
        $container->registerForAutoconfiguration(PropertyInitializableExtractorInterface::class)
            ->addTag('property_info.initializable_extractor');
        $container->registerForAutoconfiguration(EncoderInterface::class)
            ->addTag('serializer.encoder');
        $container->registerForAutoconfiguration(DecoderInterface::class)
            ->addTag('serializer.encoder');
        $container->registerForAutoconfiguration(NormalizerInterface::class)
            ->addTag('serializer.normalizer');
        $container->registerForAutoconfiguration(DenormalizerInterface::class)
            ->addTag('serializer.normalizer');
        $container->registerForAutoconfiguration(ConstraintValidatorInterface::class)
            ->addTag('validator.constraint_validator');
        $container->registerForAutoconfiguration(ObjectInitializerInterface::class)
            ->addTag('validator.initializer');
        $container->registerForAutoconfiguration(MessageHandlerInterface::class)
            ->addTag('messenger.message_handler');
        $container->registerForAutoconfiguration(TransportFactoryInterface::class)
            ->addTag('messenger.transport_factory');
        $container->registerForAutoconfiguration(MimeTypeGuesserInterface::class)
            ->addTag('mime.mime_type_guesser');
        $container->registerForAutoconfiguration(LoggerAwareInterface::class)
            ->addMethodCall('setLogger', [new Reference('logger')]);

        if (!$container->getParameter('kernel.debug')) {
            // remove tagged iterator argument for resource checkers
            $container->getDefinition('config_cache_factory')->setArguments([]);
        }

        if (!$config['disallow_search_engine_index'] ?? false) {
            $container->removeDefinition('disallow_search_engine_index_response_listener');
        }
    }

    /**
     * {@inheritdoc}
     */
    public function getConfiguration(array $config, ContainerBuilder $container)
    {
        return new Configuration($container->getParameter('kernel.debug'));
    }

    private function registerFormConfiguration(array $config, ContainerBuilder $container, XmlFileLoader $loader)
    {
        $loader->load('form.xml');

        if (null === $config['form']['csrf_protection']['enabled']) {
            $config['form']['csrf_protection']['enabled'] = $config['csrf_protection']['enabled'];
        }

        if ($this->isConfigEnabled($container, $config['form']['csrf_protection'])) {
            $loader->load('form_csrf.xml');

            $container->setParameter('form.type_extension.csrf.enabled', true);
            $container->setParameter('form.type_extension.csrf.field_name', $config['form']['csrf_protection']['field_name']);
        } else {
            $container->setParameter('form.type_extension.csrf.enabled', false);
        }

        if (!class_exists(Translator::class)) {
            $container->removeDefinition('form.type_extension.upload.validator');
        }
        if (!method_exists(CachingFactoryDecorator::class, 'reset')) {
            $container->getDefinition('form.choice_list_factory.cached')
                ->clearTag('kernel.reset')
            ;
        }
    }

    private function registerEsiConfiguration(array $config, ContainerBuilder $container, XmlFileLoader $loader)
    {
        if (!$this->isConfigEnabled($container, $config)) {
            $container->removeDefinition('fragment.renderer.esi');

            return;
        }

        $loader->load('esi.xml');
    }

    private function registerSsiConfiguration(array $config, ContainerBuilder $container, XmlFileLoader $loader)
    {
        if (!$this->isConfigEnabled($container, $config)) {
            $container->removeDefinition('fragment.renderer.ssi');

            return;
        }

        $loader->load('ssi.xml');
    }

    private function registerFragmentsConfiguration(array $config, ContainerBuilder $container, XmlFileLoader $loader)
    {
        if (!$this->isConfigEnabled($container, $config)) {
            $container->removeDefinition('fragment.renderer.hinclude');

            return;
        }

        $container->setParameter('fragment.renderer.hinclude.global_template', $config['hinclude_default_template']);

        $loader->load('fragment_listener.xml');
        $container->setParameter('fragment.path', $config['path']);
    }

    private function registerProfilerConfiguration(array $config, ContainerBuilder $container, XmlFileLoader $loader)
    {
        if (!$this->isConfigEnabled($container, $config)) {
            // this is needed for the WebProfiler to work even if the profiler is disabled
            $container->setParameter('data_collector.templates', []);

            return;
        }

        $loader->load('profiling.xml');
        $loader->load('collectors.xml');
        $loader->load('cache_debug.xml');

        if ($this->formConfigEnabled) {
            $loader->load('form_debug.xml');
        }

        if ($this->validatorConfigEnabled) {
            $loader->load('validator_debug.xml');
        }

        if ($this->translationConfigEnabled) {
            $loader->load('translation_debug.xml');

            $container->getDefinition('translator.data_collector')->setDecoratedService('translator');
        }

        if ($this->messengerConfigEnabled) {
            $loader->load('messenger_debug.xml');
        }

        $container->setParameter('profiler_listener.only_exceptions', $config['only_exceptions']);
        $container->setParameter('profiler_listener.only_master_requests', $config['only_master_requests']);

        // Choose storage class based on the DSN
        list($class) = explode(':', $config['dsn'], 2);
        if ('file' !== $class) {
            throw new \LogicException(sprintf('Driver "%s" is not supported for the profiler.', $class));
        }

        $container->setParameter('profiler.storage.dsn', $config['dsn']);

        $container->getDefinition('profiler')
            ->addArgument($config['collect'])
            ->addTag('kernel.reset', ['method' => 'reset']);
    }

    private function registerWorkflowConfiguration(array $config, ContainerBuilder $container, XmlFileLoader $loader)
    {
        if (!$config['enabled']) {
            $container->removeDefinition('console.command.workflow_dump');

            return;
        }

        if (!class_exists(Workflow\Workflow::class)) {
            throw new LogicException('Workflow support cannot be enabled as the Workflow component is not installed. Try running "composer require symfony/workflow".');
        }

        $loader->load('workflow.xml');

        $registryDefinition = $container->getDefinition('workflow.registry');

        foreach ($config['workflows'] as $name => $workflow) {
            $type = $workflow['type'];
            $workflowId = sprintf('%s.%s', $type, $name);

            // Process Metadata (workflow + places (transition is done in the "create transition" block))
            $metadataStoreDefinition = new Definition(Workflow\Metadata\InMemoryMetadataStore::class, [[], [], null]);
            if ($workflow['metadata']) {
                $metadataStoreDefinition->replaceArgument(0, $workflow['metadata']);
            }
            $placesMetadata = [];
            foreach ($workflow['places'] as $place) {
                if ($place['metadata']) {
                    $placesMetadata[$place['name']] = $place['metadata'];
                }
            }
            if ($placesMetadata) {
                $metadataStoreDefinition->replaceArgument(1, $placesMetadata);
            }

            // Create transitions
            $transitions = [];
            $guardsConfiguration = [];
            $transitionsMetadataDefinition = new Definition(\SplObjectStorage::class);
            // Global transition counter per workflow
            $transitionCounter = 0;
            foreach ($workflow['transitions'] as $transition) {
                if ('workflow' === $type) {
                    $transitionDefinition = new Definition(Workflow\Transition::class, [$transition['name'], $transition['from'], $transition['to']]);
                    $transitionDefinition->setPublic(false);
                    $transitionId = sprintf('%s.transition.%s', $workflowId, $transitionCounter++);
                    $container->setDefinition($transitionId, $transitionDefinition);
                    $transitions[] = new Reference($transitionId);
                    if (isset($transition['guard'])) {
                        $configuration = new Definition(Workflow\EventListener\GuardExpression::class);
                        $configuration->addArgument(new Reference($transitionId));
                        $configuration->addArgument($transition['guard']);
                        $configuration->setPublic(false);
                        $eventName = sprintf('workflow.%s.guard.%s', $name, $transition['name']);
                        $guardsConfiguration[$eventName][] = $configuration;
                    }
                    if ($transition['metadata']) {
                        $transitionsMetadataDefinition->addMethodCall('attach', [
                            new Reference($transitionId),
                            $transition['metadata'],
                        ]);
                    }
                } elseif ('state_machine' === $type) {
                    foreach ($transition['from'] as $from) {
                        foreach ($transition['to'] as $to) {
                            $transitionDefinition = new Definition(Workflow\Transition::class, [$transition['name'], $from, $to]);
                            $transitionDefinition->setPublic(false);
                            $transitionId = sprintf('%s.transition.%s', $workflowId, $transitionCounter++);
                            $container->setDefinition($transitionId, $transitionDefinition);
                            $transitions[] = new Reference($transitionId);
                            if (isset($transition['guard'])) {
                                $configuration = new Definition(Workflow\EventListener\GuardExpression::class);
                                $configuration->addArgument(new Reference($transitionId));
                                $configuration->addArgument($transition['guard']);
                                $configuration->setPublic(false);
                                $eventName = sprintf('workflow.%s.guard.%s', $name, $transition['name']);
                                $guardsConfiguration[$eventName][] = $configuration;
                            }
                            if ($transition['metadata']) {
                                $transitionsMetadataDefinition->addMethodCall('attach', [
                                    new Reference($transitionId),
                                    $transition['metadata'],
                                ]);
                            }
                        }
                    }
                }
            }
            $metadataStoreDefinition->replaceArgument(2, $transitionsMetadataDefinition);

            // Create places
            $places = array_column($workflow['places'], 'name');
            $initialMarking = $workflow['initial_marking'] ?? [];

            // Create a Definition
            $definitionDefinition = new Definition(Workflow\Definition::class);
            $definitionDefinition->setPublic(false);
            $definitionDefinition->addArgument($places);
            $definitionDefinition->addArgument($transitions);
            $definitionDefinition->addArgument($initialMarking);
            $definitionDefinition->addArgument($metadataStoreDefinition);
            $definitionDefinition->addTag('workflow.definition', [
                'name' => $name,
                'type' => $type,
            ]);

            // Create MarkingStore
            if (isset($workflow['marking_store']['type'])) {
                $markingStoreDefinition = new ChildDefinition('workflow.marking_store.method');
                $markingStoreDefinition->setArguments([
                    'state_machine' === $type, //single state
                    $workflow['marking_store']['property'],
                ]);
            } elseif (isset($workflow['marking_store']['service'])) {
                $markingStoreDefinition = new Reference($workflow['marking_store']['service']);
            }

            // Create Workflow
            $workflowDefinition = new ChildDefinition(sprintf('%s.abstract', $type));
            $workflowDefinition->replaceArgument(0, new Reference(sprintf('%s.definition', $workflowId)));
            if (isset($markingStoreDefinition)) {
                $workflowDefinition->replaceArgument(1, $markingStoreDefinition);
            }
            $workflowDefinition->replaceArgument(3, $name);

            // Store to container
            $container->setDefinition($workflowId, $workflowDefinition);
            $container->setDefinition(sprintf('%s.definition', $workflowId), $definitionDefinition);
            $container->registerAliasForArgument($workflowId, WorkflowInterface::class, $name.'.'.$type);

            // Validate Workflow
<<<<<<< HEAD
            $realDefinition = (new Workflow\DefinitionBuilder($places))
                ->addTransitions(array_map(function (Reference $ref) use ($container): Workflow\Transition {
                    return $container->get((string) $ref);
                }, $transitions))
                ->setInitialPlace($initialMarking)
                ->build()
            ;
            if ('state_machine' === $workflow['type']) {
                $validator = new Workflow\Validator\StateMachineValidator();
            } else {
                $validator = new Workflow\Validator\WorkflowValidator();
=======
            $validator = null;
            switch (true) {
                case 'state_machine' === $workflow['type']:
                    $validator = new Workflow\Validator\StateMachineValidator();
                    break;
                case 'single_state' === ($workflow['marking_store']['type'] ?? null):
                    $validator = new Workflow\Validator\WorkflowValidator(true);
                    break;
                case 'multiple_state' === ($workflow['marking_store']['type'] ?? false):
                    $validator = new Workflow\Validator\WorkflowValidator(false);
                    break;
            }

            if ($validator) {
                $trs = array_map(function (Reference $ref) use ($container): Workflow\Transition {
                    return $container->get((string) $ref);
                }, $transitions);
                $realDefinition = new Workflow\Definition($places, $trs, $initialMarking);
                $validator->validate($realDefinition, $name);
>>>>>>> ca566a51
            }
            $validator->validate($realDefinition, $name);

            // Add workflow to Registry
            if ($workflow['supports']) {
                foreach ($workflow['supports'] as $supportedClassName) {
                    $strategyDefinition = new Definition(Workflow\SupportStrategy\InstanceOfSupportStrategy::class, [$supportedClassName]);
                    $strategyDefinition->setPublic(false);
                    $registryDefinition->addMethodCall('addWorkflow', [new Reference($workflowId), $strategyDefinition]);
                }
            } elseif (isset($workflow['support_strategy'])) {
                $registryDefinition->addMethodCall('addWorkflow', [new Reference($workflowId), new Reference($workflow['support_strategy'])]);
            }

            // Enable the AuditTrail
            if ($workflow['audit_trail']['enabled']) {
                $listener = new Definition(Workflow\EventListener\AuditTrailListener::class);
                $listener->setPrivate(true);
                $listener->addTag('monolog.logger', ['channel' => 'workflow']);
                $listener->addTag('kernel.event_listener', ['event' => sprintf('workflow.%s.leave', $name), 'method' => 'onLeave']);
                $listener->addTag('kernel.event_listener', ['event' => sprintf('workflow.%s.transition', $name), 'method' => 'onTransition']);
                $listener->addTag('kernel.event_listener', ['event' => sprintf('workflow.%s.enter', $name), 'method' => 'onEnter']);
                $listener->addArgument(new Reference('logger'));
                $container->setDefinition(sprintf('%s.listener.audit_trail', $workflowId), $listener);
            }

            // Add Guard Listener
            if ($guardsConfiguration) {
                if (!class_exists(ExpressionLanguage::class)) {
                    throw new LogicException('Cannot guard workflows as the ExpressionLanguage component is not installed. Try running "composer require symfony/expression-language".');
                }

                if (!class_exists(Security::class)) {
                    throw new LogicException('Cannot guard workflows as the Security component is not installed. Try running "composer require symfony/security-core".');
                }

                $guard = new Definition(Workflow\EventListener\GuardListener::class);
                $guard->setPrivate(true);

                $guard->setArguments([
                    $guardsConfiguration,
                    new Reference('workflow.security.expression_language'),
                    new Reference('security.token_storage'),
                    new Reference('security.authorization_checker'),
                    new Reference('security.authentication.trust_resolver'),
                    new Reference('security.role_hierarchy'),
                    new Reference('validator', ContainerInterface::NULL_ON_INVALID_REFERENCE),
                ]);
                foreach ($guardsConfiguration as $eventName => $config) {
                    $guard->addTag('kernel.event_listener', ['event' => $eventName, 'method' => 'onTransition']);
                }

                $container->setDefinition(sprintf('%s.listener.guard', $workflowId), $guard);
                $container->setParameter('workflow.has_guard_listeners', true);
            }
        }
    }

    private function registerDebugConfiguration(array $config, ContainerBuilder $container, XmlFileLoader $loader)
    {
        $loader->load('debug_prod.xml');

        if (class_exists(Stopwatch::class)) {
            $container->register('debug.stopwatch', Stopwatch::class)
                ->addArgument(true)
                ->setPrivate(true)
                ->addTag('kernel.reset', ['method' => 'reset']);
            $container->setAlias(Stopwatch::class, new Alias('debug.stopwatch', false));
        }

        $debug = $container->getParameter('kernel.debug');

        if ($debug) {
            $container->setParameter('debug.container.dump', '%kernel.cache_dir%/%kernel.container_class%.xml');
        }

        if ($debug && class_exists(Stopwatch::class)) {
            $loader->load('debug.xml');
        }

        $definition = $container->findDefinition('debug.debug_handlers_listener');

        if (false === $config['log']) {
            $definition->replaceArgument(1, null);
        } elseif (true !== $config['log']) {
            $definition->replaceArgument(2, $config['log']);
        }

        if (!$config['throw']) {
            $container->setParameter('debug.error_handler.throw_at', 0);
        }

        if ($debug && class_exists(DebugProcessor::class)) {
            $definition = new Definition(DebugProcessor::class);
            $definition->setPublic(false);
            $definition->addArgument(new Reference('request_stack'));
            $container->setDefinition('debug.log_processor', $definition);
        }
    }

    private function registerRouterConfiguration(array $config, ContainerBuilder $container, XmlFileLoader $loader)
    {
        if (!$this->isConfigEnabled($container, $config)) {
            $container->removeDefinition('console.command.router_debug');
            $container->removeDefinition('console.command.router_match');

            return;
        }

        $loader->load('routing.xml');

        if ($config['utf8']) {
            $container->getDefinition('routing.loader')->replaceArgument(1, ['utf8' => true]);
        }

        $container->setParameter('router.resource', $config['resource']);
        $router = $container->findDefinition('router.default');
        $argument = $router->getArgument(2);
        $argument['strict_requirements'] = $config['strict_requirements'];
        if (isset($config['type'])) {
            $argument['resource_type'] = $config['type'];
        }
        $router->replaceArgument(2, $argument);

        $container->setParameter('request_listener.http_port', $config['http_port']);
        $container->setParameter('request_listener.https_port', $config['https_port']);

        if ($this->annotationsConfigEnabled) {
            $container->register('routing.loader.annotation', AnnotatedRouteControllerLoader::class)
                ->setPublic(false)
                ->addTag('routing.loader', ['priority' => -10])
                ->addArgument(new Reference('annotation_reader'));

            $container->register('routing.loader.annotation.directory', AnnotationDirectoryLoader::class)
                ->setPublic(false)
                ->addTag('routing.loader', ['priority' => -10])
                ->setArguments([
                    new Reference('file_locator'),
                    new Reference('routing.loader.annotation'),
                ]);

            $container->register('routing.loader.annotation.file', AnnotationFileLoader::class)
                ->setPublic(false)
                ->addTag('routing.loader', ['priority' => -10])
                ->setArguments([
                    new Reference('file_locator'),
                    new Reference('routing.loader.annotation'),
                ]);
        }
    }

    private function registerSessionConfiguration(array $config, ContainerBuilder $container, XmlFileLoader $loader)
    {
        $loader->load('session.xml');

        // session storage
        $container->setAlias('session.storage', $config['storage_id'])->setPrivate(true);
        $options = ['cache_limiter' => '0'];
        foreach (['name', 'cookie_lifetime', 'cookie_path', 'cookie_domain', 'cookie_secure', 'cookie_httponly', 'cookie_samesite', 'use_cookies', 'gc_maxlifetime', 'gc_probability', 'gc_divisor'] as $key) {
            if (isset($config[$key])) {
                $options[$key] = $config[$key];
            }
        }

        if ('auto' === ($options['cookie_secure'] ?? null)) {
            $locator = $container->getDefinition('session_listener')->getArgument(0);
            $locator->setValues($locator->getValues() + [
                'session_storage' => new Reference('session.storage', ContainerInterface::IGNORE_ON_INVALID_REFERENCE),
                'request_stack' => new Reference('request_stack'),
            ]);
        }

        $container->setParameter('session.storage.options', $options);

        // session handler (the internal callback registered with PHP session management)
        if (null === $config['handler_id']) {
            // Set the handler class to be null
            $container->getDefinition('session.storage.native')->replaceArgument(1, null);
            $container->getDefinition('session.storage.php_bridge')->replaceArgument(0, null);
        } else {
            $container->setAlias('session.handler', $config['handler_id'])->setPrivate(true);
        }

        $container->setParameter('session.save_path', $config['save_path']);

        $container->setParameter('session.metadata.update_threshold', $config['metadata_update_threshold']);
    }

    private function registerRequestConfiguration(array $config, ContainerBuilder $container, XmlFileLoader $loader)
    {
        if ($config['formats']) {
            $loader->load('request.xml');

            $listener = $container->getDefinition('request.add_request_formats_listener');
            $listener->replaceArgument(0, $config['formats']);
        }
    }

    private function registerAssetsConfiguration(array $config, ContainerBuilder $container, XmlFileLoader $loader)
    {
        $loader->load('assets.xml');

        $defaultVersion = null;

        if ($config['version_strategy']) {
            $defaultVersion = new Reference($config['version_strategy']);
        } else {
            $defaultVersion = $this->createVersion($container, $config['version'], $config['version_format'], $config['json_manifest_path'], '_default');
        }

        $defaultPackage = $this->createPackageDefinition($config['base_path'], $config['base_urls'], $defaultVersion);
        $container->setDefinition('assets._default_package', $defaultPackage);

        $namedPackages = [];
        foreach ($config['packages'] as $name => $package) {
            if (null !== $package['version_strategy']) {
                $version = new Reference($package['version_strategy']);
            } elseif (!\array_key_exists('version', $package) && null === $package['json_manifest_path']) {
                // if neither version nor json_manifest_path are specified, use the default
                $version = $defaultVersion;
            } else {
                // let format fallback to main version_format
                $format = $package['version_format'] ?: $config['version_format'];
                $version = isset($package['version']) ? $package['version'] : null;
                $version = $this->createVersion($container, $version, $format, $package['json_manifest_path'], $name);
            }

            $container->setDefinition('assets._package_'.$name, $this->createPackageDefinition($package['base_path'], $package['base_urls'], $version));
            $container->registerAliasForArgument('assets._package_'.$name, PackageInterface::class, $name.'.package');
            $namedPackages[$name] = new Reference('assets._package_'.$name);
        }

        $container->getDefinition('assets.packages')
            ->replaceArgument(0, new Reference('assets._default_package'))
            ->replaceArgument(1, $namedPackages)
        ;
    }

    /**
     * Returns a definition for an asset package.
     */
    private function createPackageDefinition($basePath, array $baseUrls, Reference $version)
    {
        if ($basePath && $baseUrls) {
            throw new \LogicException('An asset package cannot have base URLs and base paths.');
        }

        $package = new ChildDefinition($baseUrls ? 'assets.url_package' : 'assets.path_package');
        $package
            ->setPublic(false)
            ->replaceArgument(0, $baseUrls ?: $basePath)
            ->replaceArgument(1, $version)
        ;

        return $package;
    }

    private function createVersion(ContainerBuilder $container, $version, $format, $jsonManifestPath, $name)
    {
        // Configuration prevents $version and $jsonManifestPath from being set
        if (null !== $version) {
            $def = new ChildDefinition('assets.static_version_strategy');
            $def
                ->replaceArgument(0, $version)
                ->replaceArgument(1, $format)
            ;
            $container->setDefinition('assets._version_'.$name, $def);

            return new Reference('assets._version_'.$name);
        }

        if (null !== $jsonManifestPath) {
            $def = new ChildDefinition('assets.json_manifest_version_strategy');
            $def->replaceArgument(0, $jsonManifestPath);
            $container->setDefinition('assets._version_'.$name, $def);

            return new Reference('assets._version_'.$name);
        }

        return new Reference('assets.empty_version_strategy');
    }

    private function registerTranslatorConfiguration(array $config, ContainerBuilder $container, LoaderInterface $loader)
    {
        if (!$this->isConfigEnabled($container, $config)) {
            $container->removeDefinition('console.command.translation_debug');
            $container->removeDefinition('console.command.translation_update');

            return;
        }

        $loader->load('translation.xml');

        // Use the "real" translator instead of the identity default
        $container->setAlias('translator', 'translator.default')->setPublic(true);
        $container->setAlias('translator.formatter', new Alias($config['formatter'], false));
        $translator = $container->findDefinition('translator.default');
        $translator->addMethodCall('setFallbackLocales', [$config['fallbacks']]);

        $container->setParameter('translator.logging', $config['logging']);
        $container->setParameter('translator.default_path', $config['default_path']);

        // Discover translation directories
        $dirs = [];
        $transPaths = [];
        $nonExistingDirs = [];
        if (class_exists('Symfony\Component\Validator\Validation')) {
            $r = new \ReflectionClass('Symfony\Component\Validator\Validation');

            $dirs[] = $transPaths[] = \dirname($r->getFileName()).'/Resources/translations';
        }
        if (class_exists('Symfony\Component\Form\Form')) {
            $r = new \ReflectionClass('Symfony\Component\Form\Form');

            $dirs[] = $transPaths[] = \dirname($r->getFileName()).'/Resources/translations';
        }
        if (class_exists('Symfony\Component\Security\Core\Exception\AuthenticationException')) {
            $r = new \ReflectionClass('Symfony\Component\Security\Core\Exception\AuthenticationException');

            $dirs[] = $transPaths[] = \dirname(\dirname($r->getFileName())).'/Resources/translations';
        }
        $defaultDir = $container->getParameterBag()->resolveValue($config['default_path']);
        foreach ($container->getParameter('kernel.bundles_metadata') as $name => $bundle) {
            if (is_dir($dir = $bundle['path'].'/Resources/translations')) {
                $dirs[] = $dir;
            } else {
                $nonExistingDirs[] = $dir;
            }
        }

        foreach ($config['paths'] as $dir) {
            if (is_dir($dir)) {
                $dirs[] = $transPaths[] = $dir;
            } else {
                throw new \UnexpectedValueException(sprintf('%s defined in translator.paths does not exist or is not a directory', $dir));
            }
        }

        if ($container->hasDefinition('console.command.translation_debug')) {
            $container->getDefinition('console.command.translation_debug')->replaceArgument(5, $transPaths);
        }

        if ($container->hasDefinition('console.command.translation_update')) {
            $container->getDefinition('console.command.translation_update')->replaceArgument(6, $transPaths);
        }

        if (is_dir($defaultDir)) {
            $dirs[] = $defaultDir;
        } else {
            $nonExistingDirs[] = $defaultDir;
        }

        // Register translation resources
        if ($dirs) {
            $files = [];
            $finder = Finder::create()
                ->followLinks()
                ->files()
                ->filter(function (\SplFileInfo $file) {
                    return 2 <= substr_count($file->getBasename(), '.') && preg_match('/\.\w+$/', $file->getBasename());
                })
                ->in($dirs)
                ->sortByName()
            ;

            foreach ($finder as $file) {
                $fileNameParts = explode('.', basename($file));
                $locale = $fileNameParts[\count($fileNameParts) - 2];
                if (!isset($files[$locale])) {
                    $files[$locale] = [];
                }

                $files[$locale][] = (string) $file;
            }

            $options = array_merge(
                $translator->getArgument(4),
                [
                    'resource_files' => $files,
                    'scanned_directories' => array_merge($dirs, $nonExistingDirs),
                ]
            );

            $translator->replaceArgument(4, $options);
        }
    }

    private function registerValidationConfiguration(array $config, ContainerBuilder $container, XmlFileLoader $loader, bool $propertyInfoEnabled)
    {
        if (!$this->validatorConfigEnabled = $this->isConfigEnabled($container, $config)) {
            return;
        }

        if (!class_exists('Symfony\Component\Validator\Validation')) {
            throw new LogicException('Validation support cannot be enabled as the Validator component is not installed. Try running "composer require symfony/validator".');
        }

        if (!isset($config['email_validation_mode'])) {
            $config['email_validation_mode'] = 'loose';
        }

        $loader->load('validator.xml');

        $validatorBuilder = $container->getDefinition('validator.builder');

        $container->setParameter('validator.translation_domain', $config['translation_domain']);

        $files = ['xml' => [], 'yml' => []];
        $this->registerValidatorMapping($container, $config, $files);

        if (!empty($files['xml'])) {
            $validatorBuilder->addMethodCall('addXmlMappings', [$files['xml']]);
        }

        if (!empty($files['yml'])) {
            $validatorBuilder->addMethodCall('addYamlMappings', [$files['yml']]);
        }

        $definition = $container->findDefinition('validator.email');
        $definition->replaceArgument(0, $config['email_validation_mode']);

        if (\array_key_exists('enable_annotations', $config) && $config['enable_annotations']) {
            if (!$this->annotationsConfigEnabled) {
                throw new \LogicException('"enable_annotations" on the validator cannot be set as Annotations support is disabled.');
            }

            $validatorBuilder->addMethodCall('enableAnnotationMapping', [new Reference('annotation_reader')]);
        }

        if (\array_key_exists('static_method', $config) && $config['static_method']) {
            foreach ($config['static_method'] as $methodName) {
                $validatorBuilder->addMethodCall('addMethodMapping', [$methodName]);
            }
        }

        if (!$container->getParameter('kernel.debug')) {
            $validatorBuilder->addMethodCall('setMetadataCache', [new Reference('validator.mapping.cache.symfony')]);
        }

        $container->setParameter('validator.auto_mapping', $config['auto_mapping']);
        if (!$propertyInfoEnabled || !$config['auto_mapping'] || !class_exists(PropertyInfoLoader::class)) {
            $container->removeDefinition('validator.property_info_loader');
        }

        $container
            ->getDefinition('validator.not_compromised_password')
            ->setArgument(2, $config['not_compromised_password']['enabled'])
            ->setArgument(3, $config['not_compromised_password']['endpoint'])
        ;
    }

    private function registerValidatorMapping(ContainerBuilder $container, array $config, array &$files)
    {
        $fileRecorder = function ($extension, $path) use (&$files) {
            $files['yaml' === $extension ? 'yml' : $extension][] = $path;
        };

        if (interface_exists('Symfony\Component\Form\FormInterface')) {
            $reflClass = new \ReflectionClass('Symfony\Component\Form\FormInterface');
            $fileRecorder('xml', \dirname($reflClass->getFileName()).'/Resources/config/validation.xml');
        }

        foreach ($container->getParameter('kernel.bundles_metadata') as $bundle) {
            $dirname = $bundle['path'];

            if (
                $container->fileExists($file = $dirname.'/Resources/config/validation.yaml', false) ||
                $container->fileExists($file = $dirname.'/Resources/config/validation.yml', false)
            ) {
                $fileRecorder('yml', $file);
            }

            if ($container->fileExists($file = $dirname.'/Resources/config/validation.xml', false)) {
                $fileRecorder('xml', $file);
            }

            if ($container->fileExists($dir = $dirname.'/Resources/config/validation', '/^$/')) {
                $this->registerMappingFilesFromDir($dir, $fileRecorder);
            }
        }

        $projectDir = $container->getParameter('kernel.project_dir');
        if ($container->fileExists($dir = $projectDir.'/config/validator', '/^$/')) {
            $this->registerMappingFilesFromDir($dir, $fileRecorder);
        }

        $this->registerMappingFilesFromConfig($container, $config, $fileRecorder);
    }

    private function registerMappingFilesFromDir($dir, callable $fileRecorder)
    {
        foreach (Finder::create()->followLinks()->files()->in($dir)->name('/\.(xml|ya?ml)$/')->sortByName() as $file) {
            $fileRecorder($file->getExtension(), $file->getRealPath());
        }
    }

    private function registerMappingFilesFromConfig(ContainerBuilder $container, array $config, callable $fileRecorder)
    {
        foreach ($config['mapping']['paths'] as $path) {
            if (is_dir($path)) {
                $this->registerMappingFilesFromDir($path, $fileRecorder);
                $container->addResource(new DirectoryResource($path, '/^$/'));
            } elseif ($container->fileExists($path, false)) {
                if (!preg_match('/\.(xml|ya?ml)$/', $path, $matches)) {
                    throw new \RuntimeException(sprintf('Unsupported mapping type in "%s", supported types are XML & Yaml.', $path));
                }
                $fileRecorder($matches[1], $path);
            } else {
                throw new \RuntimeException(sprintf('Could not open file or directory "%s".', $path));
            }
        }
    }

    private function registerAnnotationsConfiguration(array $config, ContainerBuilder $container, $loader)
    {
        if (!$this->annotationsConfigEnabled) {
            return;
        }

        if (!class_exists('Doctrine\Common\Annotations\Annotation')) {
            throw new LogicException('Annotations cannot be enabled as the Doctrine Annotation library is not installed.');
        }

        $loader->load('annotations.xml');

        if (!method_exists(AnnotationRegistry::class, 'registerUniqueLoader')) {
            $container->getDefinition('annotations.dummy_registry')
                ->setMethodCalls([['registerLoader', ['class_exists']]]);
        }

        if ('none' !== $config['cache']) {
            if (!class_exists('Doctrine\Common\Cache\CacheProvider')) {
                throw new LogicException('Annotations cannot be enabled as the Doctrine Cache library is not installed.');
            }

            $cacheService = $config['cache'];

            if ('php_array' === $config['cache']) {
                $cacheService = 'annotations.cache';

                // Enable warmer only if PHP array is used for cache
                $definition = $container->findDefinition('annotations.cache_warmer');
                $definition->addTag('kernel.cache_warmer');
            } elseif ('file' === $config['cache']) {
                $cacheDir = $container->getParameterBag()->resolveValue($config['file_cache_dir']);

                if (!is_dir($cacheDir) && false === @mkdir($cacheDir, 0777, true) && !is_dir($cacheDir)) {
                    throw new \RuntimeException(sprintf('Could not create cache directory "%s".', $cacheDir));
                }

                $container
                    ->getDefinition('annotations.filesystem_cache')
                    ->replaceArgument(0, $cacheDir)
                ;

                $cacheService = 'annotations.filesystem_cache';
            }

            $container
                ->getDefinition('annotations.cached_reader')
                ->replaceArgument(2, $config['debug'])
                // temporary property to lazy-reference the cache provider without using it until AddAnnotationsCachedReaderPass runs
                ->setProperty('cacheProviderBackup', new ServiceClosureArgument(new Reference($cacheService)))
                ->addTag('annotations.cached_reader')
            ;

            $container->setAlias('annotation_reader', 'annotations.cached_reader')->setPrivate(true);
            $container->setAlias(Reader::class, new Alias('annotations.cached_reader', false));
        } else {
            $container->removeDefinition('annotations.cached_reader');
        }
    }

    private function registerPropertyAccessConfiguration(array $config, ContainerBuilder $container, XmlFileLoader $loader)
    {
        if (!class_exists('Symfony\Component\PropertyAccess\PropertyAccessor')) {
            return;
        }

        $loader->load('property_access.xml');

        $container
            ->getDefinition('property_accessor')
            ->replaceArgument(0, $config['magic_call'])
            ->replaceArgument(1, $config['throw_exception_on_invalid_index'])
            ->replaceArgument(3, $config['throw_exception_on_invalid_property_path'])
        ;
    }

    private function registerSecurityCsrfConfiguration(array $config, ContainerBuilder $container, XmlFileLoader $loader)
    {
        if (!$this->isConfigEnabled($container, $config)) {
            return;
        }

        if (!class_exists('Symfony\Component\Security\Csrf\CsrfToken')) {
            throw new LogicException('CSRF support cannot be enabled as the Security CSRF component is not installed. Try running "composer require symfony/security-csrf".');
        }

        if (!$this->sessionConfigEnabled) {
            throw new \LogicException('CSRF protection needs sessions to be enabled.');
        }

        // Enable services for CSRF protection (even without forms)
        $loader->load('security_csrf.xml');

        if (!class_exists(CsrfExtension::class)) {
            $container->removeDefinition('twig.extension.security_csrf');
        }
    }

    private function registerSerializerConfiguration(array $config, ContainerBuilder $container, XmlFileLoader $loader)
    {
        $loader->load('serializer.xml');

        $chainLoader = $container->getDefinition('serializer.mapping.chain_loader');

        if (!class_exists('Symfony\Component\PropertyAccess\PropertyAccessor')) {
            $container->removeAlias('serializer.property_accessor');
            $container->removeDefinition('serializer.normalizer.object');
        }

        if (!class_exists(Yaml::class)) {
            $container->removeDefinition('serializer.encoder.yaml');
        }

        $serializerLoaders = [];
        if (isset($config['enable_annotations']) && $config['enable_annotations']) {
            if (!$this->annotationsConfigEnabled) {
                throw new \LogicException('"enable_annotations" on the serializer cannot be set as Annotations support is disabled.');
            }

            $annotationLoader = new Definition(
                'Symfony\Component\Serializer\Mapping\Loader\AnnotationLoader',
                [new Reference('annotation_reader')]
            );
            $annotationLoader->setPublic(false);

            $serializerLoaders[] = $annotationLoader;
        }

        $fileRecorder = function ($extension, $path) use (&$serializerLoaders) {
            $definition = new Definition(\in_array($extension, ['yaml', 'yml']) ? 'Symfony\Component\Serializer\Mapping\Loader\YamlFileLoader' : 'Symfony\Component\Serializer\Mapping\Loader\XmlFileLoader', [$path]);
            $definition->setPublic(false);
            $serializerLoaders[] = $definition;
        };

        foreach ($container->getParameter('kernel.bundles_metadata') as $bundle) {
            $dirname = $bundle['path'];

            if ($container->fileExists($file = $dirname.'/Resources/config/serialization.xml', false)) {
                $fileRecorder('xml', $file);
            }

            if (
                $container->fileExists($file = $dirname.'/Resources/config/serialization.yaml', false) ||
                $container->fileExists($file = $dirname.'/Resources/config/serialization.yml', false)
            ) {
                $fileRecorder('yml', $file);
            }

            if ($container->fileExists($dir = $dirname.'/Resources/config/serialization', '/^$/')) {
                $this->registerMappingFilesFromDir($dir, $fileRecorder);
            }
        }

        $projectDir = $container->getParameter('kernel.project_dir');
        if ($container->fileExists($dir = $projectDir.'/config/serializer', '/^$/')) {
            $this->registerMappingFilesFromDir($dir, $fileRecorder);
        }

        $this->registerMappingFilesFromConfig($container, $config, $fileRecorder);

        $chainLoader->replaceArgument(0, $serializerLoaders);
        $container->getDefinition('serializer.mapping.cache_warmer')->replaceArgument(0, $serializerLoaders);

        if ($container->getParameter('kernel.debug')) {
            $container->removeDefinition('serializer.mapping.cache_class_metadata_factory');
        }

        if (isset($config['name_converter']) && $config['name_converter']) {
            $container->getDefinition('serializer.name_converter.metadata_aware')->setArgument(1, new Reference($config['name_converter']));
        }

        if (isset($config['circular_reference_handler']) && $config['circular_reference_handler']) {
            $arguments = $container->getDefinition('serializer.normalizer.object')->getArguments();
            $context = ($arguments[6] ?? []) + ['circular_reference_handler' => new Reference($config['circular_reference_handler'])];
            $container->getDefinition('serializer.normalizer.object')->setArgument(5, null);
            $container->getDefinition('serializer.normalizer.object')->setArgument(6, $context);
        }

        if ($config['max_depth_handler'] ?? false) {
            $defaultContext = $container->getDefinition('serializer.normalizer.object')->getArgument(6);
            $defaultContext += ['max_depth_handler' => new Reference($config['max_depth_handler'])];
            $container->getDefinition('serializer.normalizer.object')->replaceArgument(6, $defaultContext);
        }
    }

    private function registerPropertyInfoConfiguration(ContainerBuilder $container, XmlFileLoader $loader)
    {
        if (!interface_exists(PropertyInfoExtractorInterface::class)) {
            throw new LogicException('PropertyInfo support cannot be enabled as the PropertyInfo component is not installed. Try running "composer require symfony/property-info".');
        }

        $loader->load('property_info.xml');

        if (interface_exists('phpDocumentor\Reflection\DocBlockFactoryInterface')) {
            $definition = $container->register('property_info.php_doc_extractor', 'Symfony\Component\PropertyInfo\Extractor\PhpDocExtractor');
            $definition->setPrivate(true);
            $definition->addTag('property_info.description_extractor', ['priority' => -1000]);
            $definition->addTag('property_info.type_extractor', ['priority' => -1001]);
        }

        if ($container->getParameter('kernel.debug')) {
            $container->removeDefinition('property_info.cache');
        }
    }

    private function registerLockConfiguration(array $config, ContainerBuilder $container, XmlFileLoader $loader)
    {
        $loader->load('lock.xml');

        foreach ($config['resources'] as $resourceName => $resourceStores) {
            if (0 === \count($resourceStores)) {
                continue;
            }

            // Generate stores
            $storeDefinitions = [];
            foreach ($resourceStores as $storeDsn) {
                $storeDsn = $container->resolveEnvPlaceholders($storeDsn, null, $usedEnvs);
                switch (true) {
                    case 'flock' === $storeDsn:
                        $storeDefinition = new Reference('lock.store.flock');
                        break;
                    case 0 === strpos($storeDsn, 'flock://'):
                        $flockPath = substr($storeDsn, 8);

                        $storeDefinitionId = '.lock.flock.store.'.$container->hash($storeDsn);
                        $container->register($storeDefinitionId, FlockStore::class)->addArgument($flockPath);

                        $storeDefinition = new Reference($storeDefinitionId);
                        break;
                    case 'semaphore' === $storeDsn:
                        $storeDefinition = new Reference('lock.store.semaphore');
                        break;
                    case $usedEnvs || preg_match('#^[a-z]++://#', $storeDsn):
                        if (!$container->hasDefinition($connectionDefinitionId = '.lock_connection.'.$container->hash($storeDsn))) {
                            $connectionDefinition = new Definition(\stdClass::class);
                            $connectionDefinition->setPublic(false);
                            $connectionDefinition->setFactory([AbstractAdapter::class, 'createConnection']);
                            $connectionDefinition->setArguments([$storeDsn, ['lazy' => true]]);
                            $container->setDefinition($connectionDefinitionId, $connectionDefinition);
                        }

                        $storeDefinition = new Definition(StoreInterface::class);
                        $storeDefinition->setPublic(false);
                        $storeDefinition->setFactory([StoreFactory::class, 'createStore']);
                        $storeDefinition->setArguments([new Reference($connectionDefinitionId)]);

                        $container->setDefinition($storeDefinitionId = '.lock.'.$resourceName.'.store.'.$container->hash($storeDsn), $storeDefinition);

                        $storeDefinition = new Reference($storeDefinitionId);
                        break;
                    default:
                        throw new InvalidArgumentException(sprintf('Lock store DSN "%s" is not valid in resource "%s"', $storeDsn, $resourceName));
                }

                $storeDefinitions[] = $storeDefinition;
            }

            // Wrap array of stores with CombinedStore
            if (\count($storeDefinitions) > 1) {
                $combinedDefinition = new ChildDefinition('lock.store.combined.abstract');
                $combinedDefinition->replaceArgument(0, $storeDefinitions);
                $container->setDefinition('lock.'.$resourceName.'.store', $combinedDefinition);
            } else {
                $container->setAlias('lock.'.$resourceName.'.store', new Alias((string) $storeDefinitions[0], false));
            }

            // Generate factories for each resource
            $factoryDefinition = new ChildDefinition('lock.factory.abstract');
            $factoryDefinition->replaceArgument(0, new Reference('lock.'.$resourceName.'.store'));
            $container->setDefinition('lock.'.$resourceName.'.factory', $factoryDefinition);

            // Generate services for lock instances
            $lockDefinition = new Definition(Lock::class);
            $lockDefinition->setPublic(false);
            $lockDefinition->setFactory([new Reference('lock.'.$resourceName.'.factory'), 'createLock']);
            $lockDefinition->setArguments([$resourceName]);
            $container->setDefinition('lock.'.$resourceName, $lockDefinition);

            // provide alias for default resource
            if ('default' === $resourceName) {
                $container->setAlias('lock.store', new Alias('lock.'.$resourceName.'.store', false));
                $container->setAlias('lock.factory', new Alias('lock.'.$resourceName.'.factory', false));
                $container->setAlias('lock', new Alias('lock.'.$resourceName, false));
                $container->setAlias(StoreInterface::class, new Alias('lock.store', false));
                $container->setAlias(Factory::class, new Alias('lock.factory', false));
                $container->setAlias(LockInterface::class, new Alias('lock', false));
            } else {
                $container->registerAliasForArgument('lock.'.$resourceName.'.store', StoreInterface::class, $resourceName.'.lock.store');
                $container->registerAliasForArgument('lock.'.$resourceName.'.factory', Factory::class, $resourceName.'.lock.factory');
                $container->registerAliasForArgument('lock.'.$resourceName, LockInterface::class, $resourceName.'.lock');
            }
        }
    }

    private function registerMessengerConfiguration(array $config, ContainerBuilder $container, XmlFileLoader $loader, array $serializerConfig, array $validationConfig)
    {
        if (!interface_exists(MessageBusInterface::class)) {
            throw new LogicException('Messenger support cannot be enabled as the Messenger component is not installed. Try running "composer require symfony/messenger".');
        }

        $loader->load('messenger.xml');

        if (null === $config['default_bus'] && 1 === \count($config['buses'])) {
            $config['default_bus'] = key($config['buses']);
        }

        $defaultMiddleware = [
            'before' => [
                ['id' => 'add_bus_name_stamp_middleware'],
                ['id' => 'dispatch_after_current_bus'],
                ['id' => 'failed_message_processing_middleware'],
            ],
            'after' => [
                ['id' => 'send_message'],
                ['id' => 'handle_message'],
            ],
        ];
        foreach ($config['buses'] as $busId => $bus) {
            $middleware = $bus['middleware'];

            if ($bus['default_middleware']) {
                if ('allow_no_handlers' === $bus['default_middleware']) {
                    $defaultMiddleware['after'][1]['arguments'] = [true];
                } else {
                    unset($defaultMiddleware['after'][1]['arguments']);
                }

                // argument to add_bus_name_stamp_middleware
                $defaultMiddleware['before'][0]['arguments'] = [$busId];

                $middleware = array_merge($defaultMiddleware['before'], $middleware, $defaultMiddleware['after']);
            }

            foreach ($middleware as $middlewareItem) {
                if (!$validationConfig['enabled'] && \in_array($middlewareItem['id'], ['validation', 'messenger.middleware.validation'], true)) {
                    throw new LogicException('The Validation middleware is only available when the Validator component is installed and enabled. Try running "composer require symfony/validator".');
                }
            }

            if ($container->getParameter('kernel.debug') && class_exists(Stopwatch::class)) {
                array_unshift($middleware, ['id' => 'traceable', 'arguments' => [$busId]]);
            }

            $container->setParameter($busId.'.middleware', $middleware);
            $container->register($busId, MessageBus::class)->addArgument([])->addTag('messenger.bus');

            if ($busId === $config['default_bus']) {
                $container->setAlias('messenger.default_bus', $busId)->setPublic(true);
                $container->setAlias(MessageBusInterface::class, $busId);
            } else {
                $container->registerAliasForArgument($busId, MessageBusInterface::class);
            }
        }

        if (empty($config['transports'])) {
            $container->removeDefinition('messenger.transport.symfony_serializer');
            $container->removeDefinition('messenger.transport.amqp.factory');
            $container->removeDefinition('messenger.transport.redis.factory');
        } else {
            $container->getDefinition('messenger.transport.symfony_serializer')
                ->replaceArgument(1, $config['serializer']['symfony_serializer']['format'])
                ->replaceArgument(2, $config['serializer']['symfony_serializer']['context']);
            $container->setAlias('messenger.default_serializer', $config['serializer']['default_serializer']);
        }

        $senderAliases = [];
        $transportRetryReferences = [];
        foreach ($config['transports'] as $name => $transport) {
            $serializerId = $transport['serializer'] ?? 'messenger.default_serializer';

            $transportDefinition = (new Definition(TransportInterface::class))
                ->setFactory([new Reference('messenger.transport_factory'), 'createTransport'])
                ->setArguments([$transport['dsn'], $transport['options'], new Reference($serializerId)])
                ->addTag('messenger.receiver', ['alias' => $name])
            ;
            $container->setDefinition($transportId = 'messenger.transport.'.$name, $transportDefinition);
            $senderAliases[$name] = $transportId;

            if (null !== $transport['retry_strategy']['service']) {
                $transportRetryReferences[$name] = new Reference($transport['retry_strategy']['service']);
            } else {
                $retryServiceId = sprintf('messenger.retry.multiplier_retry_strategy.%s', $name);
                $retryDefinition = new ChildDefinition('messenger.retry.abstract_multiplier_retry_strategy');
                $retryDefinition
                    ->replaceArgument(0, $transport['retry_strategy']['max_retries'])
                    ->replaceArgument(1, $transport['retry_strategy']['delay'])
                    ->replaceArgument(2, $transport['retry_strategy']['multiplier'])
                    ->replaceArgument(3, $transport['retry_strategy']['max_delay']);
                $container->setDefinition($retryServiceId, $retryDefinition);

                $transportRetryReferences[$name] = new Reference($retryServiceId);
            }
        }

        $messageToSendersMapping = [];
        foreach ($config['routing'] as $message => $messageConfiguration) {
            if ('*' !== $message && !class_exists($message) && !interface_exists($message, false)) {
                throw new LogicException(sprintf('Invalid Messenger routing configuration: class or interface "%s" not found.', $message));
            }

            // make sure senderAliases contains all senders
            foreach ($messageConfiguration['senders'] as $sender) {
                if (!isset($senderAliases[$sender])) {
                    $senderAliases[$sender] = $sender;
                }
            }

            $messageToSendersMapping[$message] = $messageConfiguration['senders'];
        }

        $senderReferences = [];
        foreach ($senderAliases as $alias => $serviceId) {
            $senderReferences[$alias] = new Reference($serviceId);
        }

        $container->getDefinition('messenger.senders_locator')
            ->replaceArgument(0, $messageToSendersMapping)
            ->replaceArgument(1, ServiceLocatorTagPass::register($container, $senderReferences))
        ;

        $container->getDefinition('messenger.retry_strategy_locator')
            ->replaceArgument(0, $transportRetryReferences);

        if ($config['failure_transport']) {
            $container->getDefinition('messenger.failure.send_failed_message_to_failure_transport_listener')
                ->replaceArgument(1, $config['failure_transport']);
            $container->getDefinition('console.command.messenger_failed_messages_retry')
                ->replaceArgument(0, $config['failure_transport'])
                ->replaceArgument(4, $transportRetryReferences[$config['failure_transport']] ?? null);
            $container->getDefinition('console.command.messenger_failed_messages_show')
                ->replaceArgument(0, $config['failure_transport']);
            $container->getDefinition('console.command.messenger_failed_messages_remove')
                ->replaceArgument(0, $config['failure_transport']);
        } else {
            $container->removeDefinition('messenger.failure.send_failed_message_to_failure_transport_listener');
            $container->removeDefinition('console.command.messenger_failed_messages_retry');
            $container->removeDefinition('console.command.messenger_failed_messages_show');
            $container->removeDefinition('console.command.messenger_failed_messages_remove');
        }
    }

    private function registerCacheConfiguration(array $config, ContainerBuilder $container)
    {
        if (!class_exists(DefaultMarshaller::class)) {
            $container->removeDefinition('cache.default_marshaller');
        }

        $version = new Parameter('container.build_id');
        $container->getDefinition('cache.adapter.apcu')->replaceArgument(2, $version);
        $container->getDefinition('cache.adapter.system')->replaceArgument(2, $version);
        $container->getDefinition('cache.adapter.filesystem')->replaceArgument(2, $config['directory']);

        if (isset($config['prefix_seed'])) {
            $container->setParameter('cache.prefix.seed', $config['prefix_seed']);
        }
        if ($container->hasParameter('cache.prefix.seed')) {
            // Inline any env vars referenced in the parameter
            $container->setParameter('cache.prefix.seed', $container->resolveEnvPlaceholders($container->getParameter('cache.prefix.seed'), true));
        }
        foreach (['doctrine', 'psr6', 'redis', 'memcached', 'pdo'] as $name) {
            if (isset($config[$name = 'default_'.$name.'_provider'])) {
                $container->setAlias('cache.'.$name, new Alias(CachePoolPass::getServiceProvider($container, $config[$name]), false));
            }
        }
        foreach (['app', 'system'] as $name) {
            $config['pools']['cache.'.$name] = [
                'adapter' => $config[$name],
                'public' => true,
                'tags' => false,
            ];
        }
        foreach ($config['pools'] as $name => $pool) {
            if ($config['pools'][$pool['adapter']]['tags'] ?? false) {
                $pool['adapter'] = '.'.$pool['adapter'].'.inner';
            }
            $definition = new ChildDefinition($pool['adapter']);

            if ($pool['tags']) {
                if (true !== $pool['tags'] && ($config['pools'][$pool['tags']]['tags'] ?? false)) {
                    $pool['tags'] = '.'.$pool['tags'].'.inner';
                }
                $container->register($name, TagAwareAdapter::class)
                    ->addArgument(new Reference('.'.$name.'.inner'))
                    ->addArgument(true !== $pool['tags'] ? new Reference($pool['tags']) : null)
                    ->setPublic($pool['public'])
                ;

                $pool['name'] = $name;
                $pool['public'] = false;
                $name = '.'.$name.'.inner';

                if (!\in_array($pool['name'], ['cache.app', 'cache.system'], true)) {
                    $container->registerAliasForArgument($pool['name'], TagAwareCacheInterface::class);
                    $container->registerAliasForArgument($name, CacheInterface::class, $pool['name']);
                    $container->registerAliasForArgument($name, CacheItemPoolInterface::class, $pool['name']);
                }
            } elseif (!\in_array($name, ['cache.app', 'cache.system'], true)) {
                $container->register('.'.$name.'.taggable', TagAwareAdapter::class)
                    ->addArgument(new Reference($name))
                ;
                $container->registerAliasForArgument('.'.$name.'.taggable', TagAwareCacheInterface::class, $name);
                $container->registerAliasForArgument($name, CacheInterface::class);
                $container->registerAliasForArgument($name, CacheItemPoolInterface::class);
            }

            $definition->setPublic($pool['public']);
            unset($pool['adapter'], $pool['public'], $pool['tags']);

            $definition->addTag('cache.pool', $pool);
            $container->setDefinition($name, $definition);
        }

        if (method_exists(PropertyAccessor::class, 'createCache')) {
            $propertyAccessDefinition = $container->register('cache.property_access', AdapterInterface::class);
            $propertyAccessDefinition->setPublic(false);

            if (!$container->getParameter('kernel.debug')) {
                $propertyAccessDefinition->setFactory([PropertyAccessor::class, 'createCache']);
                $propertyAccessDefinition->setArguments([null, 0, $version, new Reference('logger', ContainerInterface::IGNORE_ON_INVALID_REFERENCE)]);
                $propertyAccessDefinition->addTag('cache.pool', ['clearer' => 'cache.system_clearer']);
                $propertyAccessDefinition->addTag('monolog.logger', ['channel' => 'cache']);
            } else {
                $propertyAccessDefinition->setClass(ArrayAdapter::class);
                $propertyAccessDefinition->setArguments([0, false]);
            }
        }
    }

    private function registerHttpClientConfiguration(array $config, ContainerBuilder $container, XmlFileLoader $loader)
    {
        $loader->load('http_client.xml');

        $container->getDefinition('http_client')->setArguments([$config['default_options'] ?? [], $config['max_host_connections'] ?? 6]);

        if (!$hasPsr18 = interface_exists(ClientInterface::class)) {
            $container->removeDefinition('psr18.http_client');
            $container->removeAlias(ClientInterface::class);
        }

        if (!interface_exists(HttpClient::class)) {
            $container->removeDefinition(HttpClient::class);
        }

        foreach ($config['scoped_clients'] as $name => $scopeConfig) {
            if ('http_client' === $name) {
                throw new InvalidArgumentException(sprintf('Invalid scope name: "%s" is reserved.', $name));
            }

            $scope = $scopeConfig['scope'] ?? null;
            unset($scopeConfig['scope']);

            if (null === $scope) {
                $container->register($name, ScopingHttpClient::class)
                    ->setFactory([ScopingHttpClient::class, 'forBaseUri'])
                    ->setArguments([new Reference('http_client'), $scopeConfig['base_uri'], $scopeConfig]);
            } else {
                $container->register($name, ScopingHttpClient::class)
                    ->setArguments([new Reference('http_client'), [$scope => $scopeConfig], $scope]);
            }

            $container->registerAliasForArgument($name, HttpClientInterface::class);

            if ($hasPsr18) {
                $container->setDefinition('psr18.'.$name, new ChildDefinition('psr18.http_client'))
                    ->replaceArgument(0, new Reference($name));

                $container->registerAliasForArgument('psr18.'.$name, ClientInterface::class, $name);
            }
        }
    }

    private function registerMailerConfiguration(array $config, ContainerBuilder $container, XmlFileLoader $loader)
    {
        if (!class_exists(Mailer::class)) {
            throw new LogicException('Mailer support cannot be enabled as the component is not installed. Try running "composer require symfony/mailer".');
        }

        $loader->load('mailer.xml');
        $container->getDefinition('mailer.default_transport')->setArgument(0, $config['dsn']);
    }

    /**
     * Returns the base path for the XSD files.
     *
     * @return string The XSD base path
     */
    public function getXsdValidationBasePath()
    {
        return \dirname(__DIR__).'/Resources/config/schema';
    }

    public function getNamespace()
    {
        return 'http://symfony.com/schema/dic/symfony';
    }
}<|MERGE_RESOLUTION|>--- conflicted
+++ resolved
@@ -661,40 +661,16 @@
             $container->registerAliasForArgument($workflowId, WorkflowInterface::class, $name.'.'.$type);
 
             // Validate Workflow
-<<<<<<< HEAD
-            $realDefinition = (new Workflow\DefinitionBuilder($places))
-                ->addTransitions(array_map(function (Reference $ref) use ($container): Workflow\Transition {
-                    return $container->get((string) $ref);
-                }, $transitions))
-                ->setInitialPlace($initialMarking)
-                ->build()
-            ;
             if ('state_machine' === $workflow['type']) {
                 $validator = new Workflow\Validator\StateMachineValidator();
             } else {
                 $validator = new Workflow\Validator\WorkflowValidator();
-=======
-            $validator = null;
-            switch (true) {
-                case 'state_machine' === $workflow['type']:
-                    $validator = new Workflow\Validator\StateMachineValidator();
-                    break;
-                case 'single_state' === ($workflow['marking_store']['type'] ?? null):
-                    $validator = new Workflow\Validator\WorkflowValidator(true);
-                    break;
-                case 'multiple_state' === ($workflow['marking_store']['type'] ?? false):
-                    $validator = new Workflow\Validator\WorkflowValidator(false);
-                    break;
-            }
-
-            if ($validator) {
-                $trs = array_map(function (Reference $ref) use ($container): Workflow\Transition {
-                    return $container->get((string) $ref);
-                }, $transitions);
-                $realDefinition = new Workflow\Definition($places, $trs, $initialMarking);
-                $validator->validate($realDefinition, $name);
->>>>>>> ca566a51
-            }
+            }
+
+            $trs = array_map(function (Reference $ref) use ($container): Workflow\Transition {
+                return $container->get((string) $ref);
+            }, $transitions);
+            $realDefinition = new Workflow\Definition($places, $trs, $initialMarking);
             $validator->validate($realDefinition, $name);
 
             // Add workflow to Registry
