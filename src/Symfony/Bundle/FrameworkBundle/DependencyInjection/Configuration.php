--- conflicted
+++ resolved
@@ -547,15 +547,7 @@
                         ->scalarNode('gc_divisor')->end()
                         ->scalarNode('gc_probability')->defaultValue(1)->end()
                         ->scalarNode('gc_maxlifetime')->end()
-<<<<<<< HEAD
-                        ->scalarNode('save_path')->end()
-=======
-                        ->booleanNode('use_strict_mode')
-                            ->defaultTrue()
-                            ->setDeprecated('The "%path%.%node%" option is enabled by default and deprecated since Symfony 3.4. It will be always enabled in 4.0.')
-                        ->end()
                         ->scalarNode('save_path')->defaultValue('%kernel.cache_dir%/sessions')->end()
->>>>>>> 1d711495
                         ->integerNode('metadata_update_threshold')
                             ->defaultValue(0)
                             ->info('seconds to wait between 2 session metadata updates')
