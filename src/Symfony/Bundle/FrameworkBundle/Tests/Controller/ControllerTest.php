<?php

/*
 * This file is part of the Symfony package.
 *
 * (c) Fabien Potencier <fabien@symfony.com>
 *
 * For the full copyright and license information, please view the LICENSE
 * file that was distributed with this source code.
 */

namespace Symfony\Bundle\FrameworkBundle\Tests\Controller;

use Symfony\Bundle\FrameworkBundle\Tests\TestCase;
use Symfony\Bundle\FrameworkBundle\Controller\Controller;
use Symfony\Component\DependencyInjection\ContainerInterface;
use Symfony\Component\HttpFoundation\Request;
use Symfony\Component\HttpFoundation\RequestStack;
use Symfony\Component\HttpFoundation\Response;
use Symfony\Component\HttpFoundation\Session\Flash\FlashBag;
use Symfony\Component\Security\Core\Authentication\Token\AnonymousToken;
use Symfony\Component\Security\Core\Authentication\Token\UsernamePasswordToken;
use Symfony\Component\Security\Core\User\User;

class ControllerTest extends TestCase
{
    public function testForward()
    {
        $request = Request::create('/');
        $request->setLocale('fr');
        $request->setRequestFormat('xml');

        $requestStack = new RequestStack();
        $requestStack->push($request);

        $kernel = $this->getMock('Symfony\Component\HttpKernel\HttpKernelInterface');
        $kernel->expects($this->once())->method('handle')->will($this->returnCallback(function (Request $request) {
            return new Response($request->getRequestFormat().'--'.$request->getLocale());
        }));

        $container = $this->getMock('Symfony\Component\DependencyInjection\ContainerInterface');
        $container->expects($this->at(0))->method('get')->will($this->returnValue($requestStack));
        $container->expects($this->at(1))->method('get')->will($this->returnValue($kernel));

        $controller = new TestController();
        $controller->setContainer($container);

        $response = $controller->forward('a_controller');
        $this->assertEquals('xml--fr', $response->getContent());
    }

<<<<<<< HEAD
    public function testGetUser()
    {
        $user = new User('user', 'pass');
        $token = new UsernamePasswordToken($user, 'pass', 'default', array('ROLE_USER'));

        $controller = new TestController();
        $controller->setContainer($this->getContainerWithTokenStorage($token));

        $this->assertSame($controller->getUser(), $user);
    }

    public function testGetUserAnonymousUserConvertedToNull()
    {
        $token = new AnonymousToken('default', 'anon.');

        $controller = new TestController();
        $controller->setContainer($this->getContainerWithTokenStorage($token));

        $this->assertNull($controller->getUser());
    }

    public function testGetUserWithEmptyTokenStorage()
    {
        $controller = new TestController();
        $controller->setContainer($this->getContainerWithTokenStorage(null));

        $this->assertNull($controller->getUser());
    }

    /**
     * @expectedException \LogicException
     * @expectedExceptionMessage The SecurityBundle is not registered in your application.
     */
    public function testGetUserWithEmptyContainer()
    {
        $container = $this->getMock('Symfony\Component\DependencyInjection\ContainerInterface');
        $container
            ->expects($this->once())
            ->method('has')
            ->with('security.token_storage')
            ->will($this->returnValue(false));

        $controller = new TestController();
        $controller->setContainer($container);

        $controller->getUser();
    }

    /**
     * @param $token
     *
     * @return ContainerInterface
     */
    private function getContainerWithTokenStorage($token = null)
    {
        $tokenStorage = $this->getMock('Symfony\Component\Security\Core\Authentication\Token\Storage\TokenStorage');
        $tokenStorage
            ->expects($this->once())
            ->method('getToken')
            ->will($this->returnValue($token));

        $container = $this->getMock('Symfony\Component\DependencyInjection\ContainerInterface');
        $container
            ->expects($this->once())
            ->method('has')
            ->with('security.token_storage')
            ->will($this->returnValue(true));

        $container
            ->expects($this->once())
            ->method('get')
            ->with('security.token_storage')
            ->will($this->returnValue($tokenStorage));

        return $container;
    }

    public function testRedirectToRoute()
    {
        $router = $this->getMock('Symfony\Component\Routing\RouterInterface');
        $router->expects($this->once())->method('generate')->willReturn('/foo');

        $container = $this->getMock('Symfony\Component\DependencyInjection\ContainerInterface');
        $container->expects($this->at(0))->method('get')->will($this->returnValue($router));

        $controller = new TestController();
        $controller->setContainer($container);
        $response = $controller->redirectToRoute('foo');

        $this->assertInstanceOf('Symfony\Component\HttpFoundation\RedirectResponse', $response);
        $this->assertSame('/foo', $response->getTargetUrl());
        $this->assertSame(302, $response->getStatusCode());
    }

    public function testAddFlash()
    {
        $flashBag = new FlashBag();
        $session = $this->getMock('Symfony\Component\HttpFoundation\Session\Session');
        $session->expects($this->once())->method('getFlashBag')->willReturn($flashBag);

        $container = $this->getMock('Symfony\Component\DependencyInjection\ContainerInterface');
        $container->expects($this->at(0))->method('has')->will($this->returnValue(true));
        $container->expects($this->at(1))->method('get')->will($this->returnValue($session));

        $controller = new TestController();
        $controller->setContainer($container);
        $controller->addFlash('foo', 'bar');

        $this->assertSame(array('bar'), $flashBag->get('foo'));
    }

    public function testCreateAccessDeniedException()
    {
        $controller = new TestController();

        $this->assertInstanceOf('Symfony\Component\Security\Core\Exception\AccessDeniedException', $controller->createAccessDeniedException());
    }

    public function testIsCsrfTokenValid()
    {
        $tokenManager = $this->getMock('Symfony\Component\Security\Csrf\CsrfTokenManagerInterface');
        $tokenManager->expects($this->once())->method('isTokenValid')->willReturn(true);

        $container = $this->getMock('Symfony\Component\DependencyInjection\ContainerInterface');
        $container->expects($this->at(0))->method('has')->will($this->returnValue(true));
        $container->expects($this->at(1))->method('get')->will($this->returnValue($tokenManager));

        $controller = new TestController();
        $controller->setContainer($container);

        $this->assertTrue($controller->isCsrfTokenValid('foo', 'bar'));
    }
}

class TestController extends Controller
{
    public function forward($controller, array $path = array(), array $query = array())
    {
        return parent::forward($controller, $path, $query);
    }

    public function getUser()
    {
        return parent::getUser();
    }

    public function redirectToRoute($route, array $parameters = array(), $status = 302)
    {
        return parent::redirectToRoute($route, $parameters, $status);
    }

    public function addFlash($type, $message)
    {
        parent::addFlash($type, $message);
    }

    public function isCsrfTokenValid($id, $token)
    {
        return parent::isCsrfTokenValid($id, $token);
=======
    public function testGenerateUrl()
    {
        $router = $this->getMock('Symfony\Component\Routing\RouterInterface');
        $router->expects($this->once())->method('generate')->willReturn('/foo');

        $container = $this->getMock('Symfony\Component\DependencyInjection\ContainerInterface');
        $container->expects($this->at(0))->method('get')->will($this->returnValue($router));

        $controller = new Controller();
        $controller->setContainer($container);

        $this->assertEquals('/foo', $controller->generateUrl('foo'));
    }

    public function testRedirect()
    {
        $controller = new Controller();
        $response = $controller->redirect('http://dunglas.fr', 301);

        $this->assertInstanceOf('Symfony\Component\HttpFoundation\RedirectResponse', $response);
        $this->assertSame('http://dunglas.fr', $response->getTargetUrl());
        $this->assertSame(301, $response->getStatusCode());
    }

    public function testRenderViewTemplating()
    {
        $templating = $this->getMock('Symfony\Bundle\FrameworkBundle\Templating\EngineInterface');
        $templating->expects($this->once())->method('render')->willReturn('bar');

        $container = $this->getMock('Symfony\Component\DependencyInjection\ContainerInterface');
        $container->expects($this->at(0))->method('get')->will($this->returnValue($templating));

        $controller = new Controller();
        $controller->setContainer($container);

        $this->assertEquals('bar', $controller->renderView('foo'));
    }

    public function testRenderTemplating()
    {
        $templating = $this->getMock('Symfony\Bundle\FrameworkBundle\Templating\EngineInterface');
        $templating->expects($this->once())->method('renderResponse')->willReturn(new Response('bar'));

        $container = $this->getMock('Symfony\Component\DependencyInjection\ContainerInterface');
        $container->expects($this->at(0))->method('get')->will($this->returnValue($templating));

        $controller = new Controller();
        $controller->setContainer($container);

        $this->assertEquals('bar', $controller->render('foo')->getContent());
    }

    public function testStreamTemplating()
    {
        $templating = $this->getMock('Symfony\Component\Routing\RouterInterface');

        $container = $this->getMock('Symfony\Component\DependencyInjection\ContainerInterface');
        $container->expects($this->at(0))->method('get')->will($this->returnValue($templating));

        $controller = new Controller();
        $controller->setContainer($container);

        $this->assertInstanceOf('Symfony\Component\HttpFoundation\StreamedResponse', $controller->stream('foo'));
    }

    public function testCreateNotFoundException()
    {
        $controller = new Controller();

        $this->assertInstanceOf('Symfony\Component\HttpKernel\Exception\NotFoundHttpException', $controller->createNotFoundException());
    }

    public function testCreateForm()
    {
        $form = $this->getMock('Symfony\Component\Form\FormInterface');

        $formFactory = $this->getMock('Symfony\Component\Form\FormFactoryInterface');
        $formFactory->expects($this->once())->method('create')->willReturn($form);

        $container = $this->getMock('Symfony\Component\DependencyInjection\ContainerInterface');
        $container->expects($this->at(0))->method('get')->will($this->returnValue($formFactory));

        $controller = new Controller();
        $controller->setContainer($container);

        $this->assertEquals($form, $controller->createForm('foo'));
    }

    public function testCreateFormBuilder()
    {
        $formBuilder = $this->getMock('Symfony\Component\Form\FormBuilderInterface');

        $formFactory = $this->getMock('Symfony\Component\Form\FormFactoryInterface');
        $formFactory->expects($this->once())->method('createBuilder')->willReturn($formBuilder);

        $container = $this->getMock('Symfony\Component\DependencyInjection\ContainerInterface');
        $container->expects($this->at(0))->method('get')->will($this->returnValue($formFactory));

        $controller = new Controller();
        $controller->setContainer($container);

        $this->assertEquals($formBuilder, $controller->createFormBuilder('foo'));
    }

    public function testGetDoctrine()
    {
        $doctrine = $this->getMock('Doctrine\Common\Persistence\ManagerRegistry');

        $container = $this->getMock('Symfony\Component\DependencyInjection\ContainerInterface');
        $container->expects($this->at(0))->method('has')->will($this->returnValue(true));
        $container->expects($this->at(1))->method('get')->will($this->returnValue($doctrine));

        $controller = new Controller();
        $controller->setContainer($container);

        $this->assertEquals($doctrine, $controller->getDoctrine());
>>>>>>> d01a1065
    }
}<|MERGE_RESOLUTION|>--- conflicted
+++ resolved
@@ -49,7 +49,6 @@
         $this->assertEquals('xml--fr', $response->getContent());
     }
 
-<<<<<<< HEAD
     public function testGetUser()
     {
         $user = new User('user', 'pass');
@@ -209,7 +208,8 @@
     public function isCsrfTokenValid($id, $token)
     {
         return parent::isCsrfTokenValid($id, $token);
-=======
+    }
+
     public function testGenerateUrl()
     {
         $router = $this->getMock('Symfony\Component\Routing\RouterInterface');
@@ -326,6 +326,5 @@
         $controller->setContainer($container);
 
         $this->assertEquals($doctrine, $controller->getDoctrine());
->>>>>>> d01a1065
     }
 }