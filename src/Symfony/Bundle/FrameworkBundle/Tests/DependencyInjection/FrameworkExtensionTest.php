--- conflicted
+++ resolved
@@ -18,11 +18,8 @@
 use Symfony\Component\DependencyInjection\Loader\ClosureLoader;
 use Symfony\Component\DependencyInjection\ParameterBag\ParameterBag;
 use Symfony\Component\DependencyInjection\Reference;
-<<<<<<< HEAD
 use Symfony\Component\Serializer\Normalizer\DataUriNormalizer;
-=======
 use Symfony\Component\Serializer\Normalizer\DateTimeNormalizer;
->>>>>>> 5a76eb2b
 
 abstract class FrameworkExtensionTest extends TestCase
 {
@@ -458,34 +455,34 @@
         $this->assertEquals(array('priority' => -999), $tag[0]);
     }
 
-<<<<<<< HEAD
     public function testDataUriNormalizerRegistered()
     {
         if (!class_exists('Symfony\Component\Serializer\Normalizer\DataUriNormalizer')) {
             $this->markTestSkipped('The DataUriNormalizer has been introduced in the Serializer Component version 3.1.');
-=======
+        }
+
+        $container = $this->createContainerFromFile('full');
+
+        $definition = $container->getDefinition('serializer.normalizer.data_uri');
+        $tag = $definition->getTag('serializer.normalizer');
+
+        $this->assertEquals(DataUriNormalizer::class, $definition->getClass());
+        $this->assertEquals(-920, $tag[0]['priority']);
+    }
+
     public function testDateTimeNormalizerRegistered()
     {
         if (!class_exists('Symfony\Component\Serializer\Normalizer\DateTimeNormalizer')) {
             $this->markTestSkipped('The DateTimeNormalizer has been introduced in the Serializer Component version 3.1.');
->>>>>>> 5a76eb2b
         }
 
         $container = $this->createContainerFromFile('full');
 
-<<<<<<< HEAD
-        $definition = $container->getDefinition('serializer.normalizer.data_uri');
-        $tag = $definition->getTag('serializer.normalizer');
-
-        $this->assertEquals(DataUriNormalizer::class, $definition->getClass());
-        $this->assertEquals(-920, $tag[0]['priority']);
-=======
         $definition = $container->getDefinition('serializer.normalizer.datetime');
         $tag = $definition->getTag('serializer.normalizer');
 
         $this->assertEquals(DateTimeNormalizer::class, $definition->getClass());
         $this->assertEquals(-910, $tag[0]['priority']);
->>>>>>> 5a76eb2b
     }
 
     public function testAssetHelperWhenAssetsAreEnabled()
