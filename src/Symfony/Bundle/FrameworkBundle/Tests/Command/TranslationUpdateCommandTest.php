--- conflicted
+++ resolved
@@ -195,11 +195,7 @@
         $kernel
             ->expects($this->any())
             ->method('getContainer')
-<<<<<<< HEAD
-            ->will($this->returnValue($container));
-=======
-            ->willReturn($this->getMockBuilder('Symfony\Component\DependencyInjection\ContainerInterface')->getMock());
->>>>>>> 3cd35227
+            ->willReturn($container);
 
         $command = new TranslationUpdateCommand($writer, $loader, $extractor, 'en', $this->translationDir.'/translations', $this->translationDir.'/templates');
 
@@ -209,56 +205,6 @@
         return new CommandTester($application->find('translation:update'));
     }
 
-<<<<<<< HEAD
-=======
-    /**
-     * @group legacy
-     * @expectedDeprecation Symfony\Bundle\FrameworkBundle\Command\TranslationUpdateCommand::__construct() expects an instance of "Symfony\Component\Translation\Writer\TranslationWriterInterface" as first argument since Symfony 3.4. Not passing it is deprecated and will throw a TypeError in 4.0.
-     */
-    public function testLegacyUpdateCommand()
-    {
-        $translator = $this->getMockBuilder('Symfony\Component\Translation\Translator')
-            ->disableOriginalConstructor()
-            ->getMock();
-        $extractor = $this->getMockBuilder('Symfony\Component\Translation\Extractor\ExtractorInterface')->getMock();
-        $loader = $this->getMockBuilder('Symfony\Bundle\FrameworkBundle\Translation\TranslationLoader')->getMock();
-        $writer = $this->getMockBuilder('Symfony\Component\Translation\Writer\TranslationWriter')->getMock();
-        $kernel = $this->getMockBuilder('Symfony\Component\HttpKernel\KernelInterface')->getMock();
-        $kernel
-            ->expects($this->any())
-            ->method('getBundles')
-            ->willReturn([]);
-
-        $container = $this->getMockBuilder('Symfony\Component\DependencyInjection\ContainerInterface')->getMock();
-        $container
-            ->expects($this->any())
-            ->method('get')
-            ->willReturnMap([
-                ['translation.extractor', 1, $extractor],
-                ['translation.reader', 1, $loader],
-                ['translation.writer', 1, $writer],
-                ['translator', 1, $translator],
-                ['kernel', 1, $kernel],
-            ]);
-
-        $kernel
-            ->expects($this->any())
-            ->method('getContainer')
-            ->willReturn($container);
-
-        $command = new TranslationUpdateCommand();
-        $command->setContainer($container);
-
-        $application = new Application($kernel);
-        $application->add($command);
-
-        $tester = new CommandTester($application->find('translation:update'));
-        $tester->execute(['locale' => 'en']);
-
-        $this->assertContains('You must choose one of --force or --dump-messages', $tester->getDisplay());
-    }
-
->>>>>>> 3cd35227
     private function getBundle($path)
     {
         $bundle = $this->getMockBuilder('Symfony\Component\HttpKernel\Bundle\BundleInterface')->getMock();
