<?php

/*
 * This file is part of the Symfony package.
 *
 * (c) Fabien Potencier <fabien@symfony.com>
 *
 * For the full copyright and license information, please view the LICENSE
 * file that was distributed with this source code.
 */

namespace Symfony\Bundle\FrameworkBundle\Tests\Command;

use PHPUnit\Framework\TestCase;
use Symfony\Bundle\FrameworkBundle\Command\RouterDebugCommand;
use Symfony\Bundle\FrameworkBundle\Command\RouterMatchCommand;
use Symfony\Bundle\FrameworkBundle\Console\Application;
use Symfony\Component\Console\Tester\CommandTester;
use Symfony\Component\HttpKernel\KernelInterface;
use Symfony\Component\Routing\RequestContext;
use Symfony\Component\Routing\Route;
use Symfony\Component\Routing\RouteCollection;

class RouterMatchCommandTest extends TestCase
{
    public function testWithMatchPath()
    {
        $tester = $this->createCommandTester();
        $ret = $tester->execute(['path_info' => '/foo', 'foo'], ['decorated' => false]);

        $this->assertEquals(0, $ret, 'Returns 0 in case of success');
        $this->assertStringContainsString('Route Name   | foo', $tester->getDisplay());
    }

    public function testWithNotMatchPath()
    {
        $tester = $this->createCommandTester();
        $ret = $tester->execute(['path_info' => '/test', 'foo'], ['decorated' => false]);

        $this->assertEquals(1, $ret, 'Returns 1 in case of failure');
        $this->assertStringContainsString('None of the routes match the path "/test"', $tester->getDisplay());
    }

    /**
<<<<<<< HEAD
=======
     * @group legacy
     * @expectedDeprecation Symfony\Bundle\FrameworkBundle\Command\RouterMatchCommand::__construct() expects an instance of "Symfony\Component\Routing\RouterInterface" as first argument since Symfony 3.4. Not passing it is deprecated and will throw a TypeError in 4.0.
     * @expectedDeprecation Symfony\Bundle\FrameworkBundle\Command\RouterDebugCommand::__construct() expects an instance of "Symfony\Component\Routing\RouterInterface" as first argument since Symfony 3.4. Not passing it is deprecated and will throw a TypeError in 4.0.
     */
    public function testLegacyMatchCommand()
    {
        $application = new Application($this->getKernel());
        $application->add(new RouterMatchCommand());
        $application->add(new RouterDebugCommand());

        $tester = new CommandTester($application->find('router:match'));

        $tester->execute(['path_info' => '/']);

        $this->assertStringContainsString('None of the routes match the path "/"', $tester->getDisplay());
    }

    /**
>>>>>>> 87c8561c
     * @return CommandTester
     */
    private function createCommandTester()
    {
        $application = new Application($this->getKernel());
        $application->add(new RouterMatchCommand($this->getRouter()));
        $application->add(new RouterDebugCommand($this->getRouter()));

        return new CommandTester($application->find('router:match'));
    }

    private function getRouter()
    {
        $routeCollection = new RouteCollection();
        $routeCollection->add('foo', new Route('foo'));
        $requestContext = new RequestContext();
        $router = $this->getMockBuilder('Symfony\Component\Routing\RouterInterface')->getMock();
        $router
            ->expects($this->any())
            ->method('getRouteCollection')
            ->willReturn($routeCollection);
        $router
            ->expects($this->any())
            ->method('getContext')
            ->willReturn($requestContext);

        return $router;
    }

    private function getKernel()
    {
        $container = $this->getMockBuilder('Symfony\Component\DependencyInjection\ContainerInterface')->getMock();
        $container
            ->expects($this->atLeastOnce())
            ->method('has')
            ->willReturnCallback(function ($id) {
                return 'console.command_loader' !== $id;
            })
        ;
        $container
            ->expects($this->any())
            ->method('get')
            ->with('router')
            ->willReturn($this->getRouter())
        ;

        $kernel = $this->getMockBuilder(KernelInterface::class)->getMock();
        $kernel
            ->expects($this->any())
            ->method('getContainer')
            ->willReturn($container)
        ;
        $kernel
            ->expects($this->once())
            ->method('getBundles')
            ->willReturn([])
        ;

        return $kernel;
    }
}<|MERGE_RESOLUTION|>--- conflicted
+++ resolved
@@ -42,27 +42,6 @@
     }
 
     /**
-<<<<<<< HEAD
-=======
-     * @group legacy
-     * @expectedDeprecation Symfony\Bundle\FrameworkBundle\Command\RouterMatchCommand::__construct() expects an instance of "Symfony\Component\Routing\RouterInterface" as first argument since Symfony 3.4. Not passing it is deprecated and will throw a TypeError in 4.0.
-     * @expectedDeprecation Symfony\Bundle\FrameworkBundle\Command\RouterDebugCommand::__construct() expects an instance of "Symfony\Component\Routing\RouterInterface" as first argument since Symfony 3.4. Not passing it is deprecated and will throw a TypeError in 4.0.
-     */
-    public function testLegacyMatchCommand()
-    {
-        $application = new Application($this->getKernel());
-        $application->add(new RouterMatchCommand());
-        $application->add(new RouterDebugCommand());
-
-        $tester = new CommandTester($application->find('router:match'));
-
-        $tester->execute(['path_info' => '/']);
-
-        $this->assertStringContainsString('None of the routes match the path "/"', $tester->getDisplay());
-    }
-
-    /**
->>>>>>> 87c8561c
      * @return CommandTester
      */
     private function createCommandTester()
