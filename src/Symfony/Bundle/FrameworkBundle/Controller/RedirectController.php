<?php

/*
 * This file is part of the Symfony package.
 *
 * (c) Fabien Potencier <fabien@symfony.com>
 *
 * For the full copyright and license information, please view the LICENSE
 * file that was distributed with this source code.
 */

namespace Symfony\Bundle\FrameworkBundle\Controller;

use Symfony\Component\HttpFoundation\RedirectResponse;
use Symfony\Component\HttpFoundation\Request;
use Symfony\Component\HttpFoundation\Response;
use Symfony\Component\HttpKernel\Exception\HttpException;
use Symfony\Component\Routing\Generator\UrlGeneratorInterface;

/**
 * Redirects a request to another URL.
 *
 * @author Fabien Potencier <fabien@symfony.com>
 *
 * @final
 */
class RedirectController
{
    private $router;
    private $httpPort;
    private $httpsPort;

    public function __construct(UrlGeneratorInterface $router = null, int $httpPort = null, int $httpsPort = null)
    {
        $this->router = $router;
        $this->httpPort = $httpPort;
        $this->httpsPort = $httpsPort;
    }

    /**
<<<<<<< HEAD
=======
     * @deprecated since version 3.4, to be removed in 4.0 alongside with the ContainerAwareInterface type.
     */
    public function setContainer(ContainerInterface $container = null)
    {
        @trigger_error(sprintf('The "%s()" method is deprecated since Symfony 3.4 and will be removed in 4.0. Inject an UrlGeneratorInterface using the constructor instead.', __METHOD__), \E_USER_DEPRECATED);

        $this->container = $container;
        $this->router = $container->get('router');
    }

    /**
>>>>>>> 4351a706
     * Redirects to another route with the given name.
     *
     * The response status code is 302 if the permanent parameter is false (default),
     * and 301 if the redirection is permanent.
     *
     * In case the route name is empty, the status code will be 404 when permanent is false
     * and 410 otherwise.
     *
     * @param string     $route             The route name to redirect to
     * @param bool       $permanent         Whether the redirection is permanent
     * @param bool|array $ignoreAttributes  Whether to ignore attributes or an array of attributes to ignore
     * @param bool       $keepRequestMethod Whether redirect action should keep HTTP request method
     *
     * @throws HttpException In case the route name is empty
     */
    public function redirectAction(Request $request, string $route, bool $permanent = false, $ignoreAttributes = false, bool $keepRequestMethod = false, bool $keepQueryParams = false): Response
    {
        if ('' == $route) {
            throw new HttpException($permanent ? 410 : 404);
        }

        $attributes = [];
        if (false === $ignoreAttributes || \is_array($ignoreAttributes)) {
            $attributes = $request->attributes->get('_route_params');

            if ($keepQueryParams) {
                if ($query = $request->server->get('QUERY_STRING')) {
                    $query = self::parseQuery($query);
                } else {
                    $query = $request->query->all();
                }

                $attributes = array_merge($query, $attributes);
            }

            unset($attributes['route'], $attributes['permanent'], $attributes['ignoreAttributes'], $attributes['keepRequestMethod'], $attributes['keepQueryParams']);
            if ($ignoreAttributes) {
                $attributes = array_diff_key($attributes, array_flip($ignoreAttributes));
            }
        }

        if ($keepRequestMethod) {
            $statusCode = $permanent ? 308 : 307;
        } else {
            $statusCode = $permanent ? 301 : 302;
        }

        return new RedirectResponse($this->router->generate($route, $attributes, UrlGeneratorInterface::ABSOLUTE_URL), $statusCode);
    }

    /**
     * Redirects to a URL.
     *
     * The response status code is 302 if the permanent parameter is false (default),
     * and 301 if the redirection is permanent.
     *
     * In case the path is empty, the status code will be 404 when permanent is false
     * and 410 otherwise.
     *
     * @param string      $path              The absolute path or URL to redirect to
     * @param bool        $permanent         Whether the redirect is permanent or not
     * @param string|null $scheme            The URL scheme (null to keep the current one)
     * @param int|null    $httpPort          The HTTP port (null to keep the current one for the same scheme or the default configured port)
     * @param int|null    $httpsPort         The HTTPS port (null to keep the current one for the same scheme or the default configured port)
     * @param bool        $keepRequestMethod Whether redirect action should keep HTTP request method
     *
     * @throws HttpException In case the path is empty
     */
    public function urlRedirectAction(Request $request, string $path, bool $permanent = false, string $scheme = null, int $httpPort = null, int $httpsPort = null, bool $keepRequestMethod = false): Response
    {
        if ('' == $path) {
            throw new HttpException($permanent ? 410 : 404);
        }

        if ($keepRequestMethod) {
            $statusCode = $permanent ? 308 : 307;
        } else {
            $statusCode = $permanent ? 301 : 302;
        }

        // redirect if the path is a full URL
        if (parse_url($path, \PHP_URL_SCHEME)) {
            return new RedirectResponse($path, $statusCode);
        }

        if (null === $scheme) {
            $scheme = $request->getScheme();
        }

        if ($qs = $request->server->get('QUERY_STRING') ?: $request->getQueryString()) {
            if (false === strpos($path, '?')) {
                $qs = '?'.$qs;
            } else {
                $qs = '&'.$qs;
            }
        }

        $port = '';
        if ('http' === $scheme) {
            if (null === $httpPort) {
                if ('http' === $request->getScheme()) {
                    $httpPort = $request->getPort();
<<<<<<< HEAD
=======
                } elseif ($this->container && $this->container->hasParameter('request_listener.http_port')) {
                    @trigger_error(sprintf('Passing the http port as a container parameter is deprecated since Symfony 3.4 and won\'t be possible in 4.0. Pass it to the constructor of the "%s" class instead.', __CLASS__), \E_USER_DEPRECATED);
                    $httpPort = $this->container->getParameter('request_listener.http_port');
>>>>>>> 4351a706
                } else {
                    $httpPort = $this->httpPort;
                }
            }

            if (null !== $httpPort && 80 != $httpPort) {
                $port = ":$httpPort";
            }
        } elseif ('https' === $scheme) {
            if (null === $httpsPort) {
                if ('https' === $request->getScheme()) {
                    $httpsPort = $request->getPort();
<<<<<<< HEAD
=======
                } elseif ($this->container && $this->container->hasParameter('request_listener.https_port')) {
                    @trigger_error(sprintf('Passing the https port as a container parameter is deprecated since Symfony 3.4 and won\'t be possible in 4.0. Pass it to the constructor of the "%s" class instead.', __CLASS__), \E_USER_DEPRECATED);
                    $httpsPort = $this->container->getParameter('request_listener.https_port');
>>>>>>> 4351a706
                } else {
                    $httpsPort = $this->httpsPort;
                }
            }

            if (null !== $httpsPort && 443 != $httpsPort) {
                $port = ":$httpsPort";
            }
        }

        $url = $scheme.'://'.$request->getHost().$port.$request->getBaseUrl().$path.$qs;

        return new RedirectResponse($url, $statusCode);
    }

    public function __invoke(Request $request): Response
    {
        $p = $request->attributes->get('_route_params', []);

        if (\array_key_exists('route', $p)) {
            if (\array_key_exists('path', $p)) {
                throw new \RuntimeException(sprintf('Ambiguous redirection settings, use the "path" or "route" parameter, not both: "%s" and "%s" found respectively in "%s" routing configuration.', $p['path'], $p['route'], $request->attributes->get('_route')));
            }

            return $this->redirectAction($request, $p['route'], $p['permanent'] ?? false, $p['ignoreAttributes'] ?? false, $p['keepRequestMethod'] ?? false, $p['keepQueryParams'] ?? false);
        }

        if (\array_key_exists('path', $p)) {
            return $this->urlRedirectAction($request, $p['path'], $p['permanent'] ?? false, $p['scheme'] ?? null, $p['httpPort'] ?? null, $p['httpsPort'] ?? null, $p['keepRequestMethod'] ?? false);
        }

        throw new \RuntimeException(sprintf('The parameter "path" or "route" is required to configure the redirect action in "%s" routing configuration.', $request->attributes->get('_route')));
    }

    private static function parseQuery(string $query)
    {
        $q = [];

        foreach (explode('&', $query) as $v) {
            if (false !== $i = strpos($v, "\0")) {
                $v = substr($v, 0, $i);
            }

            if (false === $i = strpos($v, '=')) {
                $k = urldecode($v);
                $v = '';
            } else {
                $k = urldecode(substr($v, 0, $i));
                $v = substr($v, $i);
            }

            if (false !== $i = strpos($k, "\0")) {
                $k = substr($k, 0, $i);
            }

            $k = ltrim($k, ' ');

            if (false === $i = strpos($k, '[')) {
                $q[] = bin2hex($k).$v;
            } else {
                $q[] = substr_replace($k, bin2hex(substr($k, 0, $i)), 0, $i).$v;
            }
        }

        parse_str(implode('&', $q), $q);

        $query = [];

        foreach ($q as $k => $v) {
            if (false !== $i = strpos($k, '_')) {
                $query[substr_replace($k, hex2bin(substr($k, 0, $i)).'[', 0, 1 + $i)] = $v;
            } else {
                $query[hex2bin($k)] = $v;
            }
        }

        return $query;
    }
}<|MERGE_RESOLUTION|>--- conflicted
+++ resolved
@@ -38,20 +38,6 @@
     }
 
     /**
-<<<<<<< HEAD
-=======
-     * @deprecated since version 3.4, to be removed in 4.0 alongside with the ContainerAwareInterface type.
-     */
-    public function setContainer(ContainerInterface $container = null)
-    {
-        @trigger_error(sprintf('The "%s()" method is deprecated since Symfony 3.4 and will be removed in 4.0. Inject an UrlGeneratorInterface using the constructor instead.', __METHOD__), \E_USER_DEPRECATED);
-
-        $this->container = $container;
-        $this->router = $container->get('router');
-    }
-
-    /**
->>>>>>> 4351a706
      * Redirects to another route with the given name.
      *
      * The response status code is 302 if the permanent parameter is false (default),
@@ -154,12 +140,6 @@
             if (null === $httpPort) {
                 if ('http' === $request->getScheme()) {
                     $httpPort = $request->getPort();
-<<<<<<< HEAD
-=======
-                } elseif ($this->container && $this->container->hasParameter('request_listener.http_port')) {
-                    @trigger_error(sprintf('Passing the http port as a container parameter is deprecated since Symfony 3.4 and won\'t be possible in 4.0. Pass it to the constructor of the "%s" class instead.', __CLASS__), \E_USER_DEPRECATED);
-                    $httpPort = $this->container->getParameter('request_listener.http_port');
->>>>>>> 4351a706
                 } else {
                     $httpPort = $this->httpPort;
                 }
@@ -172,12 +152,6 @@
             if (null === $httpsPort) {
                 if ('https' === $request->getScheme()) {
                     $httpsPort = $request->getPort();
-<<<<<<< HEAD
-=======
-                } elseif ($this->container && $this->container->hasParameter('request_listener.https_port')) {
-                    @trigger_error(sprintf('Passing the https port as a container parameter is deprecated since Symfony 3.4 and won\'t be possible in 4.0. Pass it to the constructor of the "%s" class instead.', __CLASS__), \E_USER_DEPRECATED);
-                    $httpsPort = $this->container->getParameter('request_listener.https_port');
->>>>>>> 4351a706
                 } else {
                     $httpsPort = $this->httpsPort;
                 }
