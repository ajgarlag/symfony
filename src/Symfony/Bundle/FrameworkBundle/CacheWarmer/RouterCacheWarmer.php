--- conflicted
+++ resolved
@@ -29,13 +29,7 @@
     protected $router;
 
     /**
-<<<<<<< HEAD
-     * Constructor.
-     *
      * @param ContainerInterface $container
-=======
-     * @param RouterInterface $router A Router instance
->>>>>>> a707bbf0
      */
     public function __construct($container)
     {
