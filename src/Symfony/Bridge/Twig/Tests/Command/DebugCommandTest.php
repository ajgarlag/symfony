<?php

/*
 * This file is part of the Symfony package.
 *
 * (c) Fabien Potencier <fabien@symfony.com>
 *
 * For the full copyright and license information, please view the LICENSE
 * file that was distributed with this source code.
 */

namespace Symfony\Bridge\Twig\Tests\Command;

use PHPUnit\Framework\TestCase;
use Symfony\Bridge\Twig\Command\DebugCommand;
use Symfony\Component\Console\Application;
use Symfony\Component\Console\Tester\CommandTester;
use Twig\Environment;
use Twig\Loader\ChainLoader;
use Twig\Loader\FilesystemLoader;

class DebugCommandTest extends TestCase
{
    public function testDebugCommand()
    {
        $tester = $this->createCommandTester();
        $ret = $tester->execute([], ['decorated' => false]);

        $this->assertEquals(0, $ret, 'Returns 0 in case of success');
        $this->assertContains('Functions', trim($tester->getDisplay()));
    }

    public function testFilterAndJsonFormatOptions()
    {
        $tester = $this->createCommandTester();
        $ret = $tester->execute(['--filter' => 'abs', '--format' => 'json'], ['decorated' => false]);

        $expected = [
            'filters' => ['abs' => []],
        ];

        $this->assertEquals(0, $ret, 'Returns 0 in case of success');
        $this->assertEquals($expected, json_decode($tester->getDisplay(true), true));
    }

    public function testWarningsWrongBundleOverriding()
    {
        $bundleMetadata = [
            'TwigBundle' => 'vendor/twig-bundle/',
            'WebProfilerBundle' => 'vendor/web-profiler-bundle/',
        ];
        $defaultPath = \dirname(__DIR__).\DIRECTORY_SEPARATOR.'Fixtures'.\DIRECTORY_SEPARATOR.'templates';

        $tester = $this->createCommandTester([], $bundleMetadata, $defaultPath);
        $ret = $tester->execute(['--filter' => 'unknown', '--format' => 'json'], ['decorated' => false]);

        $expected = ['warnings' => [
            'Path "templates/bundles/UnknownBundle" not matching any bundle found',
            'Path "templates/bundles/WebProfileBundle" not matching any bundle found, did you mean "WebProfilerBundle"?',
        ]];

        $this->assertEquals(0, $ret, 'Returns 0 in case of success');
        $this->assertEquals($expected, json_decode($tester->getDisplay(true), true));
    }

    /**
<<<<<<< HEAD
     * @expectedException \Symfony\Component\Console\Exception\InvalidArgumentException
     * @expectedExceptionMessage Malformed namespaced template name "@foo" (expecting "@namespace/template_name").
     */
=======
     * @group legacy
     * @expectedDeprecation Loading Twig templates from the "%sResources/BarBundle/views" directory is deprecated since Symfony 4.2, use "%stemplates/bundles/BarBundle" instead.
     */
    public function testDeprecationForWrongBundleOverridingInLegacyPath()
    {
        $bundleMetadata = [
            'TwigBundle' => 'vendor/twig-bundle/',
            'WebProfilerBundle' => 'vendor/web-profiler-bundle/',
        ];
        $defaultPath = \dirname(__DIR__).\DIRECTORY_SEPARATOR.'Fixtures'.\DIRECTORY_SEPARATOR.'templates';
        $rootDir = \dirname(__DIR__).\DIRECTORY_SEPARATOR.'Fixtures';

        $tester = $this->createCommandTester([], $bundleMetadata, $defaultPath, $rootDir);
        $ret = $tester->execute(['--filter' => 'unknown', '--format' => 'json'], ['decorated' => false]);

        $expected = ['warnings' => [
            'Path "Resources/BarBundle" not matching any bundle found',
            'Path "templates/bundles/UnknownBundle" not matching any bundle found',
            'Path "templates/bundles/WebProfileBundle" not matching any bundle found, did you mean "WebProfilerBundle"?',
        ]];

        $this->assertEquals(0, $ret, 'Returns 0 in case of success');
        $this->assertEquals($expected, json_decode($tester->getDisplay(true), true));
    }

>>>>>>> daa4e402
    public function testMalformedTemplateName()
    {
        $this->expectException('Symfony\Component\Console\Exception\InvalidArgumentException');
        $this->expectExceptionMessage('Malformed namespaced template name "@foo" (expecting "@namespace/template_name").');
        $this->createCommandTester()->execute(['name' => '@foo']);
    }

    /**
     * @dataProvider getDebugTemplateNameTestData
     */
    public function testDebugTemplateName(array $input, string $output, array $paths)
    {
        $tester = $this->createCommandTester($paths);
        $ret = $tester->execute($input, ['decorated' => false]);

        $this->assertEquals(0, $ret, 'Returns 0 in case of success');
        $this->assertStringMatchesFormat($output, $tester->getDisplay(true));
    }

    public function getDebugTemplateNameTestData()
    {
        $defaultPaths = [
            'templates/' => null,
            'templates/bundles/TwigBundle/' => 'Twig',
            'vendors/twig-bundle/Resources/views/' => 'Twig',
        ];

        yield 'no template paths configured for your application' => [
            'input' => ['name' => 'base.html.twig'],
            'output' => <<<TXT

Matched File
------------

 Template name "base.html.twig" not found%A

Configured Paths
----------------

 No template paths configured for your application%s

 ----------- -------------------------------------%A
  Namespace   Paths%A
 ----------- -------------------------------------%A
  @Twig       vendors/twig-bundle/Resources/views%e%A
 ----------- -------------------------------------%A


TXT
            ,
            'paths' => ['vendors/twig-bundle/Resources/views/' => 'Twig'],
        ];

        yield 'no matched template' => [
            'input' => ['name' => '@App/foo.html.twig'],
            'output' => <<<TXT

Matched File
------------

 Template name "@App/foo.html.twig" not found%A

Configured Paths
----------------

 No template paths configured for "@App" namespace%A

 ----------- -------------------------------------%A
  Namespace   Paths%A
 ----------- -------------------------------------%A
  (None)      templates%e%A
  %A
  @Twig       templates/bundles/TwigBundle%e%A
              vendors/twig-bundle/Resources/views%e%A 
 ----------- -------------------------------------%A


TXT
            ,
            'paths' => $defaultPaths,
        ];

        yield 'matched file' => [
            'input' => ['name' => 'base.html.twig'],
            'output' => <<<TXT

Matched File
------------

 [OK] templates%ebase.html.twig%A

Configured Paths
----------------

 ----------- ------------%A
  Namespace   Paths%A
 ----------- ------------%A
  (None)      templates%e%A
 ----------- ------------%A


TXT
            ,
            'paths' => $defaultPaths,
        ];

        yield 'overridden files' => [
            'input' => ['name' => '@Twig/error.html.twig'],
            'output' => <<<TXT

Matched File
------------

 [OK] templates%ebundles%eTwigBundle%eerror.html.twig%A

Overridden Files
----------------

 * vendors%etwig-bundle%eResources%eviews%eerror.html.twig

Configured Paths
----------------

 ----------- -------------------------------------- 
  Namespace   Paths%A
 ----------- -------------------------------------- 
  @Twig       templates/bundles/TwigBundle%e%A
              vendors/twig-bundle/Resources/views%e%A
 ----------- -------------------------------------- 


TXT
            ,
            'paths' => $defaultPaths,
        ];

        yield 'template namespace alternative' => [
            'input' => ['name' => '@Twg/error.html.twig'],
            'output' => <<<TXT

Matched File
------------

 Template name "@Twg/error.html.twig" not found%A

Configured Paths
----------------

 No template paths configured for "@Twg" namespace%A
%A
%wDid you mean this?%A
%w@Twig%A


TXT
            ,
            'paths' => $defaultPaths,
        ];

        yield 'template name alternative' => [
            'input' => ['name' => '@Twig/eror.html.twig'],
            'output' => <<<TXT

Matched File
------------

 Template name "@Twig/eror.html.twig" not found%A
%A
%wDid you mean one of these?%A
%w@Twig/base.html.twig%A
%w@Twig/error.html.twig%A

Configured Paths
----------------

 ----------- -------------------------------------- 
  Namespace   Paths                                 
 ----------- -------------------------------------- 
  @Twig       templates/bundles/TwigBundle%e%A
              vendors/twig-bundle/Resources/views%e%A
 ----------- -------------------------------------- 


TXT
            ,
            'paths' => $defaultPaths,
        ];
    }

    public function testDebugTemplateNameWithChainLoader()
    {
        $tester = $this->createCommandTester(['templates/' => null], [], null, null, true);
        $ret = $tester->execute(['name' => 'base.html.twig'], ['decorated' => false]);

        $this->assertEquals(0, $ret, 'Returns 0 in case of success');
        $this->assertContains('[OK]', $tester->getDisplay());
    }

    public function testWithGlobals()
    {
        $message = '<error>foo</error>';
        $tester = $this->createCommandTester([], [], null, null, false, ['message' => $message]);
        $tester->execute([], ['decorated' => true]);
        $display = $tester->getDisplay();
        $this->assertContains(json_encode($message), $display);
    }

    public function testWithGlobalsJson()
    {
        $globals = ['message' => '<error>foo</error>'];
        $tester = $this->createCommandTester([], [], null, null, false, $globals);
        $tester->execute(['--format' => 'json'], ['decorated' => true]);
        $display = $tester->getDisplay();
        $display = json_decode($display, true);
        $this->assertSame($globals, $display['globals']);
    }

    public function testWithFilter()
    {
        $tester = $this->createCommandTester();
        $tester->execute(['--format' => 'json'], ['decorated' => false]);
        $display = $tester->getDisplay();
        $display1 = json_decode($display, true);
        $tester->execute(['--filter' => 'date', '--format' => 'json'], ['decorated' => false]);
        $display = $tester->getDisplay();
        $display2 = json_decode($display, true);
        $this->assertNotSame($display1, $display2);
    }

    private function createCommandTester(array $paths = [], array $bundleMetadata = [], string $defaultPath = null, string $rootDir = null, bool $useChainLoader = false, array $globals = []): CommandTester
    {
        $projectDir = \dirname(__DIR__).\DIRECTORY_SEPARATOR.'Fixtures';
        $loader = new FilesystemLoader([], $projectDir);
        foreach ($paths as $path => $namespace) {
            if (null === $namespace) {
                $loader->addPath($path);
            } else {
                $loader->addPath($path, $namespace);
            }
        }

        if ($useChainLoader) {
            $loader = new ChainLoader([$loader]);
        }

        $environment = new Environment($loader);
        foreach ($globals as $name => $value) {
            $environment->addGlobal($name, $value);
        }

        $application = new Application();
        $application->add(new DebugCommand($environment, $projectDir, $bundleMetadata, $defaultPath, null, $rootDir));
        $command = $application->find('debug:twig');

        return new CommandTester($command);
    }
}<|MERGE_RESOLUTION|>--- conflicted
+++ resolved
@@ -63,38 +63,6 @@
         $this->assertEquals($expected, json_decode($tester->getDisplay(true), true));
     }
 
-    /**
-<<<<<<< HEAD
-     * @expectedException \Symfony\Component\Console\Exception\InvalidArgumentException
-     * @expectedExceptionMessage Malformed namespaced template name "@foo" (expecting "@namespace/template_name").
-     */
-=======
-     * @group legacy
-     * @expectedDeprecation Loading Twig templates from the "%sResources/BarBundle/views" directory is deprecated since Symfony 4.2, use "%stemplates/bundles/BarBundle" instead.
-     */
-    public function testDeprecationForWrongBundleOverridingInLegacyPath()
-    {
-        $bundleMetadata = [
-            'TwigBundle' => 'vendor/twig-bundle/',
-            'WebProfilerBundle' => 'vendor/web-profiler-bundle/',
-        ];
-        $defaultPath = \dirname(__DIR__).\DIRECTORY_SEPARATOR.'Fixtures'.\DIRECTORY_SEPARATOR.'templates';
-        $rootDir = \dirname(__DIR__).\DIRECTORY_SEPARATOR.'Fixtures';
-
-        $tester = $this->createCommandTester([], $bundleMetadata, $defaultPath, $rootDir);
-        $ret = $tester->execute(['--filter' => 'unknown', '--format' => 'json'], ['decorated' => false]);
-
-        $expected = ['warnings' => [
-            'Path "Resources/BarBundle" not matching any bundle found',
-            'Path "templates/bundles/UnknownBundle" not matching any bundle found',
-            'Path "templates/bundles/WebProfileBundle" not matching any bundle found, did you mean "WebProfilerBundle"?',
-        ]];
-
-        $this->assertEquals(0, $ret, 'Returns 0 in case of success');
-        $this->assertEquals($expected, json_decode($tester->getDisplay(true), true));
-    }
-
->>>>>>> daa4e402
     public function testMalformedTemplateName()
     {
         $this->expectException('Symfony\Component\Console\Exception\InvalidArgumentException');
