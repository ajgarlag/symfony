--- conflicted
+++ resolved
@@ -40,42 +40,11 @@
 
     public function __construct(Environment $twig)
     {
-<<<<<<< HEAD
-=======
-        if (!$twig instanceof Environment) {
-            @trigger_error(sprintf('Passing a command name as the first argument of "%s()" is deprecated since Symfony 3.4 and support for it will be removed in 4.0. If the command was registered by convention, make it a service instead.', __METHOD__), \E_USER_DEPRECATED);
-
-            parent::__construct($twig);
-
-            return;
-        }
-
->>>>>>> 4351a706
         parent::__construct();
 
         $this->twig = $twig;
     }
 
-<<<<<<< HEAD
-=======
-    public function setTwigEnvironment(Environment $twig)
-    {
-        @trigger_error(sprintf('The "%s()" method is deprecated since Symfony 3.4 and will be removed in 4.0.', __METHOD__), \E_USER_DEPRECATED);
-
-        $this->twig = $twig;
-    }
-
-    /**
-     * @return Environment $twig
-     */
-    protected function getTwigEnvironment()
-    {
-        @trigger_error(sprintf('The "%s()" method is deprecated since Symfony 3.4 and will be removed in 4.0.', __METHOD__), \E_USER_DEPRECATED);
-
-        return $this->twig;
-    }
-
->>>>>>> 4351a706
     protected function configure()
     {
         $this
@@ -111,22 +80,14 @@
         $filenames = $input->getArgument('filename');
         $showDeprecations = $input->getOption('show-deprecations');
 
-<<<<<<< HEAD
         if (['-'] === $filenames) {
             return $this->display($input, $output, $io, [$this->validate(file_get_contents('php://stdin'), uniqid('sf_', true))]);
         }
-=======
-        // BC to be removed in 4.0
-        if (__CLASS__ !== static::class) {
-            $r = new \ReflectionMethod($this, 'getTwigEnvironment');
-            if (__CLASS__ !== $r->getDeclaringClass()->getName()) {
-                @trigger_error(sprintf('Usage of method "%s" is deprecated since Symfony 3.4 and will no longer be supported in 4.0. Construct the command with its required arguments instead.', static::class.'::getTwigEnvironment'), \E_USER_DEPRECATED);
->>>>>>> 4351a706
 
         if (!$filenames) {
             // @deprecated to be removed in 5.0
-            if (0 === ftell(STDIN)) {
-                @trigger_error('Piping content from STDIN to the "lint:twig" command without passing the dash symbol "-" as argument is deprecated since Symfony 4.4.', E_USER_DEPRECATED);
+            if (0 === ftell(\STDIN)) {
+                @trigger_error('Piping content from STDIN to the "lint:twig" command without passing the dash symbol "-" as argument is deprecated since Symfony 4.4.', \E_USER_DEPRECATED);
 
                 return $this->display($input, $output, $io, [$this->validate(file_get_contents('php://stdin'), uniqid('sf_', true))]);
             }
@@ -140,20 +101,14 @@
                 $filenames = array_merge(...$paths);
             }
 
-<<<<<<< HEAD
             if (!$filenames) {
-=======
-        if (0 === \count($filenames)) {
-            if (0 !== ftell(\STDIN)) {
->>>>>>> 4351a706
                 throw new RuntimeException('Please provide a filename or pipe template content to STDIN.');
             }
         }
 
-<<<<<<< HEAD
         if ($showDeprecations) {
             $prevErrorHandler = set_error_handler(static function ($level, $message, $file, $line) use (&$prevErrorHandler) {
-                if (E_USER_DEPRECATED === $level) {
+                if (\E_USER_DEPRECATED === $level) {
                     $templateLine = 0;
                     if (preg_match('/ at line (\d+)[ .]/', $message, $matches)) {
                         $templateLine = $matches[1];
@@ -161,12 +116,6 @@
 
                     throw new Error($message, $templateLine);
                 }
-=======
-            $template = '';
-            while (!feof(\STDIN)) {
-                $template .= fread(\STDIN, 1024);
-            }
->>>>>>> 4351a706
 
                 return $prevErrorHandler ? $prevErrorHandler($level, $message, $file, $line) : false;
             });
