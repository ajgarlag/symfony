<?php

/*
 * This file is part of the Symfony package.
 *
 * (c) Fabien Potencier <fabien@symfony.com>
 *
 * For the full copyright and license information, please view the LICENSE
 * file that was distributed with this source code.
 */

namespace Symfony\Bridge\Twig\Extension;

use Symfony\Bridge\Twig\TokenParser\DumpTokenParser;
use Symfony\Component\VarDumper\Cloner\ClonerInterface;
use Symfony\Component\VarDumper\Dumper\HtmlDumper;

/**
 * Provides integration of the dump() function with Twig.
 *
 * @author Nicolas Grekas <p@tchwork.com>
 */
class DumpExtension extends \Twig_Extension
{
    private $cloner;
    private $dumper;

    public function __construct(ClonerInterface $cloner, HtmlDumper $dumper = null)
    {
        $this->cloner = $cloner;
        $this->dumper = $dumper ?: new HtmlDumper();
    }

    public function getFunctions()
    {
        return array(
            new \Twig_SimpleFunction('dump', array($this, 'dump'), array('is_safe' => array('html'), 'needs_context' => true, 'needs_environment' => true)),
        );
    }

    public function getTokenParsers()
    {
        return array(new DumpTokenParser());
    }

    public function getName()
    {
        return 'dump';
    }

    public function dump(\Twig_Environment $env, $context)
    {
        if (!$env->isDebug()) {
            return;
        }

        if (2 === func_num_args()) {
            $vars = array();
            foreach ($context as $key => $value) {
                if (!$value instanceof \Twig_Template) {
                    $vars[$key] = $value;
                }
            }

            $vars = array($vars);
        } else {
            $vars = func_get_args();
            unset($vars[0], $vars[1]);
        }

        $dump = fopen('php://memory', 'r+b');
<<<<<<< HEAD
=======
        $dumper = new HtmlDumper($dump, $env->getCharset());
>>>>>>> 46843d31

        foreach ($vars as $value) {
            $this->dumper->dump($this->cloner->cloneVar($value), $dump);
        }

        return stream_get_contents($dump, -1, 0);
    }
}<|MERGE_RESOLUTION|>--- conflicted
+++ resolved
@@ -69,10 +69,7 @@
         }
 
         $dump = fopen('php://memory', 'r+b');
-<<<<<<< HEAD
-=======
-        $dumper = new HtmlDumper($dump, $env->getCharset());
->>>>>>> 46843d31
+        $this->dumper->setCharset($env->getCharset());
 
         foreach ($vars as $value) {
             $this->dumper->dump($this->cloner->cloneVar($value), $dump);
