<?php

/*
 * This file is part of the Symfony package.
 *
 * (c) Fabien Potencier <fabien@symfony.com>
 *
 * For the full copyright and license information, please view the LICENSE
 * file that was distributed with this source code.
 */

namespace Symfony\Bridge\Twig\Extension;

use Symfony\Component\Workflow\Registry;
use Symfony\Component\Workflow\Transition;
use Symfony\Component\Workflow\TransitionBlockerList;
use Twig\Extension\AbstractExtension;
use Twig\TwigFunction;

/**
 * WorkflowExtension.
 *
 * @author Grégoire Pineau <lyrixx@lyrixx.info>
 */
final class WorkflowExtension extends AbstractExtension
{
    private $workflowRegistry;

    public function __construct(Registry $workflowRegistry)
    {
        $this->workflowRegistry = $workflowRegistry;
    }

    /**
     * {@inheritdoc}
     */
    public function getFunctions(): array
    {
        return [
            new TwigFunction('workflow_can', [$this, 'canTransition']),
            new TwigFunction('workflow_transitions', [$this, 'getEnabledTransitions']),
            new TwigFunction('workflow_has_marked_place', [$this, 'hasMarkedPlace']),
            new TwigFunction('workflow_marked_places', [$this, 'getMarkedPlaces']),
            new TwigFunction('workflow_metadata', [$this, 'getMetadata']),
            new TwigFunction('workflow_transition_blockers', [$this, 'buildTransitionBlockerList']),
        ];
    }

    /**
     * Returns true if the transition is enabled.
     */
    public function canTransition(object $subject, string $transitionName, string $name = null): bool
    {
        return $this->workflowRegistry->get($subject, $name)->can($subject, $transitionName);
    }

    /**
     * Returns all enabled transitions.
     *
     * @return Transition[] All enabled transitions
     */
    public function getEnabledTransitions(object $subject, string $name = null): array
    {
        return $this->workflowRegistry->get($subject, $name)->getEnabledTransitions($subject);
    }

    /**
     * Returns true if the place is marked.
     */
    public function hasMarkedPlace(object $subject, string $placeName, string $name = null): bool
    {
        return $this->workflowRegistry->get($subject, $name)->getMarking($subject)->has($placeName);
    }

    /**
     * Returns marked places.
     *
     * @return string[]|int[]
     */
    public function getMarkedPlaces(object $subject, bool $placesNameOnly = true, string $name = null): array
    {
        $places = $this->workflowRegistry->get($subject, $name)->getMarking($subject)->getPlaces();

        if ($placesNameOnly) {
            return array_keys($places);
        }

        return $places;
    }

    /**
     * Returns the metadata for a specific subject.
     *
     * @param string|Transition|null $metadataSubject Use null to get workflow metadata
     *                                                Use a string (the place name) to get place metadata
     *                                                Use a Transition instance to get transition metadata
     */
<<<<<<< HEAD
    public function getMetadata(object $subject, string $key, $metadataSubject = null, string $name = null): ?string
=======
    public function getMetadata($subject, string $key, $metadataSubject = null, string $name = null)
>>>>>>> 14a20463
    {
        return $this
            ->workflowRegistry
            ->get($subject, $name)
            ->getMetadataStore()
            ->getMetadata($key, $metadataSubject)
        ;
    }

    public function buildTransitionBlockerList(object $subject, string $transitionName, string $name = null): TransitionBlockerList
    {
        $workflow = $this->workflowRegistry->get($subject, $name);

        return $workflow->buildTransitionBlockerList($subject, $transitionName);
    }
}<|MERGE_RESOLUTION|>--- conflicted
+++ resolved
@@ -95,11 +95,7 @@
      *                                                Use a string (the place name) to get place metadata
      *                                                Use a Transition instance to get transition metadata
      */
-<<<<<<< HEAD
-    public function getMetadata(object $subject, string $key, $metadataSubject = null, string $name = null): ?string
-=======
-    public function getMetadata($subject, string $key, $metadataSubject = null, string $name = null)
->>>>>>> 14a20463
+    public function getMetadata(object $subject, string $key, $metadataSubject = null, string $name = null)
     {
         return $this
             ->workflowRegistry
