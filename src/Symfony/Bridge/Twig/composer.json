{
    "name": "symfony/twig-bridge",
    "type": "symfony-bridge",
    "description": "Symfony Twig Bridge",
    "keywords": [],
    "homepage": "http://symfony.com",
    "license": "MIT",
    "authors": [
        {
            "name": "Fabien Potencier",
            "email": "fabien@symfony.com"
        },
        {
            "name": "Symfony Community",
            "homepage": "http://symfony.com/contributors"
        }
    ],
    "require": {
        "php": ">=5.3.3",
        "symfony/security-csrf": "~2.4",
        "twig/twig": "~1.12"
    },
    "require-dev": {
        "symfony/form": "~2.2",
        "symfony/http-kernel": "~2.2",
        "symfony/routing": "~2.2",
        "symfony/templating": "~2.1",
        "symfony/translation": "~2.2",
        "symfony/yaml": "~2.0",
        "symfony/security": "~2.4",
        "symfony/stopwatch": "~2.2",
<<<<<<< HEAD
        "symfony/console": "~2.2"
=======
        "symfony/expression-language": "~2.4"
>>>>>>> 07de7612
    },
    "suggest": {
        "symfony/form": "For using the FormExtension",
        "symfony/http-kernel": "For using the HttpKernelExtension",
        "symfony/routing": "For using the RoutingExtension",
        "symfony/templating": "For using the TwigEngine",
        "symfony/translation": "For using the TranslationExtension",
        "symfony/yaml": "For using the YamlExtension",
        "symfony/security": "For using the SecurityExtension",
        "symfony/stopwatch": "For using the StopwatchExtension",
        "symfony/expression": "For using the ExpressionExtension"
    },
    "autoload": {
        "psr-0": { "Symfony\\Bridge\\Twig\\": "" }
    },
    "target-dir": "Symfony/Bridge/Twig",
    "minimum-stability": "dev",
    "extra": {
        "branch-alias": {
            "dev-master": "2.5-dev"
        }
    }
}<|MERGE_RESOLUTION|>--- conflicted
+++ resolved
@@ -29,11 +29,8 @@
         "symfony/yaml": "~2.0",
         "symfony/security": "~2.4",
         "symfony/stopwatch": "~2.2",
-<<<<<<< HEAD
-        "symfony/console": "~2.2"
-=======
+        "symfony/console": "~2.2",
         "symfony/expression-language": "~2.4"
->>>>>>> 07de7612
     },
     "suggest": {
         "symfony/form": "For using the FormExtension",
