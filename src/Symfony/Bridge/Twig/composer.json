--- conflicted
+++ resolved
@@ -25,7 +25,6 @@
         "symfony/form": "~3.0.4",
         "symfony/http-kernel": "~2.8|~3.0",
         "symfony/polyfill-intl-icu": "~1.0",
-<<<<<<< HEAD
         "symfony/routing": "~2.8|~3.0",
         "symfony/templating": "~2.8|~3.0",
         "symfony/translation": "~2.8|~3.0",
@@ -34,20 +33,8 @@
         "symfony/security-acl": "~2.8|~3.0",
         "symfony/stopwatch": "~2.8|~3.0",
         "symfony/console": "~2.8|~3.0",
-        "symfony/var-dumper": "~2.8|~3.0",
+        "symfony/var-dumper": "~2.8.9|~3.0.9|~3.1.3|~3.2",
         "symfony/expression-language": "~2.8|~3.0"
-=======
-        "symfony/routing": "~2.2|~3.0.0",
-        "symfony/templating": "~2.1|~3.0.0",
-        "symfony/translation": "~2.7|~3.0.0",
-        "symfony/yaml": "~2.0,>=2.0.5|~3.0.0",
-        "symfony/security": "~2.6|~3.0.0",
-        "symfony/security-acl": "~2.6|~3.0.0",
-        "symfony/stopwatch": "~2.2|~3.0.0",
-        "symfony/console": "~2.8|~3.0.0",
-        "symfony/var-dumper": "~2.7.16|~2.8.9|~3.0.9",
-        "symfony/expression-language": "~2.4|~3.0.0"
->>>>>>> 15ab32bf
     },
     "suggest": {
         "symfony/finder": "",
