--- conflicted
+++ resolved
@@ -24,11 +24,7 @@
         "symfony/asset": "~3.4|~4.0",
         "symfony/dependency-injection": "~3.4|~4.0",
         "symfony/finder": "~3.4|~4.0",
-<<<<<<< HEAD
         "symfony/form": "^4.2.3",
-=======
-        "symfony/form": "~4.1.11|^4.2.3",
->>>>>>> 23e9985e
         "symfony/http-foundation": "~3.4|~4.0",
         "symfony/http-kernel": "~3.4|~4.0",
         "symfony/polyfill-intl-icu": "~1.0",
@@ -46,14 +42,9 @@
         "symfony/workflow": "~3.4|~4.0"
     },
     "conflict": {
-<<<<<<< HEAD
         "symfony/console": "<3.4",
-        "symfony/form": "<4.2",
+        "symfony/form": "<4.2.3",
         "symfony/translation": "<4.2"
-=======
-        "symfony/form": "<4.1.11|<4.2.3,>=4.2.0",
-        "symfony/console": "<3.4"
->>>>>>> 23e9985e
     },
     "suggest": {
         "symfony/finder": "",
