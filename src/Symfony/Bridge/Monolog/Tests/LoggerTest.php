<?php

/*
 * This file is part of the Symfony package.
 *
 * (c) Fabien Potencier <fabien@symfony.com>
 *
 * For the full copyright and license information, please view the LICENSE
 * file that was distributed with this source code.
 */

namespace Symfony\Bridge\Monolog\Tests;

use Monolog\Handler\TestHandler;
use Monolog\ResettableInterface;
use PHPUnit\Framework\TestCase;
use Symfony\Bridge\Monolog\Logger;
use Symfony\Bridge\Monolog\Processor\DebugProcessor;
use Symfony\Component\HttpFoundation\Request;

class LoggerTest extends TestCase
{
    public function testGetLogsWithoutDebugProcessor()
    {
        $handler = new TestHandler();
        $logger = new Logger(__METHOD__, [$handler]);

        $logger->error('error message');
        $this->assertSame([], $logger->getLogs());
    }

    public function testCountErrorsWithoutDebugProcessor()
    {
        $handler = new TestHandler();
        $logger = new Logger(__METHOD__, [$handler]);

        $logger->error('error message');
        $this->assertSame(0, $logger->countErrors());
    }

    public function testGetLogsWithDebugProcessor()
    {
        $handler = new TestHandler();
        $processor = new DebugProcessor();
        $logger = new Logger(__METHOD__, [$handler], [$processor]);

        $logger->error('error message');
        $this->assertCount(1, $logger->getLogs());
    }

    public function testCountErrorsWithDebugProcessor()
    {
        $handler = new TestHandler();
        $processor = new DebugProcessor();
        $logger = new Logger(__METHOD__, [$handler], [$processor]);

        $logger->debug('test message');
        $logger->info('test message');
        $logger->notice('test message');
        $logger->warning('test message');

        $logger->error('test message');
        $logger->critical('test message');
        $logger->alert('test message');
        $logger->emergency('test message');

        $this->assertSame(4, $logger->countErrors());
    }

    public function testGetLogsWithDebugProcessor2()
    {
        $handler = new TestHandler();
        $logger = new Logger('test', [$handler]);
        $logger->pushProcessor(new DebugProcessor());

        $logger->info('test');
        $this->assertCount(1, $logger->getLogs());
        list($record) = $logger->getLogs();

        $this->assertEquals('test', $record['message']);
        $this->assertEquals(Logger::INFO, $record['priority']);
    }

    public function testGetLogsWithDebugProcessor3()
    {
        $request = new Request();
        $processor = $this->getMockBuilder(DebugProcessor::class)->getMock();
        $processor->expects($this->once())->method('getLogs')->with($request);
        $processor->expects($this->once())->method('countErrors')->with($request);

        $handler = new TestHandler();
        $logger = new Logger('test', [$handler]);
        $logger->pushProcessor($processor);

        $logger->getLogs($request);
        $logger->countErrors($request);
    }

    public function testClear()
    {
        $handler = new TestHandler();
        $logger = new Logger('test', [$handler]);
        $logger->pushProcessor(new DebugProcessor());

        $logger->info('test');
        $logger->clear();

        $this->assertEmpty($logger->getLogs());
        $this->assertSame(0, $logger->countErrors());
    }

    public function testReset()
    {
        $handler = new TestHandler();
        $logger = new Logger('test', [$handler]);
        $logger->pushProcessor(new DebugProcessor());

        $logger->info('test');
        $logger->reset();

        $this->assertEmpty($logger->getLogs());
        $this->assertSame(0, $logger->countErrors());
        if (class_exists(ResettableInterface::class)) {
            $this->assertEmpty($handler->getRecords());
        }
    }

<<<<<<< HEAD
    public function testInheritedClassCallGetLogsWithoutArgument()
    {
        $loggerChild = new ClassThatInheritLogger('test');
        $this->assertSame([], $loggerChild->getLogs());
    }

    public function testInheritedClassCallCountErrorsWithoutArgument()
    {
        $loggerChild = new ClassThatInheritLogger('test');
        $this->assertEquals(0, $loggerChild->countErrors());
    }
}

class ClassThatInheritLogger extends Logger
{
    public function getLogs(Request $request = null): array
    {
        return parent::getLogs($request);
    }

    public function countErrors(Request $request = null): int
    {
        return parent::countErrors($request);
    }
=======
    /**
     * @group legacy
     * @expectedDeprecation The "Symfony\Bridge\Monolog\Logger::getLogs()" method will have a new "Request $request = null" argument in version 5.0, not defining it is deprecated since Symfony 4.2.
     * @expectedDeprecation The "Symfony\Bridge\Monolog\Logger::countErrors()" method will have a new "Request $request = null" argument in version 5.0, not defining it is deprecated since Symfony 4.2.
     */
    public function testInheritedClassWithoutArgument()
    {
        $loggerChild = new ClassThatInheritLogger('test');
        $loggerChild->getLogs();
        $loggerChild->countErrors();
    }
>>>>>>> 7a1545cc
}<|MERGE_RESOLUTION|>--- conflicted
+++ resolved
@@ -125,7 +125,6 @@
         }
     }
 
-<<<<<<< HEAD
     public function testInheritedClassCallGetLogsWithoutArgument()
     {
         $loggerChild = new ClassThatInheritLogger('test');
@@ -137,30 +136,4 @@
         $loggerChild = new ClassThatInheritLogger('test');
         $this->assertEquals(0, $loggerChild->countErrors());
     }
-}
-
-class ClassThatInheritLogger extends Logger
-{
-    public function getLogs(Request $request = null): array
-    {
-        return parent::getLogs($request);
-    }
-
-    public function countErrors(Request $request = null): int
-    {
-        return parent::countErrors($request);
-    }
-=======
-    /**
-     * @group legacy
-     * @expectedDeprecation The "Symfony\Bridge\Monolog\Logger::getLogs()" method will have a new "Request $request = null" argument in version 5.0, not defining it is deprecated since Symfony 4.2.
-     * @expectedDeprecation The "Symfony\Bridge\Monolog\Logger::countErrors()" method will have a new "Request $request = null" argument in version 5.0, not defining it is deprecated since Symfony 4.2.
-     */
-    public function testInheritedClassWithoutArgument()
-    {
-        $loggerChild = new ClassThatInheritLogger('test');
-        $loggerChild->getLogs();
-        $loggerChild->countErrors();
-    }
->>>>>>> 7a1545cc
 }