<?php

/*
 * This file is part of the Symfony package.
 *
 * (c) Fabien Potencier <fabien@symfony.com>
 *
 * For the full copyright and license information, please view the LICENSE
 * file that was distributed with this source code.
 */

namespace Symfony\Bridge\Doctrine\PropertyInfo;

use Doctrine\Common\Persistence\Mapping\ClassMetadataFactory as LegacyClassMetadataFactory;
use Doctrine\Common\Persistence\Mapping\MappingException as LegacyMappingException;
use Doctrine\DBAL\Types\Type as DBALType;
use Doctrine\ORM\EntityManagerInterface;
use Doctrine\ORM\Mapping\ClassMetadata;
use Doctrine\ORM\Mapping\ClassMetadataInfo;
use Doctrine\ORM\Mapping\MappingException as OrmMappingException;
<<<<<<< HEAD
use Symfony\Component\PropertyInfo\PropertyAccessExtractorInterface;
=======
use Doctrine\Persistence\Mapping\ClassMetadataFactory;
use Doctrine\Persistence\Mapping\MappingException;
>>>>>>> cff8b25a
use Symfony\Component\PropertyInfo\PropertyListExtractorInterface;
use Symfony\Component\PropertyInfo\PropertyTypeExtractorInterface;
use Symfony\Component\PropertyInfo\Type;

/**
 * Extracts data using Doctrine ORM and ODM metadata.
 *
 * @author Kévin Dunglas <dunglas@gmail.com>
 */
class DoctrineExtractor implements PropertyListExtractorInterface, PropertyTypeExtractorInterface, PropertyAccessExtractorInterface
{
    private $entityManager;
    private $classMetadataFactory;

    /**
<<<<<<< HEAD
     * @param EntityManagerInterface $entityManager
     */
    public function __construct($entityManager)
=======
     * @param ClassMetadataFactory|LegacyClassMetadataFactory $classMetadataFactory
     */
    public function __construct($classMetadataFactory)
>>>>>>> cff8b25a
    {
        if ($entityManager instanceof EntityManagerInterface) {
            $this->entityManager = $entityManager;
        } elseif ($entityManager instanceof ClassMetadataFactory) {
            @trigger_error(sprintf('Injecting an instance of "%s" in "%s" is deprecated since Symfony 4.2, inject an instance of "%s" instead.', ClassMetadataFactory::class, __CLASS__, EntityManagerInterface::class), E_USER_DEPRECATED);
            $this->classMetadataFactory = $entityManager;
        } else {
            throw new \TypeError(sprintf('$entityManager must be an instance of "%s", "%s" given.', EntityManagerInterface::class, \is_object($entityManager) ? \get_class($entityManager) : \gettype($entityManager)));
        }
    }

    /**
     * {@inheritdoc}
     */
    public function getProperties($class, array $context = [])
    {
        if (null === $metadata = $this->getMetadata($class)) {
            return null;
        } catch (LegacyMappingException $exception) {
            return null;
        }

        $properties = array_merge($metadata->getFieldNames(), $metadata->getAssociationNames());

        if ($metadata instanceof ClassMetadataInfo && class_exists('Doctrine\ORM\Mapping\Embedded') && $metadata->embeddedClasses) {
            $properties = array_filter($properties, function ($property) {
                return false === strpos($property, '.');
            });

            $properties = array_merge($properties, array_keys($metadata->embeddedClasses));
        }

        return $properties;
    }

    /**
     * {@inheritdoc}
     */
    public function getTypes($class, $property, array $context = [])
    {
        if (null === $metadata = $this->getMetadata($class)) {
            return null;
        } catch (LegacyMappingException $exception) {
            return null;
        }

        if ($metadata->hasAssociation($property)) {
            $class = $metadata->getAssociationTargetClass($property);

            if ($metadata->isSingleValuedAssociation($property)) {
                if ($metadata instanceof ClassMetadataInfo) {
                    $associationMapping = $metadata->getAssociationMapping($property);

                    $nullable = $this->isAssociationNullable($associationMapping);
                } else {
                    $nullable = false;
                }

                return [new Type(Type::BUILTIN_TYPE_OBJECT, $nullable, $class)];
            }

            $collectionKeyType = Type::BUILTIN_TYPE_INT;

            if ($metadata instanceof ClassMetadataInfo) {
                $associationMapping = $metadata->getAssociationMapping($property);

                if (isset($associationMapping['indexBy'])) {
                    $indexProperty = $associationMapping['indexBy'];
                    /** @var ClassMetadataInfo $subMetadata */
                    $subMetadata = $this->entityManager ? $this->entityManager->getClassMetadata($associationMapping['targetEntity']) : $this->classMetadataFactory->getMetadataFor($associationMapping['targetEntity']);
                    $typeOfField = $subMetadata->getTypeOfField($indexProperty);

                    if (null === $typeOfField) {
                        $associationMapping = $subMetadata->getAssociationMapping($indexProperty);

                        /** @var ClassMetadataInfo $subMetadata */
                        $indexProperty = $subMetadata->getSingleAssociationReferencedJoinColumnName($indexProperty);
                        $subMetadata = $this->entityManager ? $this->entityManager->getClassMetadata($associationMapping['targetEntity']) : $this->classMetadataFactory->getMetadataFor($associationMapping['targetEntity']);
                        $typeOfField = $subMetadata->getTypeOfField($indexProperty);
                    }

                    $collectionKeyType = $this->getPhpType($typeOfField);
                }
            }

            return [new Type(
                Type::BUILTIN_TYPE_OBJECT,
                false,
                'Doctrine\Common\Collections\Collection',
                true,
                new Type($collectionKeyType),
                new Type(Type::BUILTIN_TYPE_OBJECT, false, $class)
            )];
        }

        if ($metadata instanceof ClassMetadataInfo && class_exists('Doctrine\ORM\Mapping\Embedded') && isset($metadata->embeddedClasses[$property])) {
            return [new Type(Type::BUILTIN_TYPE_OBJECT, false, $metadata->embeddedClasses[$property]['class'])];
        }

        if ($metadata->hasField($property)) {
            $typeOfField = $metadata->getTypeOfField($property);
            $nullable = $metadata instanceof ClassMetadataInfo && $metadata->isNullable($property);

            switch ($typeOfField) {
                case DBALType::DATE:
                case DBALType::DATETIME:
                case DBALType::DATETIMETZ:
                case 'vardatetime':
                case DBALType::TIME:
                    return [new Type(Type::BUILTIN_TYPE_OBJECT, $nullable, 'DateTime')];

                case 'date_immutable':
                case 'datetime_immutable':
                case 'datetimetz_immutable':
                case 'time_immutable':
                    return [new Type(Type::BUILTIN_TYPE_OBJECT, $nullable, 'DateTimeImmutable')];

                case 'dateinterval':
                    return [new Type(Type::BUILTIN_TYPE_OBJECT, $nullable, 'DateInterval')];

                case DBALType::TARRAY:
                    return [new Type(Type::BUILTIN_TYPE_ARRAY, $nullable, null, true)];

                case DBALType::SIMPLE_ARRAY:
                    return [new Type(Type::BUILTIN_TYPE_ARRAY, $nullable, null, true, new Type(Type::BUILTIN_TYPE_INT), new Type(Type::BUILTIN_TYPE_STRING))];

                case DBALType::JSON_ARRAY:
                    return [new Type(Type::BUILTIN_TYPE_ARRAY, $nullable, null, true)];

                default:
                    $builtinType = $this->getPhpType($typeOfField);

                    return $builtinType ? [new Type($builtinType, $nullable)] : null;
            }
        }

        return null;
    }

    /**
     * {@inheritdoc}
     */
    public function isReadable($class, $property, array $context = [])
    {
        return null;
    }

    /**
     * {@inheritdoc}
     */
    public function isWritable($class, $property, array $context = [])
    {
        if (
            null === ($metadata = $this->getMetadata($class))
            || ClassMetadata::GENERATOR_TYPE_NONE === $metadata->generatorType
            || !\in_array($property, $metadata->getIdentifierFieldNames(), true)
        ) {
            return null;
        }

        return false;
    }

    private function getMetadata(string $class): ?ClassMetadata
    {
        try {
            return $this->entityManager ? $this->entityManager->getClassMetadata($class) : $this->classMetadataFactory->getMetadataFor($class);
        } catch (MappingException | OrmMappingException $exception) {
            return null;
        }
    }

    /**
     * Determines whether an association is nullable.
     *
     * @see https://github.com/doctrine/doctrine2/blob/v2.5.4/lib/Doctrine/ORM/Tools/EntityGenerator.php#L1221-L1246
     */
    private function isAssociationNullable(array $associationMapping): bool
    {
        if (isset($associationMapping['id']) && $associationMapping['id']) {
            return false;
        }

        if (!isset($associationMapping['joinColumns'])) {
            return true;
        }

        $joinColumns = $associationMapping['joinColumns'];
        foreach ($joinColumns as $joinColumn) {
            if (isset($joinColumn['nullable']) && !$joinColumn['nullable']) {
                return false;
            }
        }

        return true;
    }

    /**
     * Gets the corresponding built-in PHP type.
     */
    private function getPhpType(string $doctrineType): ?string
    {
        switch ($doctrineType) {
            case DBALType::SMALLINT:
            case DBALType::INTEGER:
                return Type::BUILTIN_TYPE_INT;

            case DBALType::FLOAT:
                return Type::BUILTIN_TYPE_FLOAT;

            case DBALType::BIGINT:
            case DBALType::STRING:
            case DBALType::TEXT:
            case DBALType::GUID:
            case DBALType::DECIMAL:
                return Type::BUILTIN_TYPE_STRING;

            case DBALType::BOOLEAN:
                return Type::BUILTIN_TYPE_BOOL;

            case DBALType::BLOB:
            case 'binary':
                return Type::BUILTIN_TYPE_RESOURCE;

            case DBALType::OBJECT:
                return Type::BUILTIN_TYPE_OBJECT;
        }

        return null;
    }
}<|MERGE_RESOLUTION|>--- conflicted
+++ resolved
@@ -18,12 +18,9 @@
 use Doctrine\ORM\Mapping\ClassMetadata;
 use Doctrine\ORM\Mapping\ClassMetadataInfo;
 use Doctrine\ORM\Mapping\MappingException as OrmMappingException;
-<<<<<<< HEAD
-use Symfony\Component\PropertyInfo\PropertyAccessExtractorInterface;
-=======
 use Doctrine\Persistence\Mapping\ClassMetadataFactory;
 use Doctrine\Persistence\Mapping\MappingException;
->>>>>>> cff8b25a
+use Symfony\Component\PropertyInfo\PropertyAccessExtractorInterface;
 use Symfony\Component\PropertyInfo\PropertyListExtractorInterface;
 use Symfony\Component\PropertyInfo\PropertyTypeExtractorInterface;
 use Symfony\Component\PropertyInfo\Type;
@@ -39,19 +36,13 @@
     private $classMetadataFactory;
 
     /**
-<<<<<<< HEAD
      * @param EntityManagerInterface $entityManager
      */
     public function __construct($entityManager)
-=======
-     * @param ClassMetadataFactory|LegacyClassMetadataFactory $classMetadataFactory
-     */
-    public function __construct($classMetadataFactory)
->>>>>>> cff8b25a
     {
         if ($entityManager instanceof EntityManagerInterface) {
             $this->entityManager = $entityManager;
-        } elseif ($entityManager instanceof ClassMetadataFactory) {
+        } elseif ($entityManager instanceof ClassMetadataFactory || $entityManager instanceof LegacyClassMetadataFactory) {
             @trigger_error(sprintf('Injecting an instance of "%s" in "%s" is deprecated since Symfony 4.2, inject an instance of "%s" instead.', ClassMetadataFactory::class, __CLASS__, EntityManagerInterface::class), E_USER_DEPRECATED);
             $this->classMetadataFactory = $entityManager;
         } else {
@@ -66,8 +57,6 @@
     {
         if (null === $metadata = $this->getMetadata($class)) {
             return null;
-        } catch (LegacyMappingException $exception) {
-            return null;
         }
 
         $properties = array_merge($metadata->getFieldNames(), $metadata->getAssociationNames());
@@ -89,8 +78,6 @@
     public function getTypes($class, $property, array $context = [])
     {
         if (null === $metadata = $this->getMetadata($class)) {
-            return null;
-        } catch (LegacyMappingException $exception) {
             return null;
         }
 
