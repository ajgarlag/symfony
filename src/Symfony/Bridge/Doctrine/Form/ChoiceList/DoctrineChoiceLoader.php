--- conflicted
+++ resolved
@@ -40,14 +40,7 @@
      * passed which optimizes the object loading for one of the Doctrine
      * mapper implementations.
      *
-<<<<<<< HEAD
-     * @param ObjectManager|LegacyObjectManager $manager      The object manager
-     * @param string                            $class        The class name of the loaded objects
-=======
-     * @param string                     $class        The class name of the loaded objects
-     * @param IdReader                   $idReader     The reader for the object IDs
-     * @param EntityLoaderInterface|null $objectLoader The objects loader
->>>>>>> 72a2aff8
+     * @param string $class The class name of the loaded objects
      */
     public function __construct(ObjectManager $manager, string $class, IdReader $idReader = null, EntityLoaderInterface $objectLoader = null)
     {
