--- conflicted
+++ resolved
@@ -49,23 +49,4 @@
             $collection->clear();
         }
     }
-<<<<<<< HEAD
-=======
-
-    /**
-     * Alias of {@link onSubmit()}.
-     *
-     * @deprecated since version 3.1, to be removed in 4.0.
-     *             Use {@link onSubmit()} instead.
-     */
-    public function onBind(FormEvent $event)
-    {
-        if (__CLASS__ === \get_class($this)) {
-            $this->bc = false;
-        } else {
-            // parent::onBind() has been called
-            $this->bcLayer = true;
-        }
-    }
->>>>>>> f5939a83
 }