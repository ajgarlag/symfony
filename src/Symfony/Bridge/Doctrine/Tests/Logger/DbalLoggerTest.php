--- conflicted
+++ resolved
@@ -157,11 +157,7 @@
         $dbalLogger
             ->expects($this->once())
             ->method('log')
-<<<<<<< HEAD
-            ->with('SQL', array('short' => $shortString, 'long' => iconv_substr($longString, 0, DbalLogger::MAX_STRING_LENGTH - 6, 'UTF-8').' [...]'))
-=======
             ->with('SQL', array('short' => $shortString, 'long' => mb_substr($longString, 0, DbalLogger::MAX_STRING_LENGTH - 6, 'UTF-8').' [...]'))
->>>>>>> 5f707a64
         ;
 
         $dbalLogger->startQuery('SQL', array(
