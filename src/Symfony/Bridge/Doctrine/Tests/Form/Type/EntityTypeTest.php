<?php

/*
 * This file is part of the Symfony package.
 *
 * (c) Fabien Potencier <fabien@symfony.com>
 *
 * For the full copyright and license information, please view the LICENSE
 * file that was distributed with this source code.
 */

namespace Symfony\Bridge\Doctrine\Tests\Form\Type;

use Doctrine\Common\Collections\ArrayCollection;
use Doctrine\Common\Persistence\ManagerRegistry;
use Doctrine\ORM\EntityManager;
use Doctrine\ORM\EntityRepository;
use Doctrine\ORM\Tools\SchemaTool;
use Symfony\Bridge\Doctrine\Form\DoctrineOrmExtension;
use Symfony\Bridge\Doctrine\Form\DoctrineOrmTypeGuesser;
use Symfony\Bridge\Doctrine\Form\Type\EntityType;
use Symfony\Bridge\Doctrine\Test\DoctrineTestHelper;
use Symfony\Bridge\Doctrine\Tests\Fixtures\CompositeIntIdEntity;
use Symfony\Bridge\Doctrine\Tests\Fixtures\CompositeStringIdEntity;
use Symfony\Bridge\Doctrine\Tests\Fixtures\GroupableEntity;
use Symfony\Bridge\Doctrine\Tests\Fixtures\SingleIntIdEntity;
use Symfony\Bridge\Doctrine\Tests\Fixtures\SingleStringCastableIdEntity;
use Symfony\Bridge\Doctrine\Tests\Fixtures\SingleStringIdEntity;
use Symfony\Component\Form\ChoiceList\View\ChoiceGroupView;
use Symfony\Component\Form\ChoiceList\View\ChoiceView;
use Symfony\Component\Form\Forms;
use Symfony\Component\Form\Test\TypeTestCase;
use Symfony\Component\PropertyAccess\PropertyAccess;
use Symfony\Bridge\Doctrine\Tests\Fixtures\SingleAssociationToIntIdEntity;
use Symfony\Bridge\Doctrine\Tests\Fixtures\SingleIntIdNoToStringEntity;

class EntityTypeTest extends TypeTestCase
{
    const ITEM_GROUP_CLASS = 'Symfony\Bridge\Doctrine\Tests\Fixtures\GroupableEntity';
    const SINGLE_IDENT_CLASS = 'Symfony\Bridge\Doctrine\Tests\Fixtures\SingleIntIdEntity';
    const SINGLE_IDENT_NO_TO_STRING_CLASS = 'Symfony\Bridge\Doctrine\Tests\Fixtures\SingleIntIdNoToStringEntity';
    const SINGLE_STRING_IDENT_CLASS = 'Symfony\Bridge\Doctrine\Tests\Fixtures\SingleStringIdEntity';
    const SINGLE_ASSOC_IDENT_CLASS = 'Symfony\Bridge\Doctrine\Tests\Fixtures\SingleAssociationToIntIdEntity';
    const SINGLE_STRING_CASTABLE_IDENT_CLASS = 'Symfony\Bridge\Doctrine\Tests\Fixtures\SingleStringCastableIdEntity';
    const COMPOSITE_IDENT_CLASS = 'Symfony\Bridge\Doctrine\Tests\Fixtures\CompositeIntIdEntity';
    const COMPOSITE_STRING_IDENT_CLASS = 'Symfony\Bridge\Doctrine\Tests\Fixtures\CompositeStringIdEntity';

    /**
     * @var EntityManager
     */
    private $em;

    /**
     * @var \PHPUnit_Framework_MockObject_MockObject|ManagerRegistry
     */
    private $emRegistry;

    protected function setUp()
    {
        $this->em = DoctrineTestHelper::createTestEntityManager();
        $this->emRegistry = $this->createRegistryMock('default', $this->em);

        parent::setUp();

        $schemaTool = new SchemaTool($this->em);
        $classes = array(
            $this->em->getClassMetadata(self::ITEM_GROUP_CLASS),
            $this->em->getClassMetadata(self::SINGLE_IDENT_CLASS),
            $this->em->getClassMetadata(self::SINGLE_IDENT_NO_TO_STRING_CLASS),
            $this->em->getClassMetadata(self::SINGLE_STRING_IDENT_CLASS),
            $this->em->getClassMetadata(self::SINGLE_ASSOC_IDENT_CLASS),
            $this->em->getClassMetadata(self::SINGLE_STRING_CASTABLE_IDENT_CLASS),
            $this->em->getClassMetadata(self::COMPOSITE_IDENT_CLASS),
            $this->em->getClassMetadata(self::COMPOSITE_STRING_IDENT_CLASS),
        );

        try {
            $schemaTool->dropSchema($classes);
        } catch (\Exception $e) {
        }

        try {
            $schemaTool->createSchema($classes);
        } catch (\Exception $e) {
        }
    }

    protected function tearDown()
    {
        parent::tearDown();

        $this->em = null;
        $this->emRegistry = null;
    }

    protected function getExtensions()
    {
        return array_merge(parent::getExtensions(), array(
            new DoctrineOrmExtension($this->emRegistry),
        ));
    }

    protected function persist(array $entities)
    {
        foreach ($entities as $entity) {
            $this->em->persist($entity);
        }

        $this->em->flush();
        // no clear, because entities managed by the choice field must
        // be managed!
    }

    /**
     * @expectedException \Symfony\Component\OptionsResolver\Exception\MissingOptionsException
     */
    public function testClassOptionIsRequired()
    {
        $this->factory->createNamed('name', 'Symfony\Bridge\Doctrine\Form\Type\EntityType');
    }

    /**
     * @expectedException \Symfony\Component\Form\Exception\RuntimeException
     */
    public function testInvalidClassOption()
    {
        $this->factory->createNamed('name', 'Symfony\Bridge\Doctrine\Form\Type\EntityType', null, array(
            'class' => 'foo',
        ));
    }

    public function testSetDataToUninitializedEntityWithNonRequired()
    {
        $entity1 = new SingleIntIdEntity(1, 'Foo');
        $entity2 = new SingleIntIdEntity(2, 'Bar');

        $this->persist(array($entity1, $entity2));

        $field = $this->factory->createNamed('name', 'Symfony\Bridge\Doctrine\Form\Type\EntityType', null, array(
            'em' => 'default',
            'class' => self::SINGLE_IDENT_CLASS,
            'required' => false,
            'choice_label' => 'name',
        ));

        $this->assertEquals(array(1 => new ChoiceView($entity1, '1', 'Foo'), 2 => new ChoiceView($entity2, '2', 'Bar')), $field->createView()->vars['choices']);
    }

    public function testSetDataToUninitializedEntityWithNonRequiredToString()
    {
        $entity1 = new SingleIntIdEntity(1, 'Foo');
        $entity2 = new SingleIntIdEntity(2, 'Bar');

        $this->persist(array($entity1, $entity2));

        $field = $this->factory->createNamed('name', 'Symfony\Bridge\Doctrine\Form\Type\EntityType', null, array(
            'em' => 'default',
            'class' => self::SINGLE_IDENT_CLASS,
            'required' => false,
        ));

        $this->assertEquals(array(1 => new ChoiceView($entity1, '1', 'Foo'), 2 => new ChoiceView($entity2, '2', 'Bar')), $field->createView()->vars['choices']);
    }

    public function testSetDataToUninitializedEntityWithNonRequiredQueryBuilder()
    {
        $entity1 = new SingleIntIdEntity(1, 'Foo');
        $entity2 = new SingleIntIdEntity(2, 'Bar');

        $this->persist(array($entity1, $entity2));
        $qb = $this->em->createQueryBuilder()->select('e')->from(self::SINGLE_IDENT_CLASS, 'e');

        $field = $this->factory->createNamed('name', 'Symfony\Bridge\Doctrine\Form\Type\EntityType', null, array(
            'em' => 'default',
            'class' => self::SINGLE_IDENT_CLASS,
            'required' => false,
            'choice_label' => 'name',
            'query_builder' => $qb,
        ));

        $this->assertEquals(array(1 => new ChoiceView($entity1, '1', 'Foo'), 2 => new ChoiceView($entity2, '2', 'Bar')), $field->createView()->vars['choices']);
    }

    /**
     * @expectedException \Symfony\Component\OptionsResolver\Exception\InvalidOptionsException
     */
    public function testConfigureQueryBuilderWithNonQueryBuilderAndNonClosure()
    {
        $field = $this->factory->createNamed('name', 'Symfony\Bridge\Doctrine\Form\Type\EntityType', null, array(
            'em' => 'default',
            'class' => self::SINGLE_IDENT_CLASS,
            'query_builder' => new \stdClass(),
        ));
    }

    /**
     * @expectedException \Symfony\Component\Form\Exception\UnexpectedTypeException
     */
    public function testConfigureQueryBuilderWithClosureReturningNonQueryBuilder()
    {
        $field = $this->factory->createNamed('name', 'Symfony\Bridge\Doctrine\Form\Type\EntityType', null, array(
            'em' => 'default',
            'class' => self::SINGLE_IDENT_CLASS,
            'query_builder' => function () {
                return new \stdClass();
            },
        ));

        $field->submit('2');
    }

    public function testConfigureQueryBuilderWithClosureReturningNull()
    {
        $field = $this->factory->createNamed('name', 'Symfony\Bridge\Doctrine\Form\Type\EntityType', null, array(
            'em' => 'default',
            'class' => self::SINGLE_IDENT_CLASS,
            'query_builder' => function () {
                return;
            },
        ));

        $this->assertEquals(array(), $field->createView()->vars['choices']);
    }

    public function testSetDataSingleNull()
    {
        $field = $this->factory->createNamed('name', 'Symfony\Bridge\Doctrine\Form\Type\EntityType', null, array(
            'multiple' => false,
            'em' => 'default',
            'class' => self::SINGLE_IDENT_CLASS,
        ));
        $field->setData(null);

        $this->assertNull($field->getData());
        $this->assertSame('', $field->getViewData());
    }

    public function testSetDataMultipleExpandedNull()
    {
        $field = $this->factory->createNamed('name', 'Symfony\Bridge\Doctrine\Form\Type\EntityType', null, array(
            'multiple' => true,
            'expanded' => true,
            'em' => 'default',
            'class' => self::SINGLE_IDENT_CLASS,
        ));
        $field->setData(null);

        $this->assertNull($field->getData());
        $this->assertSame(array(), $field->getViewData());
    }

    public function testSetDataMultipleNonExpandedNull()
    {
        $field = $this->factory->createNamed('name', 'Symfony\Bridge\Doctrine\Form\Type\EntityType', null, array(
            'multiple' => true,
            'expanded' => false,
            'em' => 'default',
            'class' => self::SINGLE_IDENT_CLASS,
        ));
        $field->setData(null);

        $this->assertNull($field->getData());
        $this->assertSame(array(), $field->getViewData());
    }

    public function testSubmitSingleExpandedNull()
    {
        $field = $this->factory->createNamed('name', 'Symfony\Bridge\Doctrine\Form\Type\EntityType', null, array(
            'multiple' => false,
            'expanded' => true,
            'em' => 'default',
            'class' => self::SINGLE_IDENT_CLASS,
        ));
        $field->submit(null);

        $this->assertNull($field->getData());
        $this->assertNull($field->getViewData());
    }

    public function testSubmitSingleNonExpandedNull()
    {
        $field = $this->factory->createNamed('name', 'Symfony\Bridge\Doctrine\Form\Type\EntityType', null, array(
            'multiple' => false,
            'expanded' => false,
            'em' => 'default',
            'class' => self::SINGLE_IDENT_CLASS,
        ));
        $field->submit(null);

        $this->assertNull($field->getData());
        $this->assertSame('', $field->getViewData());
    }

    public function testSubmitMultipleNull()
    {
        $field = $this->factory->createNamed('name', 'Symfony\Bridge\Doctrine\Form\Type\EntityType', null, array(
            'multiple' => true,
            'em' => 'default',
            'class' => self::SINGLE_IDENT_CLASS,
        ));
        $field->submit(null);

        $this->assertEquals(new ArrayCollection(), $field->getData());
        $this->assertSame(array(), $field->getViewData());
    }

    public function testSubmitSingleNonExpandedSingleIdentifier()
    {
        $entity1 = new SingleIntIdEntity(1, 'Foo');
        $entity2 = new SingleIntIdEntity(2, 'Bar');

        $this->persist(array($entity1, $entity2));

        $field = $this->factory->createNamed('name', 'Symfony\Bridge\Doctrine\Form\Type\EntityType', null, array(
            'multiple' => false,
            'expanded' => false,
            'em' => 'default',
            'class' => self::SINGLE_IDENT_CLASS,
            'choice_label' => 'name',
        ));

        $field->submit('2');

        $this->assertTrue($field->isSynchronized());
        $this->assertSame($entity2, $field->getData());
        $this->assertSame('2', $field->getViewData());
    }

    public function testSubmitSingleNonExpandedSingleAssocIdentifier()
    {
        $innerEntity1 = new SingleIntIdNoToStringEntity(1, 'InFoo');
        $innerEntity2 = new SingleIntIdNoToStringEntity(2, 'InBar');

        $entity1 = new SingleAssociationToIntIdEntity($innerEntity1, 'Foo');
        $entity2 = new SingleAssociationToIntIdEntity($innerEntity2, 'Bar');

        $this->persist(array($innerEntity1, $innerEntity2, $entity1, $entity2));

        $field = $this->factory->createNamed('name', 'Symfony\Bridge\Doctrine\Form\Type\EntityType', null, array(
            'multiple' => false,
            'expanded' => false,
            'em' => 'default',
            'class' => self::SINGLE_ASSOC_IDENT_CLASS,
            'choice_label' => 'name',
        ));

        $field->submit('2');

        $this->assertTrue($field->isSynchronized());
        $this->assertSame($entity2, $field->getData());
        $this->assertSame('2', $field->getViewData());
    }

    public function testSubmitSingleNonExpandedCompositeIdentifier()
    {
        $entity1 = new CompositeIntIdEntity(10, 20, 'Foo');
        $entity2 = new CompositeIntIdEntity(30, 40, 'Bar');

        $this->persist(array($entity1, $entity2));

        $field = $this->factory->createNamed('name', 'Symfony\Bridge\Doctrine\Form\Type\EntityType', null, array(
            'multiple' => false,
            'expanded' => false,
            'em' => 'default',
            'class' => self::COMPOSITE_IDENT_CLASS,
            'choice_label' => 'name',
        ));

        // the collection key is used here
        $field->submit('1');

        $this->assertTrue($field->isSynchronized());
        $this->assertSame($entity2, $field->getData());
        $this->assertSame('1', $field->getViewData());
    }

    public function testSubmitMultipleNonExpandedSingleIdentifier()
    {
        $entity1 = new SingleIntIdEntity(1, 'Foo');
        $entity2 = new SingleIntIdEntity(2, 'Bar');
        $entity3 = new SingleIntIdEntity(3, 'Baz');

        $this->persist(array($entity1, $entity2, $entity3));

        $field = $this->factory->createNamed('name', 'Symfony\Bridge\Doctrine\Form\Type\EntityType', null, array(
            'multiple' => true,
            'expanded' => false,
            'em' => 'default',
            'class' => self::SINGLE_IDENT_CLASS,
            'choice_label' => 'name',
        ));

        $field->submit(array('1', '3'));

        $expected = new ArrayCollection(array($entity1, $entity3));

        $this->assertTrue($field->isSynchronized());
        $this->assertEquals($expected, $field->getData());
        $this->assertSame(array('1', '3'), $field->getViewData());
    }

    public function testSubmitMultipleNonExpandedSingleAssocIdentifier()
    {
        $innerEntity1 = new SingleIntIdNoToStringEntity(1, 'InFoo');
        $innerEntity2 = new SingleIntIdNoToStringEntity(2, 'InBar');
        $innerEntity3 = new SingleIntIdNoToStringEntity(3, 'InBaz');

        $entity1 = new SingleAssociationToIntIdEntity($innerEntity1, 'Foo');
        $entity2 = new SingleAssociationToIntIdEntity($innerEntity2, 'Bar');
        $entity3 = new SingleAssociationToIntIdEntity($innerEntity3, 'Baz');

        $this->persist(array($innerEntity1, $innerEntity2, $innerEntity3, $entity1, $entity2, $entity3));

        $field = $this->factory->createNamed('name', 'Symfony\Bridge\Doctrine\Form\Type\EntityType', null, array(
            'multiple' => true,
            'expanded' => false,
            'em' => 'default',
            'class' => self::SINGLE_ASSOC_IDENT_CLASS,
            'choice_label' => 'name',
        ));

        $field->submit(array('1', '3'));

        $expected = new ArrayCollection(array($entity1, $entity3));

        $this->assertTrue($field->isSynchronized());
        $this->assertEquals($expected, $field->getData());
        $this->assertSame(array('1', '3'), $field->getViewData());
    }

    public function testSubmitMultipleNonExpandedSingleIdentifierForExistingData()
    {
        $entity1 = new SingleIntIdEntity(1, 'Foo');
        $entity2 = new SingleIntIdEntity(2, 'Bar');
        $entity3 = new SingleIntIdEntity(3, 'Baz');

        $this->persist(array($entity1, $entity2, $entity3));

        $field = $this->factory->createNamed('name', 'Symfony\Bridge\Doctrine\Form\Type\EntityType', null, array(
            'multiple' => true,
            'expanded' => false,
            'em' => 'default',
            'class' => self::SINGLE_IDENT_CLASS,
            'choice_label' => 'name',
        ));

        $existing = new ArrayCollection(array(0 => $entity2));

        $field->setData($existing);
        $field->submit(array('1', '3'));

        // entry with index 0 ($entity2) was replaced
        $expected = new ArrayCollection(array(0 => $entity1, 1 => $entity3));

        $this->assertTrue($field->isSynchronized());
        $this->assertEquals($expected, $field->getData());
        // same object still, useful if it is a PersistentCollection
        $this->assertSame($existing, $field->getData());
        $this->assertSame(array('1', '3'), $field->getViewData());
    }

    public function testSubmitMultipleNonExpandedCompositeIdentifier()
    {
        $entity1 = new CompositeIntIdEntity(10, 20, 'Foo');
        $entity2 = new CompositeIntIdEntity(30, 40, 'Bar');
        $entity3 = new CompositeIntIdEntity(50, 60, 'Baz');

        $this->persist(array($entity1, $entity2, $entity3));

        $field = $this->factory->createNamed('name', 'Symfony\Bridge\Doctrine\Form\Type\EntityType', null, array(
            'multiple' => true,
            'expanded' => false,
            'em' => 'default',
            'class' => self::COMPOSITE_IDENT_CLASS,
            'choice_label' => 'name',
        ));

        // because of the composite key collection keys are used
        $field->submit(array('0', '2'));

        $expected = new ArrayCollection(array($entity1, $entity3));

        $this->assertTrue($field->isSynchronized());
        $this->assertEquals($expected, $field->getData());
        $this->assertSame(array('0', '2'), $field->getViewData());
    }

    public function testSubmitMultipleNonExpandedCompositeIdentifierExistingData()
    {
        $entity1 = new CompositeIntIdEntity(10, 20, 'Foo');
        $entity2 = new CompositeIntIdEntity(30, 40, 'Bar');
        $entity3 = new CompositeIntIdEntity(50, 60, 'Baz');

        $this->persist(array($entity1, $entity2, $entity3));

        $field = $this->factory->createNamed('name', 'Symfony\Bridge\Doctrine\Form\Type\EntityType', null, array(
            'multiple' => true,
            'expanded' => false,
            'em' => 'default',
            'class' => self::COMPOSITE_IDENT_CLASS,
            'choice_label' => 'name',
        ));

        $existing = new ArrayCollection(array(0 => $entity2));

        $field->setData($existing);
        $field->submit(array('0', '2'));

        // entry with index 0 ($entity2) was replaced
        $expected = new ArrayCollection(array(0 => $entity1, 1 => $entity3));

        $this->assertTrue($field->isSynchronized());
        $this->assertEquals($expected, $field->getData());
        // same object still, useful if it is a PersistentCollection
        $this->assertSame($existing, $field->getData());
        $this->assertSame(array('0', '2'), $field->getViewData());
    }

    public function testSubmitSingleExpanded()
    {
        $entity1 = new SingleIntIdEntity(1, 'Foo');
        $entity2 = new SingleIntIdEntity(2, 'Bar');

        $this->persist(array($entity1, $entity2));

        $field = $this->factory->createNamed('name', 'Symfony\Bridge\Doctrine\Form\Type\EntityType', null, array(
            'multiple' => false,
            'expanded' => true,
            'em' => 'default',
            'class' => self::SINGLE_IDENT_CLASS,
            'choice_label' => 'name',
        ));

        $field->submit('2');

        $this->assertTrue($field->isSynchronized());
        $this->assertSame($entity2, $field->getData());
        $this->assertFalse($field['1']->getData());
        $this->assertTrue($field['2']->getData());
        $this->assertNull($field['1']->getViewData());
        $this->assertSame('2', $field['2']->getViewData());
    }

    public function testSubmitMultipleExpanded()
    {
        $entity1 = new SingleIntIdEntity(1, 'Foo');
        $entity2 = new SingleIntIdEntity(2, 'Bar');
        $entity3 = new SingleIntIdEntity(3, 'Bar');

        $this->persist(array($entity1, $entity2, $entity3));

        $field = $this->factory->createNamed('name', 'Symfony\Bridge\Doctrine\Form\Type\EntityType', null, array(
            'multiple' => true,
            'expanded' => true,
            'em' => 'default',
            'class' => self::SINGLE_IDENT_CLASS,
            'choice_label' => 'name',
        ));

        $field->submit(array('1', '3'));

        $expected = new ArrayCollection(array($entity1, $entity3));

        $this->assertTrue($field->isSynchronized());
        $this->assertEquals($expected, $field->getData());
        $this->assertTrue($field['1']->getData());
        $this->assertFalse($field['2']->getData());
        $this->assertTrue($field['3']->getData());
        $this->assertSame('1', $field['1']->getViewData());
        $this->assertNull($field['2']->getViewData());
        $this->assertSame('3', $field['3']->getViewData());
    }

    public function testSubmitMultipleExpandedWithNegativeIntegerId()
    {
        $entity1 = new SingleIntIdEntity(-1, 'Foo');
        $entity2 = new SingleIntIdEntity(2, 'Bar');

        $this->persist(array($entity1, $entity2));

        $field = $this->factory->createNamed('name', 'Symfony\Bridge\Doctrine\Form\Type\EntityType', null, array(
            'multiple' => true,
            'expanded' => true,
            'em' => 'default',
            'class' => self::SINGLE_IDENT_CLASS,
            'choice_label' => 'name',
        ));

        $field->submit(array('-1'));

        $expected = new ArrayCollection(array($entity1));

        $this->assertTrue($field->isSynchronized());
        $this->assertEquals($expected, $field->getData());
        $this->assertTrue($field['_1']->getData());
        $this->assertFalse($field['2']->getData());
    }

    public function testSubmitSingleNonExpandedStringCastableIdentifier()
    {
        $entity1 = new SingleStringCastableIdEntity(1, 'Foo');
        $entity2 = new SingleStringCastableIdEntity(2, 'Bar');

        $this->persist(array($entity1, $entity2));

        $field = $this->factory->createNamed('name', 'Symfony\Bridge\Doctrine\Form\Type\EntityType', null, array(
            'multiple' => false,
            'expanded' => false,
            'em' => 'default',
            'class' => self::SINGLE_STRING_CASTABLE_IDENT_CLASS,
            'choice_label' => 'name',
        ));

        $field->submit('2');

        $this->assertTrue($field->isSynchronized());
        $this->assertSame($entity2, $field->getData());
        $this->assertSame('2', $field->getViewData());
    }

    public function testSubmitSingleStringCastableIdentifierExpanded()
    {
        $entity1 = new SingleStringCastableIdEntity(1, 'Foo');
        $entity2 = new SingleStringCastableIdEntity(2, 'Bar');

        $this->persist(array($entity1, $entity2));

        $field = $this->factory->createNamed('name', 'Symfony\Bridge\Doctrine\Form\Type\EntityType', null, array(
            'multiple' => false,
            'expanded' => true,
            'em' => 'default',
            'class' => self::SINGLE_STRING_CASTABLE_IDENT_CLASS,
            'choice_label' => 'name',
        ));

        $field->submit('2');

        $this->assertTrue($field->isSynchronized());
        $this->assertSame($entity2, $field->getData());
        $this->assertFalse($field['0']->getData());
        $this->assertTrue($field['1']->getData());
        $this->assertNull($field['0']->getViewData());
        $this->assertSame('2', $field['1']->getViewData());
    }

    public function testSubmitMultipleNonExpandedStringCastableIdentifierForExistingData()
    {
        $entity1 = new SingleStringCastableIdEntity(1, 'Foo');
        $entity2 = new SingleStringCastableIdEntity(2, 'Bar');
        $entity3 = new SingleStringCastableIdEntity(3, 'Baz');

        $this->persist(array($entity1, $entity2, $entity3));

        $field = $this->factory->createNamed('name', 'Symfony\Bridge\Doctrine\Form\Type\EntityType', null, array(
            'multiple' => true,
            'expanded' => false,
            'em' => 'default',
            'class' => self::SINGLE_STRING_CASTABLE_IDENT_CLASS,
            'choice_label' => 'name',
        ));

        $existing = new ArrayCollection(array(0 => $entity2));

        $field->setData($existing);
        $field->submit(array('1', '3'));

        // entry with index 0 ($entity2) was replaced
        $expected = new ArrayCollection(array(0 => $entity1, 1 => $entity3));

        $this->assertTrue($field->isSynchronized());
        $this->assertEquals($expected, $field->getData());
        // same object still, useful if it is a PersistentCollection
        $this->assertSame($existing, $field->getData());
        $this->assertSame(array('1', '3'), $field->getViewData());
    }

    public function testSubmitMultipleNonExpandedStringCastableIdentifier()
    {
        $entity1 = new SingleStringCastableIdEntity(1, 'Foo');
        $entity2 = new SingleStringCastableIdEntity(2, 'Bar');
        $entity3 = new SingleStringCastableIdEntity(3, 'Baz');

        $this->persist(array($entity1, $entity2, $entity3));

        $field = $this->factory->createNamed('name', 'Symfony\Bridge\Doctrine\Form\Type\EntityType', null, array(
            'multiple' => true,
            'expanded' => false,
            'em' => 'default',
            'class' => self::SINGLE_STRING_CASTABLE_IDENT_CLASS,
            'choice_label' => 'name',
        ));

        $field->submit(array('1', '3'));

        $expected = new ArrayCollection(array($entity1, $entity3));

        $this->assertTrue($field->isSynchronized());
        $this->assertEquals($expected, $field->getData());
        $this->assertSame(array('1', '3'), $field->getViewData());
    }

    public function testSubmitMultipleStringCastableIdentifierExpanded()
    {
        $entity1 = new SingleStringCastableIdEntity(1, 'Foo');
        $entity2 = new SingleStringCastableIdEntity(2, 'Bar');
        $entity3 = new SingleStringCastableIdEntity(3, 'Bar');

        $this->persist(array($entity1, $entity2, $entity3));

        $field = $this->factory->createNamed('name', 'Symfony\Bridge\Doctrine\Form\Type\EntityType', null, array(
            'multiple' => true,
            'expanded' => true,
            'em' => 'default',
            'class' => self::SINGLE_STRING_CASTABLE_IDENT_CLASS,
            'choice_label' => 'name',
        ));

        $field->submit(array('1', '3'));

        $expected = new ArrayCollection(array($entity1, $entity3));

        $this->assertTrue($field->isSynchronized());
        $this->assertEquals($expected, $field->getData());
        $this->assertTrue($field['0']->getData());
        $this->assertFalse($field['1']->getData());
        $this->assertTrue($field['2']->getData());
        $this->assertSame('1', $field['0']->getViewData());
        $this->assertNull($field['1']->getViewData());
        $this->assertSame('3', $field['2']->getViewData());
    }

    public function testOverrideChoices()
    {
        $entity1 = new SingleIntIdEntity(1, 'Foo');
        $entity2 = new SingleIntIdEntity(2, 'Bar');
        $entity3 = new SingleIntIdEntity(3, 'Baz');

        $this->persist(array($entity1, $entity2, $entity3));

        $field = $this->factory->createNamed('name', 'Symfony\Bridge\Doctrine\Form\Type\EntityType', null, array(
            'em' => 'default',
            'class' => self::SINGLE_IDENT_CLASS,
            // not all persisted entities should be displayed
            'choices' => array($entity1, $entity2),
            'choice_label' => 'name',
        ));

        $field->submit('2');

        $this->assertEquals(array(1 => new ChoiceView($entity1, '1', 'Foo'), 2 => new ChoiceView($entity2, '2', 'Bar')), $field->createView()->vars['choices']);
        $this->assertTrue($field->isSynchronized());
        $this->assertSame($entity2, $field->getData());
        $this->assertSame('2', $field->getViewData());
    }

    public function testGroupByChoices()
    {
        $item1 = new GroupableEntity(1, 'Foo', 'Group1');
        $item2 = new GroupableEntity(2, 'Bar', 'Group1');
        $item3 = new GroupableEntity(3, 'Baz', 'Group2');
        $item4 = new GroupableEntity(4, 'Boo!', null);

        $this->persist(array($item1, $item2, $item3, $item4));

        $field = $this->factory->createNamed('name', 'Symfony\Bridge\Doctrine\Form\Type\EntityType', null, array(
            'em' => 'default',
            'class' => self::ITEM_GROUP_CLASS,
            'choices' => array($item1, $item2, $item3, $item4),
            'choice_label' => 'name',
            'group_by' => 'groupName',
        ));

        $field->submit('2');

        $this->assertSame('2', $field->getViewData());
        $this->assertEquals(array(
            'Group1' => new ChoiceGroupView('Group1', array(
                1 => new ChoiceView($item1, '1', 'Foo'),
                2 => new ChoiceView($item2, '2', 'Bar'),
            )),
            'Group2' => new ChoiceGroupView('Group2', array(
                3 => new ChoiceView($item3, '3', 'Baz'),
            )),
            4 => new ChoiceView($item4, '4', 'Boo!'),
        ), $field->createView()->vars['choices']);
    }

    public function testPreferredChoices()
    {
        $entity1 = new SingleIntIdEntity(1, 'Foo');
        $entity2 = new SingleIntIdEntity(2, 'Bar');
        $entity3 = new SingleIntIdEntity(3, 'Baz');

        $this->persist(array($entity1, $entity2, $entity3));

        $field = $this->factory->createNamed('name', 'Symfony\Bridge\Doctrine\Form\Type\EntityType', null, array(
            'em' => 'default',
            'class' => self::SINGLE_IDENT_CLASS,
            'preferred_choices' => array($entity3, $entity2),
            'choice_label' => 'name',
        ));

        $this->assertEquals(array(3 => new ChoiceView($entity3, '3', 'Baz'), 2 => new ChoiceView($entity2, '2', 'Bar')), $field->createView()->vars['preferred_choices']);
        $this->assertEquals(array(1 => new ChoiceView($entity1, '1', 'Foo')), $field->createView()->vars['choices']);
    }

    public function testOverrideChoicesWithPreferredChoices()
    {
        $entity1 = new SingleIntIdEntity(1, 'Foo');
        $entity2 = new SingleIntIdEntity(2, 'Bar');
        $entity3 = new SingleIntIdEntity(3, 'Baz');

        $this->persist(array($entity1, $entity2, $entity3));

        $field = $this->factory->createNamed('name', 'Symfony\Bridge\Doctrine\Form\Type\EntityType', null, array(
            'em' => 'default',
            'class' => self::SINGLE_IDENT_CLASS,
            'choices' => array($entity2, $entity3),
            'preferred_choices' => array($entity3),
            'choice_label' => 'name',
        ));

        $this->assertEquals(array(3 => new ChoiceView($entity3, '3', 'Baz')), $field->createView()->vars['preferred_choices']);
        $this->assertEquals(array(2 => new ChoiceView($entity2, '2', 'Bar')), $field->createView()->vars['choices']);
    }

    public function testDisallowChoicesThatAreNotIncludedChoicesSingleIdentifier()
    {
        $entity1 = new SingleIntIdEntity(1, 'Foo');
        $entity2 = new SingleIntIdEntity(2, 'Bar');
        $entity3 = new SingleIntIdEntity(3, 'Baz');

        $this->persist(array($entity1, $entity2, $entity3));

        $field = $this->factory->createNamed('name', 'Symfony\Bridge\Doctrine\Form\Type\EntityType', null, array(
            'em' => 'default',
            'class' => self::SINGLE_IDENT_CLASS,
            'choices' => array($entity1, $entity2),
            'choice_label' => 'name',
        ));

        $field->submit('3');

        $this->assertFalse($field->isSynchronized());
        $this->assertNull($field->getData());
    }

    public function testDisallowChoicesThatAreNotIncludedChoicesSingleAssocIdentifier()
    {
        $innerEntity1 = new SingleIntIdNoToStringEntity(1, 'InFoo');
        $innerEntity2 = new SingleIntIdNoToStringEntity(2, 'InBar');

        $entity1 = new SingleAssociationToIntIdEntity($innerEntity1, 'Foo');
        $entity2 = new SingleAssociationToIntIdEntity($innerEntity2, 'Bar');

        $this->persist(array($innerEntity1, $innerEntity2, $entity1, $entity2));

        $field = $this->factory->createNamed('name', 'Symfony\Bridge\Doctrine\Form\Type\EntityType', null, array(
            'em' => 'default',
            'class' => self::SINGLE_ASSOC_IDENT_CLASS,
            'choices' => array($entity1, $entity2),
            'choice_label' => 'name',
        ));

        $field->submit('3');

        $this->assertFalse($field->isSynchronized());
        $this->assertNull($field->getData());
    }

    public function testDisallowChoicesThatAreNotIncludedChoicesCompositeIdentifier()
    {
        $entity1 = new CompositeIntIdEntity(10, 20, 'Foo');
        $entity2 = new CompositeIntIdEntity(30, 40, 'Bar');
        $entity3 = new CompositeIntIdEntity(50, 60, 'Baz');

        $this->persist(array($entity1, $entity2, $entity3));

        $field = $this->factory->createNamed('name', 'Symfony\Bridge\Doctrine\Form\Type\EntityType', null, array(
            'em' => 'default',
            'class' => self::COMPOSITE_IDENT_CLASS,
            'choices' => array($entity1, $entity2),
            'choice_label' => 'name',
        ));

        $field->submit('2');

        $this->assertFalse($field->isSynchronized());
        $this->assertNull($field->getData());
    }

    public function testDisallowChoicesThatAreNotIncludedQueryBuilderSingleIdentifier()
    {
        $entity1 = new SingleIntIdEntity(1, 'Foo');
        $entity2 = new SingleIntIdEntity(2, 'Bar');
        $entity3 = new SingleIntIdEntity(3, 'Baz');

        $this->persist(array($entity1, $entity2, $entity3));

        $repository = $this->em->getRepository(self::SINGLE_IDENT_CLASS);

        $field = $this->factory->createNamed('name', 'Symfony\Bridge\Doctrine\Form\Type\EntityType', null, array(
            'em' => 'default',
            'class' => self::SINGLE_IDENT_CLASS,
            'query_builder' => $repository->createQueryBuilder('e')
                ->where('e.id IN (1, 2)'),
            'choice_label' => 'name',
        ));

        $field->submit('3');

        $this->assertFalse($field->isSynchronized());
        $this->assertNull($field->getData());
    }

    public function testDisallowChoicesThatAreNotIncludedQueryBuilderSingleAssocIdentifier()
    {
        $innerEntity1 = new SingleIntIdNoToStringEntity(1, 'InFoo');
        $innerEntity2 = new SingleIntIdNoToStringEntity(2, 'InBar');
        $innerEntity3 = new SingleIntIdNoToStringEntity(3, 'InBaz');

        $entity1 = new SingleAssociationToIntIdEntity($innerEntity1, 'Foo');
        $entity2 = new SingleAssociationToIntIdEntity($innerEntity2, 'Bar');
        $entity3 = new SingleAssociationToIntIdEntity($innerEntity3, 'Baz');

        $this->persist(array($innerEntity1, $innerEntity2, $innerEntity3, $entity1, $entity2, $entity3));

        $repository = $this->em->getRepository(self::SINGLE_ASSOC_IDENT_CLASS);

        $field = $this->factory->createNamed('name', 'Symfony\Bridge\Doctrine\Form\Type\EntityType', null, array(
            'em' => 'default',
            'class' => self::SINGLE_ASSOC_IDENT_CLASS,
            'query_builder' => $repository->createQueryBuilder('e')
                ->where('e.entity IN (1, 2)'),
            'choice_label' => 'name',
        ));

        $field->submit('3');

        $this->assertFalse($field->isSynchronized());
        $this->assertNull($field->getData());
    }

    public function testDisallowChoicesThatAreNotIncludedQueryBuilderAsClosureSingleIdentifier()
    {
        $entity1 = new SingleIntIdEntity(1, 'Foo');
        $entity2 = new SingleIntIdEntity(2, 'Bar');
        $entity3 = new SingleIntIdEntity(3, 'Baz');

        $this->persist(array($entity1, $entity2, $entity3));

        $field = $this->factory->createNamed('name', 'Symfony\Bridge\Doctrine\Form\Type\EntityType', null, array(
            'em' => 'default',
            'class' => self::SINGLE_IDENT_CLASS,
            'query_builder' => function ($repository) {
                return $repository->createQueryBuilder('e')
                    ->where('e.id IN (1, 2)');
            },
            'choice_label' => 'name',
        ));

        $field->submit('3');

        $this->assertFalse($field->isSynchronized());
        $this->assertNull($field->getData());
    }

    public function testDisallowChoicesThatAreNotIncludedQueryBuilderAsClosureCompositeIdentifier()
    {
        $entity1 = new CompositeIntIdEntity(10, 20, 'Foo');
        $entity2 = new CompositeIntIdEntity(30, 40, 'Bar');
        $entity3 = new CompositeIntIdEntity(50, 60, 'Baz');

        $this->persist(array($entity1, $entity2, $entity3));

        $field = $this->factory->createNamed('name', 'Symfony\Bridge\Doctrine\Form\Type\EntityType', null, array(
            'em' => 'default',
            'class' => self::COMPOSITE_IDENT_CLASS,
            'query_builder' => function ($repository) {
                return $repository->createQueryBuilder('e')
                    ->where('e.id1 IN (10, 50)');
            },
            'choice_label' => 'name',
        ));

        $field->submit('2');

        $this->assertFalse($field->isSynchronized());
        $this->assertNull($field->getData());
    }

    public function testSubmitSingleStringIdentifier()
    {
        $entity1 = new SingleStringIdEntity('foo', 'Foo');

        $this->persist(array($entity1));

        $field = $this->factory->createNamed('name', 'Symfony\Bridge\Doctrine\Form\Type\EntityType', null, array(
            'multiple' => false,
            'expanded' => false,
            'em' => 'default',
            'class' => self::SINGLE_STRING_IDENT_CLASS,
            'choice_label' => 'name',
        ));

        $field->submit('foo');

        $this->assertTrue($field->isSynchronized());
        $this->assertSame($entity1, $field->getData());
        $this->assertSame('foo', $field->getViewData());
    }

    public function testSubmitCompositeStringIdentifier()
    {
        $entity1 = new CompositeStringIdEntity('foo1', 'foo2', 'Foo');

        $this->persist(array($entity1));

        $field = $this->factory->createNamed('name', 'Symfony\Bridge\Doctrine\Form\Type\EntityType', null, array(
            'multiple' => false,
            'expanded' => false,
            'em' => 'default',
            'class' => self::COMPOSITE_STRING_IDENT_CLASS,
            'choice_label' => 'name',
        ));

        // the collection key is used here
        $field->submit('0');

        $this->assertTrue($field->isSynchronized());
        $this->assertSame($entity1, $field->getData());
        $this->assertSame('0', $field->getViewData());
    }

    public function testGetManagerForClassIfNoEm()
    {
        $this->emRegistry->expects($this->never())
            ->method('getManager');

        $this->emRegistry->expects($this->once())
            ->method('getManagerForClass')
            ->with(self::SINGLE_IDENT_CLASS)
            ->will($this->returnValue($this->em));

        $this->factory->createNamed('name', 'Symfony\Bridge\Doctrine\Form\Type\EntityType', null, array(
            'class' => self::SINGLE_IDENT_CLASS,
            'required' => false,
            'choice_label' => 'name',
        ));
    }

    public function testExplicitEm()
    {
        $this->emRegistry->expects($this->never())
            ->method('getManager');

        $this->emRegistry->expects($this->never())
            ->method('getManagerForClass');

        $this->factory->createNamed('name', 'Symfony\Bridge\Doctrine\Form\Type\EntityType', null, array(
            'em' => $this->em,
            'class' => self::SINGLE_IDENT_CLASS,
            'choice_label' => 'name',
        ));
    }

    public function testLoaderCaching()
    {
        $entity1 = new SingleIntIdEntity(1, 'Foo');
        $entity2 = new SingleIntIdEntity(2, 'Bar');
        $entity3 = new SingleIntIdEntity(3, 'Baz');

        $this->persist(array($entity1, $entity2, $entity3));

        $repo = $this->em->getRepository(self::SINGLE_IDENT_CLASS);

        $entityType = new EntityType(
            $this->emRegistry,
            PropertyAccess::createPropertyAccessor()
        );

        $entityTypeGuesser = new DoctrineOrmTypeGuesser($this->emRegistry);

        $factory = Forms::createFormFactoryBuilder()
            ->addType($entityType)
            ->addTypeGuesser($entityTypeGuesser)
            ->getFormFactory();

        $formBuilder = $factory->createNamedBuilder('form', 'Symfony\Component\Form\Extension\Core\Type\FormType');

        $formBuilder->add('property1', 'Symfony\Bridge\Doctrine\Form\Type\EntityType', array(
            'em' => 'default',
            'class' => self::SINGLE_IDENT_CLASS,
            'query_builder' => $repo->createQueryBuilder('e')->where('e.id IN (1, 2)'),
        ));

        $formBuilder->add('property2', 'Symfony\Bridge\Doctrine\Form\Type\EntityType', array(
            'em' => 'default',
            'class' => self::SINGLE_IDENT_CLASS,
            'query_builder' => function (EntityRepository $repo) {
                return $repo->createQueryBuilder('e')->where('e.id IN (1, 2)');
            },
        ));

        $formBuilder->add('property3', 'Symfony\Bridge\Doctrine\Form\Type\EntityType', array(
            'em' => 'default',
            'class' => self::SINGLE_IDENT_CLASS,
            'query_builder' => function (EntityRepository $repo) {
                return $repo->createQueryBuilder('e')->where('e.id IN (1, 2)');
            },
        ));

        $form = $formBuilder->getForm();

        $form->submit(array(
            'property1' => 1,
            'property2' => 1,
            'property3' => 2,
        ));

        $choiceLoader1 = $form->get('property1')->getConfig()->getOption('choice_loader');
        $choiceLoader2 = $form->get('property2')->getConfig()->getOption('choice_loader');
        $choiceLoader3 = $form->get('property3')->getConfig()->getOption('choice_loader');

        $this->assertInstanceOf('Symfony\Component\Form\ChoiceList\Loader\ChoiceLoaderInterface', $choiceLoader1);
        $this->assertSame($choiceLoader1, $choiceLoader2);
        $this->assertSame($choiceLoader1, $choiceLoader3);
    }

<<<<<<< HEAD
=======
    public function testLoaderCachingWithParameters()
    {
        $entity1 = new SingleIntIdEntity(1, 'Foo');
        $entity2 = new SingleIntIdEntity(2, 'Bar');
        $entity3 = new SingleIntIdEntity(3, 'Baz');

        $this->persist(array($entity1, $entity2, $entity3));

        $repo = $this->em->getRepository(self::SINGLE_IDENT_CLASS);

        $entityType = new EntityType(
            $this->emRegistry,
            PropertyAccess::createPropertyAccessor()
        );

        $entityTypeGuesser = new DoctrineOrmTypeGuesser($this->emRegistry);

        $factory = Forms::createFormFactoryBuilder()
            ->addType($entityType)
            ->addTypeGuesser($entityTypeGuesser)
            ->getFormFactory();

        $formBuilder = $factory->createNamedBuilder('form', 'Symfony\Component\Form\Extension\Core\Type\FormType');

        $formBuilder->add('property1', 'Symfony\Bridge\Doctrine\Form\Type\EntityType', array(
            'em' => 'default',
            'class' => self::SINGLE_IDENT_CLASS,
            'query_builder' => $repo->createQueryBuilder('e')->where('e.id = :id')->setParameter('id', 1),
        ));

        $formBuilder->add('property2', 'Symfony\Bridge\Doctrine\Form\Type\EntityType', array(
            'em' => 'default',
            'class' => self::SINGLE_IDENT_CLASS,
            'query_builder' => function (EntityRepository $repo) {
                return $repo->createQueryBuilder('e')->where('e.id = :id')->setParameter('id', 1);
            },
        ));

        $formBuilder->add('property3', 'Symfony\Bridge\Doctrine\Form\Type\EntityType', array(
            'em' => 'default',
            'class' => self::SINGLE_IDENT_CLASS,
            'query_builder' => function (EntityRepository $repo) {
                return $repo->createQueryBuilder('e')->where('e.id = :id')->setParameter('id', 1);
            },
        ));

        $form = $formBuilder->getForm();

        $form->submit(array(
            'property1' => 1,
            'property2' => 1,
            'property3' => 2,
        ));

        $choiceList1 = $form->get('property1')->getConfig()->getOption('choice_list');
        $choiceList2 = $form->get('property2')->getConfig()->getOption('choice_list');
        $choiceList3 = $form->get('property3')->getConfig()->getOption('choice_list');

        $this->assertInstanceOf('Symfony\Component\Form\ChoiceList\ChoiceListInterface', $choiceList1);
        $this->assertSame($choiceList1, $choiceList2);
        $this->assertSame($choiceList1, $choiceList3);
    }

    public function testCacheChoiceLists()
    {
        $entity1 = new SingleIntIdEntity(1, 'Foo');

        $this->persist(array($entity1));

        $field1 = $this->factory->createNamed('name', 'Symfony\Bridge\Doctrine\Form\Type\EntityType', null, array(
            'em' => 'default',
            'class' => self::SINGLE_IDENT_CLASS,
            'required' => false,
            'choice_label' => 'name',
        ));

        $field2 = $this->factory->createNamed('name', 'Symfony\Bridge\Doctrine\Form\Type\EntityType', null, array(
            'em' => 'default',
            'class' => self::SINGLE_IDENT_CLASS,
            'required' => false,
            'choice_label' => 'name',
        ));

        $this->assertInstanceOf('Symfony\Component\Form\ChoiceList\Loader\ChoiceLoaderInterface', $field1->getConfig()->getOption('choice_loader'));
        $this->assertSame($field1->getConfig()->getOption('choice_loader'), $field2->getConfig()->getOption('choice_loader'));
    }

    /**
     * @group legacy
     */
    public function testPropertyOption()
    {
        $entity1 = new SingleIntIdEntity(1, 'Foo');
        $entity2 = new SingleIntIdEntity(2, 'Bar');

        $this->persist(array($entity1, $entity2));

        $field = $this->factory->createNamed('name', 'Symfony\Bridge\Doctrine\Form\Type\EntityType', null, array(
            'em' => 'default',
            'class' => self::SINGLE_IDENT_CLASS,
            'required' => false,
            'property' => 'name',
        ));

        $this->assertEquals(array(1 => new ChoiceView($entity1, '1', 'Foo'), 2 => new ChoiceView($entity2, '2', 'Bar')), $field->createView()->vars['choices']);
    }

>>>>>>> 3676c3b6
    protected function createRegistryMock($name, $em)
    {
        $registry = $this->getMock('Doctrine\Common\Persistence\ManagerRegistry');
        $registry->expects($this->any())
            ->method('getManager')
            ->with($this->equalTo($name))
            ->will($this->returnValue($em));

        return $registry;
    }
}<|MERGE_RESOLUTION|>--- conflicted
+++ resolved
@@ -1127,8 +1127,6 @@
         $this->assertSame($choiceLoader1, $choiceLoader3);
     }
 
-<<<<<<< HEAD
-=======
     public function testLoaderCachingWithParameters()
     {
         $entity1 = new SingleIntIdEntity(1, 'Foo');
@@ -1183,60 +1181,15 @@
             'property3' => 2,
         ));
 
-        $choiceList1 = $form->get('property1')->getConfig()->getOption('choice_list');
-        $choiceList2 = $form->get('property2')->getConfig()->getOption('choice_list');
-        $choiceList3 = $form->get('property3')->getConfig()->getOption('choice_list');
-
-        $this->assertInstanceOf('Symfony\Component\Form\ChoiceList\ChoiceListInterface', $choiceList1);
-        $this->assertSame($choiceList1, $choiceList2);
-        $this->assertSame($choiceList1, $choiceList3);
-    }
-
-    public function testCacheChoiceLists()
-    {
-        $entity1 = new SingleIntIdEntity(1, 'Foo');
-
-        $this->persist(array($entity1));
-
-        $field1 = $this->factory->createNamed('name', 'Symfony\Bridge\Doctrine\Form\Type\EntityType', null, array(
-            'em' => 'default',
-            'class' => self::SINGLE_IDENT_CLASS,
-            'required' => false,
-            'choice_label' => 'name',
-        ));
-
-        $field2 = $this->factory->createNamed('name', 'Symfony\Bridge\Doctrine\Form\Type\EntityType', null, array(
-            'em' => 'default',
-            'class' => self::SINGLE_IDENT_CLASS,
-            'required' => false,
-            'choice_label' => 'name',
-        ));
-
-        $this->assertInstanceOf('Symfony\Component\Form\ChoiceList\Loader\ChoiceLoaderInterface', $field1->getConfig()->getOption('choice_loader'));
-        $this->assertSame($field1->getConfig()->getOption('choice_loader'), $field2->getConfig()->getOption('choice_loader'));
-    }
-
-    /**
-     * @group legacy
-     */
-    public function testPropertyOption()
-    {
-        $entity1 = new SingleIntIdEntity(1, 'Foo');
-        $entity2 = new SingleIntIdEntity(2, 'Bar');
-
-        $this->persist(array($entity1, $entity2));
-
-        $field = $this->factory->createNamed('name', 'Symfony\Bridge\Doctrine\Form\Type\EntityType', null, array(
-            'em' => 'default',
-            'class' => self::SINGLE_IDENT_CLASS,
-            'required' => false,
-            'property' => 'name',
-        ));
-
-        $this->assertEquals(array(1 => new ChoiceView($entity1, '1', 'Foo'), 2 => new ChoiceView($entity2, '2', 'Bar')), $field->createView()->vars['choices']);
-    }
-
->>>>>>> 3676c3b6
+        $choiceLoader1 = $form->get('property1')->getConfig()->getOption('choice_loader');
+        $choiceLoader2 = $form->get('property2')->getConfig()->getOption('choice_loader');
+        $choiceLoader3 = $form->get('property3')->getConfig()->getOption('choice_loader');
+
+        $this->assertInstanceOf('Symfony\Component\Form\ChoiceList\Loader\ChoiceLoaderInterface', $choiceLoader1);
+        $this->assertSame($choiceLoader1, $choiceLoader2);
+        $this->assertSame($choiceLoader1, $choiceLoader3);
+    }
+
     protected function createRegistryMock($name, $em)
     {
         $registry = $this->getMock('Doctrine\Common\Persistence\ManagerRegistry');
