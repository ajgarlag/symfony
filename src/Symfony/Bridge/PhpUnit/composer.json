--- conflicted
+++ resolved
@@ -38,11 +38,7 @@
     ],
     "minimum-stability": "dev",
     "extra": {
-<<<<<<< HEAD
-        "branch-version": "4.4-dev",
-=======
-        "branch-version": "3.4",
->>>>>>> 44a7e3e9
+        "branch-version": "4.4",
         "thanks": {
             "name": "phpunit/phpunit",
             "url": "https://github.com/sebastianbergmann/phpunit"
