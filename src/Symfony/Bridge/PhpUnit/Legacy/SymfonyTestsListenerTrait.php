--- conflicted
+++ resolved
@@ -48,20 +48,14 @@
      */
     public function __construct(array $mockedNamespaces = [])
     {
-<<<<<<< HEAD
-        Blacklist::$blacklistedClassNames['\Symfony\Bridge\PhpUnit\Legacy\SymfonyTestsListenerTrait'] = 2;
-
-        $enableDebugClassLoader = class_exists(DebugClassLoader::class) || class_exists(LegacyDebugClassLoader::class);
-=======
-        if (class_exists('PHPUnit_Util_Blacklist')) {
-            \PHPUnit_Util_Blacklist::$blacklistedClassNames[__CLASS__] = 2;
-        } elseif (method_exists(Blacklist::class, 'addDirectory')) {
+        if (method_exists(Blacklist::class, 'addDirectory')) {
             (new BlackList())->getBlacklistedDirectories();
             Blacklist::addDirectory(\dirname((new \ReflectionClass(__CLASS__))->getFileName(), 2));
         } else {
             Blacklist::$blacklistedClassNames[__CLASS__] = 2;
         }
->>>>>>> ad6f8608
+
+        $enableDebugClassLoader = class_exists(DebugClassLoader::class) || class_exists(LegacyDebugClassLoader::class);
 
         foreach ($mockedNamespaces as $type => $namespaces) {
             if (!\is_array($namespaces)) {
