<?php

/*
 * This file is part of the Symfony package.
 *
 * (c) Fabien Potencier <fabien@symfony.com>
 *
 * For the full copyright and license information, please view the LICENSE
 * file that was distributed with this source code.
 */

namespace Symfony\Component\Console\Helper;

use Symfony\Component\Console\Exception\InvalidArgumentException;
use Symfony\Component\Console\Exception\RuntimeException;
use Symfony\Component\Console\Formatter\OutputFormatter;
use Symfony\Component\Console\Formatter\OutputFormatterStyle;
use Symfony\Component\Console\Input\InputInterface;
use Symfony\Component\Console\Input\StreamableInputInterface;
use Symfony\Component\Console\Output\ConsoleOutputInterface;
use Symfony\Component\Console\Output\OutputInterface;
use Symfony\Component\Console\Question\Question;
use Symfony\Component\Console\Question\ChoiceQuestion;

/**
 * The QuestionHelper class provides helpers to interact with the user.
 *
 * @author Fabien Potencier <fabien@symfony.com>
 */
class QuestionHelper extends Helper
{
    private $inputStream;
    private static $shell;
    private static $stty;

    /**
     * Asks a question to the user.
     *
     * @return mixed The user answer
     *
     * @throws RuntimeException If there is no data to read in the input stream
     */
    public function ask(InputInterface $input, OutputInterface $output, Question $question)
    {
        if ($output instanceof ConsoleOutputInterface) {
            $output = $output->getErrorOutput();
        }

        if (!$input->isInteractive()) {
            return $question->getDefault();
        }

        if ($input instanceof StreamableInputInterface && $stream = $input->getStream()) {
            $this->inputStream = $stream;
        }

        if (!$question->getValidator()) {
            return $this->doAsk($output, $question);
        }

        $interviewer = function () use ($output, $question) {
            return $this->doAsk($output, $question);
        };

        return $this->validateAttempts($interviewer, $output, $question);
    }

    /**
     * Sets the input stream to read from when interacting with the user.
     *
     * This is mainly useful for testing purpose.
     *
     * @deprecated since version 3.2, to be removed in 4.0. Use
     *             StreamableInputInterface::setStream() instead.
     *
     * @param resource $stream The input stream
     *
     * @throws InvalidArgumentException In case the stream is not a resource
     */
    public function setInputStream($stream)
    {
        @trigger_error(sprintf('The %s() method is deprecated since version 3.2 and will be removed in 4.0. Use %s::setStream() instead.', __METHOD__, StreamableInputInterface::class), E_USER_DEPRECATED);

        if (!is_resource($stream)) {
            throw new InvalidArgumentException('Input stream must be a valid resource.');
        }

        $this->inputStream = $stream;
    }

    /**
     * Returns the helper's input stream.
     *
     * @deprecated since version 3.2, to be removed in 4.0. Use
     *             StreamableInputInterface::getStream() instead.
     *
     * @return resource
     */
    public function getInputStream()
    {
        if (0 === func_num_args() || func_get_arg(0)) {
            @trigger_error(sprintf('The %s() method is deprecated since version 3.2 and will be removed in 4.0. Use %s::getStream() instead.', __METHOD__, StreamableInputInterface::class), E_USER_DEPRECATED);
        }

        return $this->inputStream;
    }

    /**
     * {@inheritdoc}
     */
    public function getName()
    {
        return 'question';
    }

    /**
     * Prevents usage of stty.
     */
    public static function disableStty()
    {
        self::$stty = false;
    }

    /**
     * Asks the question to the user.
     *
<<<<<<< HEAD
     * @param OutputInterface $output
     * @param Question        $question
=======
     * This method is public for PHP 5.3 compatibility, it should be private.
>>>>>>> 2b95ba32
     *
     * @return bool|mixed|null|string
     *
     * @throws RuntimeException In case the fallback is deactivated and the response cannot be hidden
     */
    private function doAsk(OutputInterface $output, Question $question)
    {
        $this->writePrompt($output, $question);

        $inputStream = $this->inputStream ?: STDIN;
        $autocomplete = $question->getAutocompleterValues();

        if (null === $autocomplete || !$this->hasSttyAvailable()) {
            $ret = false;
            if ($question->isHidden()) {
                try {
                    $ret = trim($this->getHiddenResponse($output, $inputStream));
                } catch (RuntimeException $e) {
                    if (!$question->isHiddenFallback()) {
                        throw $e;
                    }
                }
            }

            if (false === $ret) {
                $ret = fgets($inputStream, 4096);
                if (false === $ret) {
                    throw new RuntimeException('Aborted');
                }
                $ret = trim($ret);
            }
        } else {
            $ret = trim($this->autocomplete($output, $question, $inputStream));
        }

        $ret = strlen($ret) > 0 ? $ret : $question->getDefault();

        if ($normalizer = $question->getNormalizer()) {
            return $normalizer($ret);
        }

        return $ret;
    }

    /**
     * Outputs the question prompt.
     */
    protected function writePrompt(OutputInterface $output, Question $question)
    {
        $message = $question->getQuestion();

        if ($question instanceof ChoiceQuestion) {
            $maxWidth = max(array_map(array($this, 'strlen'), array_keys($question->getChoices())));

            $messages = (array) $question->getQuestion();
            foreach ($question->getChoices() as $key => $value) {
                $width = $maxWidth - $this->strlen($key);
                $messages[] = '  [<info>'.$key.str_repeat(' ', $width).'</info>] '.$value;
            }

            $output->writeln($messages);

            $message = $question->getPrompt();
        }

        $output->write($message);
    }

    /**
     * Outputs an error message.
     */
    protected function writeError(OutputInterface $output, \Exception $error)
    {
        if (null !== $this->getHelperSet() && $this->getHelperSet()->has('formatter')) {
            $message = $this->getHelperSet()->get('formatter')->formatBlock($error->getMessage(), 'error');
        } else {
            $message = '<error>'.$error->getMessage().'</error>';
        }

        $output->writeln($message);
    }

    /**
     * Autocompletes a question.
     *
     * @param OutputInterface $output
     * @param Question        $question
     * @param resource        $inputStream
     *
     * @return string
     */
    private function autocomplete(OutputInterface $output, Question $question, $inputStream)
    {
        $autocomplete = $question->getAutocompleterValues();
        $ret = '';

        $i = 0;
        $ofs = -1;
        $matches = $autocomplete;
        $numMatches = count($matches);

        $sttyMode = shell_exec('stty -g');

        // Disable icanon (so we can fread each keypress) and echo (we'll do echoing here instead)
        shell_exec('stty -icanon -echo');

        // Add highlighted text style
        $output->getFormatter()->setStyle('hl', new OutputFormatterStyle('black', 'white'));

        // Read a keypress
        while (!feof($inputStream)) {
            $c = fread($inputStream, 1);

            // Backspace Character
            if ("\177" === $c) {
                if (0 === $numMatches && 0 !== $i) {
                    --$i;
                    // Move cursor backwards
                    $output->write("\033[1D");
                }

                if (0 === $i) {
                    $ofs = -1;
                    $matches = $autocomplete;
                    $numMatches = count($matches);
                } else {
                    $numMatches = 0;
                }

                // Pop the last character off the end of our string
                $ret = substr($ret, 0, $i);
            } elseif ("\033" === $c) {
                // Did we read an escape sequence?
                $c .= fread($inputStream, 2);

                // A = Up Arrow. B = Down Arrow
                if (isset($c[2]) && ('A' === $c[2] || 'B' === $c[2])) {
                    if ('A' === $c[2] && -1 === $ofs) {
                        $ofs = 0;
                    }

                    if (0 === $numMatches) {
                        continue;
                    }

                    $ofs += ('A' === $c[2]) ? -1 : 1;
                    $ofs = ($numMatches + $ofs) % $numMatches;
                }
            } elseif (ord($c) < 32) {
                if ("\t" === $c || "\n" === $c) {
                    if ($numMatches > 0 && -1 !== $ofs) {
                        $ret = $matches[$ofs];
                        // Echo out remaining chars for current match
                        $output->write(substr($ret, $i));
                        $i = strlen($ret);
                    }

                    if ("\n" === $c) {
                        $output->write($c);
                        break;
                    }

                    $numMatches = 0;
                }

                continue;
            } else {
                $output->write($c);
                $ret .= $c;
                ++$i;

                $numMatches = 0;
                $ofs = 0;

                foreach ($autocomplete as $value) {
                    // If typed characters match the beginning chunk of value (e.g. [AcmeDe]moBundle)
                    if (0 === strpos($value, $ret) && $i !== strlen($value)) {
                        $matches[$numMatches++] = $value;
                    }
                }
            }

            // Erase characters from cursor to end of line
            $output->write("\033[K");

            if ($numMatches > 0 && -1 !== $ofs) {
                // Save cursor position
                $output->write("\0337");
                // Write highlighted text
                $output->write('<hl>'.OutputFormatter::escapeTrailingBackslash(substr($matches[$ofs], $i)).'</hl>');
                // Restore cursor position
                $output->write("\0338");
            }
        }

        // Reset stty so it behaves normally again
        shell_exec(sprintf('stty %s', $sttyMode));

        return $ret;
    }

    /**
     * Gets a hidden response from user.
     *
     * @param OutputInterface $output      An Output instance
     * @param resource        $inputStream The handler resource
     *
     * @return string The answer
     *
     * @throws RuntimeException In case the fallback is deactivated and the response cannot be hidden
     */
    private function getHiddenResponse(OutputInterface $output, $inputStream)
    {
        if ('\\' === DIRECTORY_SEPARATOR) {
            $exe = __DIR__.'/../Resources/bin/hiddeninput.exe';

            // handle code running from a phar
            if ('phar:' === substr(__FILE__, 0, 5)) {
                $tmpExe = sys_get_temp_dir().'/hiddeninput.exe';
                copy($exe, $tmpExe);
                $exe = $tmpExe;
            }

            $value = rtrim(shell_exec($exe));
            $output->writeln('');

            if (isset($tmpExe)) {
                unlink($tmpExe);
            }

            return $value;
        }

        if ($this->hasSttyAvailable()) {
            $sttyMode = shell_exec('stty -g');

            shell_exec('stty -echo');
            $value = fgets($inputStream, 4096);
            shell_exec(sprintf('stty %s', $sttyMode));

            if (false === $value) {
                throw new RuntimeException('Aborted');
            }

            $value = trim($value);
            $output->writeln('');

            return $value;
        }

        if (false !== $shell = $this->getShell()) {
            $readCmd = 'csh' === $shell ? 'set mypassword = $<' : 'read -r mypassword';
            $command = sprintf("/usr/bin/env %s -c 'stty -echo; %s; stty echo; echo \$mypassword'", $shell, $readCmd);
            $value = rtrim(shell_exec($command));
            $output->writeln('');

            return $value;
        }

        throw new RuntimeException('Unable to hide the response.');
    }

    /**
     * Validates an attempt.
     *
     * @param callable        $interviewer A callable that will ask for a question and return the result
     * @param OutputInterface $output      An Output instance
     * @param Question        $question    A Question instance
     *
     * @return mixed The validated response
     *
     * @throws \Exception In case the max number of attempts has been reached and no valid response has been given
     */
    private function validateAttempts(callable $interviewer, OutputInterface $output, Question $question)
    {
        $error = null;
        $attempts = $question->getMaxAttempts();
        while (null === $attempts || $attempts--) {
            if (null !== $error) {
                $this->writeError($output, $error);
            }

            try {
                return call_user_func($question->getValidator(), $interviewer());
            } catch (RuntimeException $e) {
                throw $e;
            } catch (\Exception $error) {
            }
        }

        throw $error;
    }

    /**
     * Returns a valid unix shell.
     *
     * @return string|bool The valid shell name, false in case no valid shell is found
     */
    private function getShell()
    {
        if (null !== self::$shell) {
            return self::$shell;
        }

        self::$shell = false;

        if (file_exists('/usr/bin/env')) {
            // handle other OSs with bash/zsh/ksh/csh if available to hide the answer
            $test = "/usr/bin/env %s -c 'echo OK' 2> /dev/null";
            foreach (array('bash', 'zsh', 'ksh', 'csh') as $sh) {
                if ('OK' === rtrim(shell_exec(sprintf($test, $sh)))) {
                    self::$shell = $sh;
                    break;
                }
            }
        }

        return self::$shell;
    }

    /**
     * Returns whether Stty is available or not.
     *
     * @return bool
     */
    private function hasSttyAvailable()
    {
        if (null !== self::$stty) {
            return self::$stty;
        }

        exec('stty 2>&1', $output, $exitcode);

        return self::$stty = 0 === $exitcode;
    }
}<|MERGE_RESOLUTION|>--- conflicted
+++ resolved
@@ -124,13 +124,6 @@
     /**
      * Asks the question to the user.
      *
-<<<<<<< HEAD
-     * @param OutputInterface $output
-     * @param Question        $question
-=======
-     * This method is public for PHP 5.3 compatibility, it should be private.
->>>>>>> 2b95ba32
-     *
      * @return bool|mixed|null|string
      *
      * @throws RuntimeException In case the fallback is deactivated and the response cannot be hidden
