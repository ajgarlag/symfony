<?php

/*
 * This file is part of the Symfony package.
 *
 * (c) Fabien Potencier <fabien@symfony.com>
 *
 * For the full copyright and license information, please view the LICENSE
 * file that was distributed with this source code.
 */

namespace Symfony\Component\Console\Helper;

use Symfony\Component\Console\Output\OutputInterface;
use Symfony\Component\Console\Exception\InvalidArgumentException;

/**
 * Provides helpers to display a table.
 *
 * @author Fabien Potencier <fabien@symfony.com>
 * @author Саша Стаменковић <umpirsky@gmail.com>
 * @author Abdellatif Ait boudad <a.aitboudad@gmail.com>
 * @author Max Grigorian <maxakawizard@gmail.com>
 */
class Table
{
    /**
     * Table headers.
     */
    private $headers = array();

    /**
     * Table rows.
     */
    private $rows = array();

    /**
     * Column widths cache.
     */
    private $effectiveColumnWidths = array();

    /**
     * Number of columns cache.
     *
     * @var int
     */
    private $numberOfColumns;

    /**
     * @var OutputInterface
     */
    private $output;

    /**
     * @var TableStyle
     */
    private $style;

    /**
     * @var array
     */
    private $columnStyles = array();

    /**
     * User set column widths.
     *
     * @var array
     */
    private $columnWidths = array();

    private static $styles;

    public function __construct(OutputInterface $output)
    {
        $this->output = $output;

        if (!self::$styles) {
            self::$styles = self::initStyles();
        }

        $this->setStyle('default');
    }

    /**
     * Sets a style definition.
     *
     * @param string     $name  The style name
     * @param TableStyle $style A TableStyle instance
     */
    public static function setStyleDefinition($name, TableStyle $style)
    {
        if (!self::$styles) {
            self::$styles = self::initStyles();
        }

        self::$styles[$name] = $style;
    }

    /**
     * Gets a style definition by name.
     *
     * @param string $name The style name
     *
     * @return TableStyle
     */
    public static function getStyleDefinition($name)
    {
        if (!self::$styles) {
            self::$styles = self::initStyles();
        }

        if (isset(self::$styles[$name])) {
            return self::$styles[$name];
        }

        throw new InvalidArgumentException(sprintf('Style "%s" is not defined.', $name));
    }

    /**
     * Sets table style.
     *
     * @param TableStyle|string $name The style name or a TableStyle instance
     *
     * @return $this
     */
    public function setStyle($name)
    {
        $this->style = $this->resolveStyle($name);

        return $this;
    }

    /**
     * Gets the current table style.
     *
     * @return TableStyle
     */
    public function getStyle()
    {
        return $this->style;
    }

    /**
     * Sets table column style.
     *
     * @param int               $columnIndex Column index
     * @param TableStyle|string $name        The style name or a TableStyle instance
     *
     * @return $this
     */
    public function setColumnStyle($columnIndex, $name)
    {
        $columnIndex = (int) $columnIndex;

        $this->columnStyles[$columnIndex] = $this->resolveStyle($name);

        return $this;
    }

    /**
     * Gets the current style for a column.
     *
     * If style was not set, it returns the global table style.
     *
     * @param int $columnIndex Column index
     *
     * @return TableStyle
     */
    public function getColumnStyle($columnIndex)
    {
        if (isset($this->columnStyles[$columnIndex])) {
            return $this->columnStyles[$columnIndex];
        }

        return $this->getStyle();
    }

    /**
     * Sets the minimum width of a column.
     *
     * @param int $columnIndex Column index
     * @param int $width       Minimum column width in characters
     *
     * @return $this
     */
    public function setColumnWidth($columnIndex, $width)
    {
        $this->columnWidths[(int) $columnIndex] = (int) $width;

        return $this;
    }

    /**
     * Sets the minimum width of all columns.
     *
     * @param array $widths
     *
     * @return $this
     */
    public function setColumnWidths(array $widths)
    {
        $this->columnWidths = array();
        foreach ($widths as $index => $width) {
            $this->setColumnWidth($index, $width);
        }

        return $this;
    }

    public function setHeaders(array $headers)
    {
        $headers = array_values($headers);
        if (!empty($headers) && !is_array($headers[0])) {
            $headers = array($headers);
        }

        $this->headers = $headers;

        return $this;
    }

    public function setRows(array $rows)
    {
        $this->rows = array();

        return $this->addRows($rows);
    }

    public function addRows(array $rows)
    {
        foreach ($rows as $row) {
            $this->addRow($row);
        }

        return $this;
    }

    public function addRow($row)
    {
        if ($row instanceof TableSeparator) {
            $this->rows[] = $row;

            return $this;
        }

        if (!is_array($row)) {
            throw new InvalidArgumentException('A row must be an array or a TableSeparator instance.');
        }

        $this->rows[] = array_values($row);

        return $this;
    }

    public function setRow($column, array $row)
    {
        $this->rows[$column] = $row;

        return $this;
    }

    /**
     * Renders table to output.
     *
     * Example:
     * <code>
     * +---------------+-----------------------+------------------+
     * | ISBN          | Title                 | Author           |
     * +---------------+-----------------------+------------------+
     * | 99921-58-10-7 | Divine Comedy         | Dante Alighieri  |
     * | 9971-5-0210-0 | A Tale of Two Cities  | Charles Dickens  |
     * | 960-425-059-0 | The Lord of the Rings | J. R. R. Tolkien |
     * +---------------+-----------------------+------------------+
     * </code>
     */
    public function render()
    {
        $this->calculateNumberOfColumns();
        $rows = $this->buildTableRows($this->rows);
        $headers = $this->buildTableRows($this->headers);

        $this->calculateColumnsWidth(array_merge($headers, $rows));

        $this->renderRowSeparator();
        if (!empty($headers)) {
            foreach ($headers as $header) {
                $this->renderRow($header, $this->style->getCellHeaderFormat());
                $this->renderRowSeparator();
            }
        }
        foreach ($rows as $row) {
            if ($row instanceof TableSeparator) {
                $this->renderRowSeparator();
            } else {
                $this->renderRow($row, $this->style->getCellRowFormat());
            }
        }
        if (!empty($rows)) {
            $this->renderRowSeparator();
        }

        $this->cleanup();
    }

    /**
     * Renders horizontal header separator.
     *
     * Example: <code>+-----+-----------+-------+</code>
     */
    private function renderRowSeparator()
    {
        if (0 === $count = $this->numberOfColumns) {
            return;
        }

        if (!$this->style->getHorizontalBorderChar() && !$this->style->getCrossingChar()) {
            return;
        }

        $markup = $this->style->getCrossingChar();
        for ($column = 0; $column < $count; ++$column) {
            $markup .= str_repeat($this->style->getHorizontalBorderChar(), $this->effectiveColumnWidths[$column]).$this->style->getCrossingChar();
        }

        $this->output->writeln(sprintf($this->style->getBorderFormat(), $markup));
    }

    /**
     * Renders vertical column separator.
     */
    private function renderColumnSeparator()
    {
        return sprintf($this->style->getBorderFormat(), $this->style->getVerticalBorderChar());
    }

    /**
     * Renders table row.
     *
<<<<<<< HEAD
     * Example: | 9971-5-0210-0 | A Tale of Two Cities  | Charles Dickens  |
=======
     * Example: <code>| 9971-5-0210-0 | A Tale of Two Cities  | Charles Dickens  |</code>
     *
     * @param array  $row
     * @param string $cellFormat
>>>>>>> 8621bd25
     */
    private function renderRow(array $row, string $cellFormat)
    {
        if (empty($row)) {
            return;
        }

        $rowContent = $this->renderColumnSeparator();
        foreach ($this->getRowColumns($row) as $column) {
            $rowContent .= $this->renderCell($row, $column, $cellFormat);
            $rowContent .= $this->renderColumnSeparator();
        }
        $this->output->writeln($rowContent);
    }

    /**
     * Renders table cell with padding.
     */
    private function renderCell(array $row, int $column, string $cellFormat)
    {
        $cell = isset($row[$column]) ? $row[$column] : '';
        $width = $this->effectiveColumnWidths[$column];
        if ($cell instanceof TableCell && $cell->getColspan() > 1) {
            // add the width of the following columns(numbers of colspan).
            foreach (range($column + 1, $column + $cell->getColspan() - 1) as $nextColumn) {
                $width += $this->getColumnSeparatorWidth() + $this->effectiveColumnWidths[$nextColumn];
            }
        }

        // str_pad won't work properly with multi-byte strings, we need to fix the padding
        if (false !== $encoding = mb_detect_encoding($cell, null, true)) {
            $width += strlen($cell) - mb_strwidth($cell, $encoding);
        }

        $style = $this->getColumnStyle($column);

        if ($cell instanceof TableSeparator) {
            return sprintf($style->getBorderFormat(), str_repeat($style->getHorizontalBorderChar(), $width));
        }

        $width += Helper::strlen($cell) - Helper::strlenWithoutDecoration($this->output->getFormatter(), $cell);
        $content = sprintf($style->getCellRowContentFormat(), $cell);

        return sprintf($cellFormat, str_pad($content, $width, $style->getPaddingChar(), $style->getPadType()));
    }

    /**
     * Calculate number of columns for this table.
     */
    private function calculateNumberOfColumns()
    {
        if (null !== $this->numberOfColumns) {
            return;
        }

        $columns = array(0);
        foreach (array_merge($this->headers, $this->rows) as $row) {
            if ($row instanceof TableSeparator) {
                continue;
            }

            $columns[] = $this->getNumberOfColumns($row);
        }

        $this->numberOfColumns = max($columns);
    }

    private function buildTableRows($rows)
    {
        $unmergedRows = array();
        for ($rowKey = 0; $rowKey < count($rows); ++$rowKey) {
            $rows = $this->fillNextRows($rows, $rowKey);

            // Remove any new line breaks and replace it with a new line
            foreach ($rows[$rowKey] as $column => $cell) {
                if (!strstr($cell, "\n")) {
                    continue;
                }
                $lines = explode("\n", str_replace("\n", "<fg=default;bg=default>\n</>", $cell));
                foreach ($lines as $lineKey => $line) {
                    if ($cell instanceof TableCell) {
                        $line = new TableCell($line, array('colspan' => $cell->getColspan()));
                    }
                    if (0 === $lineKey) {
                        $rows[$rowKey][$column] = $line;
                    } else {
                        $unmergedRows[$rowKey][$lineKey][$column] = $line;
                    }
                }
            }
        }

        $tableRows = array();
        foreach ($rows as $rowKey => $row) {
            $tableRows[] = $this->fillCells($row);
            if (isset($unmergedRows[$rowKey])) {
                $tableRows = array_merge($tableRows, $unmergedRows[$rowKey]);
            }
        }

        return $tableRows;
    }

    /**
     * fill rows that contains rowspan > 1.
     */
    private function fillNextRows(array $rows, int $line): array
    {
        $unmergedRows = array();
        foreach ($rows[$line] as $column => $cell) {
            if ($cell instanceof TableCell && $cell->getRowspan() > 1) {
                $nbLines = $cell->getRowspan() - 1;
                $lines = array($cell);
                if (strstr($cell, "\n")) {
                    $lines = explode("\n", str_replace("\n", "<fg=default;bg=default>\n</>", $cell));
                    $nbLines = count($lines) > $nbLines ? substr_count($cell, "\n") : $nbLines;

                    $rows[$line][$column] = new TableCell($lines[0], array('colspan' => $cell->getColspan()));
                    unset($lines[0]);
                }

                // create a two dimensional array (rowspan x colspan)
                $unmergedRows = array_replace_recursive(array_fill($line + 1, $nbLines, array()), $unmergedRows);
                foreach ($unmergedRows as $unmergedRowKey => $unmergedRow) {
                    $value = isset($lines[$unmergedRowKey - $line]) ? $lines[$unmergedRowKey - $line] : '';
                    $unmergedRows[$unmergedRowKey][$column] = new TableCell($value, array('colspan' => $cell->getColspan()));
                    if ($nbLines === $unmergedRowKey - $line) {
                        break;
                    }
                }
            }
        }

        foreach ($unmergedRows as $unmergedRowKey => $unmergedRow) {
            // we need to know if $unmergedRow will be merged or inserted into $rows
            if (isset($rows[$unmergedRowKey]) && is_array($rows[$unmergedRowKey]) && ($this->getNumberOfColumns($rows[$unmergedRowKey]) + $this->getNumberOfColumns($unmergedRows[$unmergedRowKey]) <= $this->numberOfColumns)) {
                foreach ($unmergedRow as $cellKey => $cell) {
                    // insert cell into row at cellKey position
                    array_splice($rows[$unmergedRowKey], $cellKey, 0, array($cell));
                }
            } else {
                $row = $this->copyRow($rows, $unmergedRowKey - 1);
                foreach ($unmergedRow as $column => $cell) {
                    if (!empty($cell)) {
                        $row[$column] = $unmergedRow[$column];
                    }
                }
                array_splice($rows, $unmergedRowKey, 0, array($row));
            }
        }

        return $rows;
    }

    /**
     * fill cells for a row that contains colspan > 1.
     */
    private function fillCells($row)
    {
        $newRow = array();
        foreach ($row as $column => $cell) {
            $newRow[] = $cell;
            if ($cell instanceof TableCell && $cell->getColspan() > 1) {
                foreach (range($column + 1, $column + $cell->getColspan() - 1) as $position) {
                    // insert empty value at column position
                    $newRow[] = '';
                }
            }
        }

        return $newRow ?: $row;
    }

    private function copyRow(array $rows, int $line): array
    {
        $row = $rows[$line];
        foreach ($row as $cellKey => $cellValue) {
            $row[$cellKey] = '';
            if ($cellValue instanceof TableCell) {
                $row[$cellKey] = new TableCell('', array('colspan' => $cellValue->getColspan()));
            }
        }

        return $row;
    }

    /**
     * Gets number of columns by row.
     */
    private function getNumberOfColumns(array $row): int
    {
        $columns = count($row);
        foreach ($row as $column) {
            $columns += $column instanceof TableCell ? ($column->getColspan() - 1) : 0;
        }

        return $columns;
    }

    /**
     * Gets list of columns for the given row.
     */
    private function getRowColumns(array $row): array
    {
        $columns = range(0, $this->numberOfColumns - 1);
        foreach ($row as $cellKey => $cell) {
            if ($cell instanceof TableCell && $cell->getColspan() > 1) {
                // exclude grouped columns.
                $columns = array_diff($columns, range($cellKey + 1, $cellKey + $cell->getColspan() - 1));
            }
        }

        return $columns;
    }

    /**
     * Calculates columns widths.
     */
    private function calculateColumnsWidth(array $rows)
    {
        for ($column = 0; $column < $this->numberOfColumns; ++$column) {
            $lengths = array();
            foreach ($rows as $row) {
                if ($row instanceof TableSeparator) {
                    continue;
                }

                foreach ($row as $i => $cell) {
                    if ($cell instanceof TableCell) {
                        $textContent = Helper::removeDecoration($this->output->getFormatter(), $cell);
                        $textLength = Helper::strlen($textContent);
                        if ($textLength > 0) {
                            $contentColumns = str_split($textContent, ceil($textLength / $cell->getColspan()));
                            foreach ($contentColumns as $position => $content) {
                                $row[$i + $position] = $content;
                            }
                        }
                    }
                }

                $lengths[] = $this->getCellWidth($row, $column);
            }

            $this->effectiveColumnWidths[$column] = max($lengths) + strlen($this->style->getCellRowContentFormat()) - 2;
        }
    }

    private function getColumnSeparatorWidth(): int
    {
        return strlen(sprintf($this->style->getBorderFormat(), $this->style->getVerticalBorderChar()));
    }

    private function getCellWidth(array $row, int $column): int
    {
        $cellWidth = 0;

        if (isset($row[$column])) {
            $cell = $row[$column];
            $cellWidth = Helper::strlenWithoutDecoration($this->output->getFormatter(), $cell);
        }

        $columnWidth = isset($this->columnWidths[$column]) ? $this->columnWidths[$column] : 0;

        return max($cellWidth, $columnWidth);
    }

    /**
     * Called after rendering to cleanup cache data.
     */
    private function cleanup()
    {
        $this->effectiveColumnWidths = array();
        $this->numberOfColumns = null;
    }

    private static function initStyles()
    {
        $borderless = new TableStyle();
        $borderless
            ->setHorizontalBorderChar('=')
            ->setVerticalBorderChar(' ')
            ->setCrossingChar(' ')
        ;

        $compact = new TableStyle();
        $compact
            ->setHorizontalBorderChar('')
            ->setVerticalBorderChar(' ')
            ->setCrossingChar('')
            ->setCellRowContentFormat('%s')
        ;

        $styleGuide = new TableStyle();
        $styleGuide
            ->setHorizontalBorderChar('-')
            ->setVerticalBorderChar(' ')
            ->setCrossingChar(' ')
            ->setCellHeaderFormat('%s')
        ;

        return array(
            'default' => new TableStyle(),
            'borderless' => $borderless,
            'compact' => $compact,
            'symfony-style-guide' => $styleGuide,
        );
    }

    private function resolveStyle($name)
    {
        if ($name instanceof TableStyle) {
            return $name;
        }

        if (isset(self::$styles[$name])) {
            return self::$styles[$name];
        }

        throw new InvalidArgumentException(sprintf('Style "%s" is not defined.', $name));
    }
}<|MERGE_RESOLUTION|>--- conflicted
+++ resolved
@@ -336,14 +336,7 @@
     /**
      * Renders table row.
      *
-<<<<<<< HEAD
-     * Example: | 9971-5-0210-0 | A Tale of Two Cities  | Charles Dickens  |
-=======
      * Example: <code>| 9971-5-0210-0 | A Tale of Two Cities  | Charles Dickens  |</code>
-     *
-     * @param array  $row
-     * @param string $cellFormat
->>>>>>> 8621bd25
      */
     private function renderRow(array $row, string $cellFormat)
     {
