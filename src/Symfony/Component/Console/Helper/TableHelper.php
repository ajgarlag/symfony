--- conflicted
+++ resolved
@@ -427,23 +427,11 @@
             $width += strlen($cell) - mb_strlen($cell, $encoding);
         }
 
-<<<<<<< HEAD
+        $width += $this->strlen($cell) - $this->computeLengthWithoutDecoration($cell);
+
         $content = sprintf($this->cellRowContentFormat, $cell);
 
         $this->output->write(sprintf($cellFormat, str_pad($content, $width, $this->paddingChar, $this->padType)));
-=======
-        $width += $this->strlen($cell) - $this->computeLengthWithoutDecoration($cell);
-
-        $this->output->write(sprintf(
-            $cellFormat,
-            str_pad(
-                $this->paddingChar.$cell.$this->paddingChar,
-                $width,
-                $this->paddingChar,
-                $this->padType
-            )
-        ));
->>>>>>> 6d417422
     }
 
     /**
