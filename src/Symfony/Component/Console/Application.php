--- conflicted
+++ resolved
@@ -1095,7 +1095,6 @@
         return array_keys($alternatives);
     }
 
-<<<<<<< HEAD
     /**
      * Sets the default Command name.
      *
@@ -1104,7 +1103,8 @@
     public function setDefaultCommand($commandName)
     {
         $this->defaultCommand = $commandName;
-=======
+    }
+
     private function stringWidth($string)
     {
         if (!function_exists('mb_strwidth')) {
@@ -1152,6 +1152,5 @@
         mb_convert_variables($encoding, 'utf8', $lines);
 
         return $lines;
->>>>>>> 934cd28b
     }
 }