--- conflicted
+++ resolved
@@ -20,14 +20,9 @@
         "symfony/dom-crawler": "~2.7|~3.0"
     },
     "require-dev": {
-<<<<<<< HEAD
+        "symfony/phpunit-bridge": "~2.7|~3.0",
         "symfony/process": "~2.7|~3.0",
         "symfony/css-selector": "~2.7|~3.0"
-=======
-        "symfony/phpunit-bridge": "~2.7|~3.0.0",
-        "symfony/process": "~2.0,>=2.0.5|~3.0.0",
-        "symfony/css-selector": "~2.0,>=2.0.5|~3.0.0"
->>>>>>> 9a4f3e13
     },
     "suggest": {
         "symfony/process": ""
