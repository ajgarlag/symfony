--- conflicted
+++ resolved
@@ -54,12 +54,8 @@
         $this->adapter
             ->expects($this->once())
             ->method('escape')
-<<<<<<< HEAD
             ->with('foo', 'bar', 0)
-=======
-            ->with('foo', 'bar', 'baz')
             ->willReturn('');
->>>>>>> 55cd8d6f
         ;
         $this->ldap->escape('foo', 'bar', 0);
     }
