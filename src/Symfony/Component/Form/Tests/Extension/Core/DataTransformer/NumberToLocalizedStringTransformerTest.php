--- conflicted
+++ resolved
@@ -394,13 +394,8 @@
      */
     public function testDecimalSeparatorMayNotBeDotIfGroupingSeparatorIsDot()
     {
-<<<<<<< HEAD
         // Since we test against "de_DE", we need the full implementation
-        IntlTestHelper::requireFullIntl($this, false);
-=======
-        // Since we test against "de_AT", we need the full implementation
         IntlTestHelper::requireFullIntl($this, '4.8.1.1');
->>>>>>> eb750be8
 
         \Locale::setDefault('de_DE');
 
