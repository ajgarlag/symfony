--- conflicted
+++ resolved
@@ -604,7 +604,6 @@
             'multiple' => false,
             'expanded' => false,
             'choices' => array('initial', 'test'),
-            'choices_as_values' => true,
             'empty_data' => 'test',
         ));
 
@@ -633,7 +632,6 @@
             'multiple' => true,
             'expanded' => false,
             'choices' => array('test'),
-            'choices_as_values' => true,
             'empty_data' => array('test'),
         ));
 
@@ -648,7 +646,6 @@
             'multiple' => true,
             'expanded' => false,
             'choices' => array('initial', 'test'),
-            'choices_as_values' => true,
             'empty_data' => array('test'),
         ));
 
@@ -677,7 +674,6 @@
             'multiple' => false,
             'expanded' => true,
             'choices' => array('initial', 'test'),
-            'choices_as_values' => true,
             'empty_data' => 'test',
         ));
 
@@ -700,15 +696,12 @@
         $this->assertSame(array('test'), $form->getData());
     }
 
-<<<<<<< HEAD
-=======
     public function testSubmitMultipleChoiceExpandedWithEmptyDataAndInitialEmptyArray()
     {
         $form = $this->factory->create(static::TESTED_TYPE, array(), array(
             'multiple' => true,
             'expanded' => true,
             'choices' => array('test'),
-            'choices_as_values' => true,
             'empty_data' => array('test'),
         ));
 
@@ -723,7 +716,6 @@
             'multiple' => true,
             'expanded' => true,
             'choices' => array('init', 'test'),
-            'choices_as_values' => true,
             'empty_data' => array('test'),
         ));
 
@@ -747,34 +739,6 @@
         $this->assertFalse($form->getConfig()->getOption('expanded'));
     }
 
-    /**
-     * @group legacy
-     */
-    public function testLegacySubmitSingleNonExpandedObjectChoices()
-    {
-        $form = $this->factory->create(static::TESTED_TYPE, null, array(
-            'multiple' => false,
-            'expanded' => false,
-            'choice_list' => new ObjectChoiceList(
-                $this->objectChoices,
-                // label path
-                'name',
-                array(),
-                null,
-                // value path
-                'id'
-            ),
-        ));
-
-        // "id" value of the second entry
-        $form->submit('2');
-
-        $this->assertEquals($this->objectChoices[1], $form->getData());
-        $this->assertEquals('2', $form->getViewData());
-        $this->assertTrue($form->isSynchronized());
-    }
-
->>>>>>> 0293f375
     public function testSubmitMultipleNonExpanded()
     {
         $form = $this->factory->create(static::TESTED_TYPE, null, array(
