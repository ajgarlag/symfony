--- conflicted
+++ resolved
@@ -154,14 +154,6 @@
 
     public function testBuildForm()
     {
-<<<<<<< HEAD
-        if (version_compare(\PHPUnit_Runner_Version::id(), '3.7', '<')) {
-            $this->markTestSkipped('This test requires PHPUnit 3.7.');
-        }
-
-=======
-        $test = $this;
->>>>>>> 0577065a
         $i = 0;
 
         $assertIndex = function ($index) use (&$i) {
@@ -274,7 +266,6 @@
 
         $assertIndex = function ($index) use (&$i) {
             return function () use (&$i, $index) {
-                /* @var \PHPUnit_Framework_TestCase $test */
                 $this->assertEquals($index, $i, 'Executed at index '.$index);
 
                 ++$i;
