--- conflicted
+++ resolved
@@ -35,11 +35,7 @@
     private $formTypeGuesserTag;
     private $formDebugCommandService;
 
-<<<<<<< HEAD
-    public function __construct(string $formExtensionService = 'form.extension', string $formTypeTag = 'form.type', string $formTypeExtensionTag = 'form.type_extension', string $formTypeGuesserTag = 'form.type_guesser', string $formDebugCommandService = DebugCommand::class)
-=======
-    public function __construct($formExtensionService = 'form.extension', $formTypeTag = 'form.type', $formTypeExtensionTag = 'form.type_extension', $formTypeGuesserTag = 'form.type_guesser', $formDebugCommandService = 'console.command.form_debug')
->>>>>>> 8621bd25
+    public function __construct(string $formExtensionService = 'form.extension', string $formTypeTag = 'form.type', string $formTypeExtensionTag = 'form.type_extension', string $formTypeGuesserTag = 'form.type_guesser', string $formDebugCommandService = 'console.command.form_debug')
     {
         $this->formExtensionService = $formExtensionService;
         $this->formTypeTag = $formTypeTag;
