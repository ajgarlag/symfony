--- conflicted
+++ resolved
@@ -96,13 +96,9 @@
         $form = $event->getForm();
 
         if ($form->isRoot() && $form->getConfig()->getOption('compound')) {
-<<<<<<< HEAD
-            if (!isset($data[$this->fieldName]) || !$this->tokenManager->isTokenValid(new CsrfToken($this->tokenId, $data[$this->fieldName]))) {
-=======
             $data = $event->getData();
 
-            if (!isset($data[$this->fieldName]) || !$this->csrfProvider->isCsrfTokenValid($this->intention, $data[$this->fieldName])) {
->>>>>>> 81d654fb
+            if (!isset($data[$this->fieldName]) || !$this->tokenManager->isTokenValid(new CsrfToken($this->tokenId, $data[$this->fieldName]))) {
                 $errorMessage = $this->errorMessage;
 
                 if (null !== $this->translator) {
