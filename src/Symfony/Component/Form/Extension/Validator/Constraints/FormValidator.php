<?php

/*
 * This file is part of the Symfony package.
 *
 * (c) Fabien Potencier <fabien@symfony.com>
 *
 * For the full copyright and license information, please view the LICENSE
 * file that was distributed with this source code.
 */

namespace Symfony\Component\Form\Extension\Validator\Constraints;

use Symfony\Component\Form\FormInterface;
use Symfony\Component\Validator\Constraint;
use Symfony\Component\Validator\ConstraintValidator;
use Symfony\Component\Validator\Context\ExecutionContextInterface;
use Symfony\Component\Validator\Exception\UnexpectedTypeException;

/**
 * @author Bernhard Schussek <bschussek@gmail.com>
 */
class FormValidator extends ConstraintValidator
{
    /**
     * {@inheritdoc}
     */
    public function validate($form, Constraint $constraint)
    {
        if (!$constraint instanceof Form) {
            throw new UnexpectedTypeException($constraint, __NAMESPACE__.'\Form');
        }

        if (!$form instanceof FormInterface) {
            return;
        }

        /* @var FormInterface $form */
        $config = $form->getConfig();
        $validator = null;

        if ($this->context instanceof ExecutionContextInterface) {
            $validator = $this->context->getValidator()->inContext($this->context);
        }

        if ($form->isSynchronized()) {
            // Validate the form data only if transformation succeeded
            $groups = self::getValidationGroups($form);

            // Validate the data against its own constraints
            if (self::allowDataWalking($form)) {
                foreach ($groups as $group) {
                    if ($validator) {
                        $validator->atPath('data')->validate($form->getData(), null, $group);
                    } else {
                        // 2.4 API
                        $this->context->validate($form->getData(), 'data', $group, true);
                    }
                }
            }

            // Validate the data against the constraints defined
            // in the form
            $constraints = $config->getOption('constraints');
            foreach ($constraints as $constraint) {
                foreach ($groups as $group) {
                    if (in_array($group, $constraint->groups)) {
                        if ($validator) {
                            $validator->atPath('data')->validate($form->getData(), $constraint, $group);
                        } else {
                            // 2.4 API
                            $this->context->validateValue($form->getData(), $constraint, 'data', $group);
                        }

                        // Prevent duplicate validation
                        continue 2;
                    }
                }
            }
        } else {
            $childrenSynchronized = true;

            foreach ($form as $child) {
                if (!$child->isSynchronized()) {
                    $childrenSynchronized = false;
                    break;
                }
            }

            // Mark the form with an error if it is not synchronized BUT all
            // of its children are synchronized. If any child is not
            // synchronized, an error is displayed there already and showing
            // a second error in its parent form is pointless, or worse, may
            // lead to duplicate errors if error bubbling is enabled on the
            // child.
            // See also https://github.com/symfony/symfony/issues/4359
            if ($childrenSynchronized) {
                $clientDataAsString = is_scalar($form->getViewData())
                    ? (string) $form->getViewData()
                    : gettype($form->getViewData());

                if ($this->context instanceof ExecutionContextInterface) {
                    $this->context->buildViolation($config->getOption('invalid_message'))
                        ->setParameters(array_replace(array('{{ value }}' => $clientDataAsString), $config->getOption('invalid_message_parameters')))
                        ->setInvalidValue($form->getViewData())
                        ->setCode(Form::ERR_INVALID)
                        ->addViolation();
                } else {
                    // 2.4 API
                    $this->context->addViolation(
                        $config->getOption('invalid_message'),
                        array_replace(array('{{ value }}' => $clientDataAsString), $config->getOption('invalid_message_parameters')),
                        $form->getViewData(),
                        null,
                        Form::ERR_INVALID
                    );
                }
            }
        }

        // Mark the form with an error if it contains extra fields
        if (count($form->getExtraData()) > 0) {
            if ($this->context instanceof ExecutionContextInterface) {
                $this->context->buildViolation($config->getOption('extra_fields_message'))
                    ->setParameter('{{ extra_fields }}', implode('", "', array_keys($form->getExtraData())))
                    ->setInvalidValue($form->getExtraData())
                    ->addViolation();
            } else {
                // 2.4 API
                $this->context->addViolation(
                    $config->getOption('extra_fields_message'),
                    array('{{ extra_fields }}' => implode('", "', array_keys($form->getExtraData()))),
                    $form->getExtraData()
                );
            }
        }
<<<<<<< HEAD

        // Mark the form with an error if the uploaded size was too large
        $length = $this->serverParams->getContentLength();

        if ($form->isRoot() && null !== $length) {
            $max = $this->serverParams->getPostMaxSize();

            if (!empty($max) && $length > $max) {
                if ($this->context instanceof ExecutionContextInterface) {
                    $this->context->buildViolation($config->getOption('post_max_size_message'))
                        ->setParameter('{{ max }}', $this->serverParams->getNormalizedIniPostMaxSize())
                        ->setInvalidValue($length)
                        ->addViolation();
                } else {
                    // 2.4 API
                    $this->context->addViolation(
                        $config->getOption('post_max_size_message'),
                        array('{{ max }}' => $this->serverParams->getNormalizedIniPostMaxSize()),
                        $length
                    );
                }
            }
        }
=======
>>>>>>> efb1237b
    }

    /**
     * Returns whether the data of a form may be walked.
     *
     * @param  FormInterface $form The form to test.
     *
     * @return bool    Whether the graph walker may walk the data.
     */
    private static function allowDataWalking(FormInterface $form)
    {
        $data = $form->getData();

        // Scalar values cannot have mapped constraints
        if (!is_object($data) && !is_array($data)) {
            return false;
        }

        // Root forms are always validated
        if ($form->isRoot()) {
            return true;
        }

        // Non-root forms are validated if validation cascading
        // is enabled in all ancestor forms
        while (null !== ($form = $form->getParent())) {
            if (!$form->getConfig()->getOption('cascade_validation')) {
                return false;
            }
        }

        return true;
    }

    /**
     * Returns the validation groups of the given form.
     *
     * @param  FormInterface $form The form.
     *
     * @return array The validation groups.
     */
    private static function getValidationGroups(FormInterface $form)
    {
        // Determine the clicked button of the complete form tree
        $clickedButton = null;

        if (method_exists($form, 'getClickedButton')) {
            $clickedButton = $form->getClickedButton();
        }

        if (null !== $clickedButton) {
            $groups = $clickedButton->getConfig()->getOption('validation_groups');

            if (null !== $groups) {
                return self::resolveValidationGroups($groups, $form);
            }
        }

        do {
            $groups = $form->getConfig()->getOption('validation_groups');

            if (null !== $groups) {
                return self::resolveValidationGroups($groups, $form);
            }

            $form = $form->getParent();
        } while (null !== $form);

        return array(Constraint::DEFAULT_GROUP);
    }

    /**
     * Post-processes the validation groups option for a given form.
     *
     * @param array|callable $groups The validation groups.
     * @param FormInterface  $form   The validated form.
     *
     * @return array The validation groups.
     */
    private static function resolveValidationGroups($groups, FormInterface $form)
    {
        if (!is_string($groups) && is_callable($groups)) {
            $groups = call_user_func($groups, $form);
        }

        return (array) $groups;
    }
}<|MERGE_RESOLUTION|>--- conflicted
+++ resolved
@@ -134,32 +134,6 @@
                 );
             }
         }
-<<<<<<< HEAD
-
-        // Mark the form with an error if the uploaded size was too large
-        $length = $this->serverParams->getContentLength();
-
-        if ($form->isRoot() && null !== $length) {
-            $max = $this->serverParams->getPostMaxSize();
-
-            if (!empty($max) && $length > $max) {
-                if ($this->context instanceof ExecutionContextInterface) {
-                    $this->context->buildViolation($config->getOption('post_max_size_message'))
-                        ->setParameter('{{ max }}', $this->serverParams->getNormalizedIniPostMaxSize())
-                        ->setInvalidValue($length)
-                        ->addViolation();
-                } else {
-                    // 2.4 API
-                    $this->context->addViolation(
-                        $config->getOption('post_max_size_message'),
-                        array('{{ max }}' => $this->serverParams->getNormalizedIniPostMaxSize()),
-                        $length
-                    );
-                }
-            }
-        }
-=======
->>>>>>> efb1237b
     }
 
     /**
