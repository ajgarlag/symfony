--- conflicted
+++ resolved
@@ -846,11 +846,7 @@
                     return $return.sprintf("(%s)->%s(%s);\n", $class, $callable[1], $arguments ? implode(', ', $arguments) : '');
                 }
 
-<<<<<<< HEAD
-                return $return.sprintf("[%s, '%s'](%s);\n", $this->dumpValue($callable[0]), $callable[1], $arguments ? implode(', ', $arguments) : '');
-=======
-                return $return.sprintf("\\call_user_func(array(%s, '%s')%s);\n", $class, $callable[1], $arguments ? ', '.implode(', ', $arguments) : '');
->>>>>>> 23412940
+                return $return.sprintf("[%s, '%s'](%s);\n", $class, $callable[1], $arguments ? implode(', ', $arguments) : '');
             }
 
             return $return.sprintf("%s(%s);\n", $this->dumpLiteralClass($this->dumpValue($callable)), $arguments ? implode(', ', $arguments) : '');
@@ -1140,15 +1136,10 @@
 
     public function getParameter($name)
     {
-<<<<<<< HEAD
         $name = (string) $name;
-=======
         if (isset($this->buildParameters[$name])) {
             return $this->buildParameters[$name];
         }
-        if (!(isset($this->parameters[$name]) || isset($this->loadedDynamicParameters[$name]) || array_key_exists($name, $this->parameters))) {
-            $name = $this->normalizeParameterName($name);
->>>>>>> 23412940
 
         if (!(isset($this->parameters[$name]) || isset($this->loadedDynamicParameters[$name]) || array_key_exists($name, $this->parameters))) {
             throw new InvalidArgumentException(sprintf('The parameter "%s" must be defined.', $name));
@@ -1162,14 +1153,10 @@
 
     public function hasParameter($name)
     {
-<<<<<<< HEAD
         $name = (string) $name;
-=======
         if (isset($this->buildParameters[$name])) {
             return true;
         }
-        $name = $this->normalizeParameterName($name);
->>>>>>> 23412940
 
         return isset($this->parameters[$name]) || isset($this->loadedDynamicParameters[$name]) || array_key_exists($name, $this->parameters);
     }
@@ -1525,15 +1512,11 @@
                     }
 
                     if ($factory[0] instanceof Definition) {
-<<<<<<< HEAD
-                        return sprintf("[%s, '%s'](%s)", $this->dumpValue($factory[0]), $factory[1], implode(', ', $arguments));
-=======
                         if (0 === strpos($class, 'new ')) {
                             return sprintf('(%s)->%s(%s)', $class, $factory[1], implode(', ', $arguments));
                         }
 
-                        return sprintf("\\call_user_func(array(%s, '%s')%s)", $class, $factory[1], count($arguments) > 0 ? ', '.implode(', ', $arguments) : '');
->>>>>>> 23412940
+                        return sprintf("[%s, '%s'](%s)", $class, $factory[1], implode(', ', $arguments));
                     }
 
                     if ($factory[0] instanceof Reference) {
