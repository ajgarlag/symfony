<?php

/*
 * This file is part of the Symfony package.
 *
 * (c) Fabien Potencier <fabien@symfony.com>
 *
 * For the full copyright and license information, please view the LICENSE
 * file that was distributed with this source code.
 */

namespace Symfony\Component\DependencyInjection\LazyProxy\PhpDumper;

use Symfony\Component\DependencyInjection\Definition;

/**
 * Lazy proxy dumper capable of generating the instantiation logic PHP code for proxied services.
 *
 * @author Marco Pivetta <ocramius@gmail.com>
 */
interface DumperInterface
{
    /**
     * Inspects whether the given definitions should produce proxy instantiation logic in the dumped container.
     *
     * @return bool
     */
    public function isProxyCandidate(Definition $definition);

    /**
     * Generates the code to be used to instantiate a proxy in the dumped factory code.
     *
     * @param Definition $definition
<<<<<<< HEAD
     * @param string     $id         service identifier
     * @param string     $methodName the method name to get the service, will be added to the interface in 4.0
=======
     * @param string     $id         Service identifier
>>>>>>> 9bc9474f
     *
     * @return string
     */
    public function getProxyFactoryCode(Definition $definition, $id/**, $methodName = null */);

    /**
     * Generates the code for the lazy proxy.
     *
     * @return string
     */
    public function getProxyCode(Definition $definition);
}<|MERGE_RESOLUTION|>--- conflicted
+++ resolved
@@ -31,12 +31,8 @@
      * Generates the code to be used to instantiate a proxy in the dumped factory code.
      *
      * @param Definition $definition
-<<<<<<< HEAD
-     * @param string     $id         service identifier
-     * @param string     $methodName the method name to get the service, will be added to the interface in 4.0
-=======
      * @param string     $id         Service identifier
->>>>>>> 9bc9474f
+     * @param string     $methodName The method name to get the service, will be added to the interface in 4.0
      *
      * @return string
      */
