--- conflicted
+++ resolved
@@ -43,11 +43,11 @@
             $definition->setArguments($this->processArguments($definition->getArguments()));
             $definition->setMethodCalls($this->processArguments($definition->getMethodCalls()));
             $definition->setProperties($this->processArguments($definition->getProperties()));
-<<<<<<< HEAD
             $definition->setFactory($this->processFactory($definition->getFactory()));
-=======
-            $definition->setFactoryService($this->processFactoryService($definition->getFactoryService()));
->>>>>>> 828fba4e
+
+            if (null !== $factoryService = $definition->getFactoryService(false)) {
+                $definition->setFactoryService($this->processFactoryService($factoryService));
+            }
         }
 
         foreach ($container->getAliases() as $id => $alias) {
@@ -82,7 +82,15 @@
         return $arguments;
     }
 
-<<<<<<< HEAD
+    private function processFactoryService($factoryService)
+    {
+        if (null === $factoryService) {
+            return;
+        }
+
+        return $this->getDefinitionId($factoryService);
+    }
+
     private function processFactory($factory)
     {
         if (null === $factory || !is_array($factory) || !$factory[0] instanceof Reference) {
@@ -96,15 +104,6 @@
         }
 
         return $factory;
-=======
-    private function processFactoryService($factoryService)
-    {
-        if (null === $factoryService) {
-            return;
-        }
-
-        return $this->getDefinitionId($factoryService);
->>>>>>> 828fba4e
     }
 
     /**
