--- conflicted
+++ resolved
@@ -310,14 +310,9 @@
 
 class ProjectServiceContainer extends Container
 {
-<<<<<<< HEAD
-    public $__bar, $__foo_bar, $__foo_baz;
-=======
     public $__bar;
     public $__foo_bar;
     public $__foo_baz;
-    public $synchronized;
->>>>>>> 6b81f2ce
 
     public function __construct()
     {
