--- conflicted
+++ resolved
@@ -395,13 +395,8 @@
     }
 
     /**
-<<<<<<< HEAD
      * @expectedException \Symfony\Component\DependencyInjection\Exception\ServiceNotFoundException
      * @expectedExceptionMessage You have requested a non-existent service "internal".
-=======
-     * @group legacy
-     * @expectedDeprecation The "internal" service is private, getting it from the container is deprecated since Symfony 3.2 and will fail in 4.0. You should either make the service public, or stop using the container directly and use dependency injection instead.
->>>>>>> d3bc436c
      */
     public function testRequestAnInternalSharedPrivateService()
     {
