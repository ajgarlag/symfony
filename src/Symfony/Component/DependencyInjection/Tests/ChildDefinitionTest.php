--- conflicted
+++ resolved
@@ -130,17 +130,6 @@
         $def->getArgument(1);
     }
 
-<<<<<<< HEAD
-    /**
-     * @expectedException \Symfony\Component\DependencyInjection\Exception\BadMethodCallException
-     */
-=======
-    public function testDefinitionDecoratorAliasExistsForBackwardsCompatibility()
-    {
-        $this->assertInstanceOf(ChildDefinition::class, new DefinitionDecorator('foo'));
-    }
-
->>>>>>> 8173dafd
     public function testCannotCallSetAutoconfigured()
     {
         $this->expectException('Symfony\Component\DependencyInjection\Exception\BadMethodCallException');
