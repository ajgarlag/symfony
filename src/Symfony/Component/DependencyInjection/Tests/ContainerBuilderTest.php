<?php

/*
 * This file is part of the Symfony package.
 *
 * (c) Fabien Potencier <fabien@symfony.com>
 *
 * For the full copyright and license information, please view the LICENSE
 * file that was distributed with this source code.
 */

namespace Symfony\Component\DependencyInjection\Tests;

require_once __DIR__.'/Fixtures/includes/classes.php';
require_once __DIR__.'/Fixtures/includes/ProjectExtension.php';

use Symfony\Component\Config\Resource\ResourceInterface;
use Symfony\Component\DependencyInjection\Alias;
use Symfony\Component\DependencyInjection\ContainerBuilder;
use Symfony\Component\DependencyInjection\ContainerInterface;
use Symfony\Component\DependencyInjection\Definition;
use Symfony\Component\DependencyInjection\DefinitionDecorator;
use Symfony\Component\DependencyInjection\Exception\RuntimeException;
use Symfony\Component\DependencyInjection\Exception\InactiveScopeException;
use Symfony\Component\DependencyInjection\Exception\ServiceCircularReferenceException;
use Symfony\Component\DependencyInjection\Exception\ServiceNotFoundException;
use Symfony\Component\DependencyInjection\Loader\ClosureLoader;
use Symfony\Component\DependencyInjection\Reference;
use Symfony\Component\DependencyInjection\ParameterBag\ParameterBag;
use Symfony\Component\DependencyInjection\Scope;
use Symfony\Component\Config\Resource\FileResource;
use Symfony\Component\DependencyInjection\Tests\Fixtures\CustomDefinition;
use Symfony\Component\ExpressionLanguage\Expression;

class ContainerBuilderTest extends \PHPUnit_Framework_TestCase
{
    public function testDefinitions()
    {
        $builder = new ContainerBuilder();
        $definitions = array(
            'foo' => new Definition('Bar\FooClass'),
            'bar' => new Definition('BarClass'),
        );
        $builder->setDefinitions($definitions);
        $this->assertEquals($definitions, $builder->getDefinitions(), '->setDefinitions() sets the service definitions');
        $this->assertTrue($builder->hasDefinition('foo'), '->hasDefinition() returns true if a service definition exists');
        $this->assertFalse($builder->hasDefinition('foobar'), '->hasDefinition() returns false if a service definition does not exist');

        $builder->setDefinition('foobar', $foo = new Definition('FooBarClass'));
        $this->assertEquals($foo, $builder->getDefinition('foobar'), '->getDefinition() returns a service definition if defined');
        $this->assertTrue($builder->setDefinition('foobar', $foo = new Definition('FooBarClass')) === $foo, '->setDefinition() implements a fluid interface by returning the service reference');

        $builder->addDefinitions($defs = array('foobar' => new Definition('FooBarClass')));
        $this->assertEquals(array_merge($definitions, $defs), $builder->getDefinitions(), '->addDefinitions() adds the service definitions');

        try {
            $builder->getDefinition('baz');
            $this->fail('->getDefinition() throws a ServiceNotFoundException if the service definition does not exist');
        } catch (ServiceNotFoundException $e) {
            $this->assertEquals('You have requested a non-existent service "baz".', $e->getMessage(), '->getDefinition() throws a ServiceNotFoundException if the service definition does not exist');
        }
    }

    /**
     * @group legacy
     * @expectedDeprecation The "deprecated_foo" service is deprecated. You should stop using it, as it will soon be removed.
     */
    public function testCreateDeprecatedService()
    {
        $definition = new Definition('stdClass');
        $definition->setDeprecated(true);

        $builder = new ContainerBuilder();
        $builder->createService($definition, 'deprecated_foo');
    }

    public function testRegister()
    {
        $builder = new ContainerBuilder();
        $builder->register('foo', 'Bar\FooClass');
        $this->assertTrue($builder->hasDefinition('foo'), '->register() registers a new service definition');
        $this->assertInstanceOf('Symfony\Component\DependencyInjection\Definition', $builder->getDefinition('foo'), '->register() returns the newly created Definition instance');
    }

    public function testHas()
    {
        $builder = new ContainerBuilder();
        $this->assertFalse($builder->has('foo'), '->has() returns false if the service does not exist');
        $builder->register('foo', 'Bar\FooClass');
        $this->assertTrue($builder->has('foo'), '->has() returns true if a service definition exists');
        $builder->set('bar', new \stdClass());
        $this->assertTrue($builder->has('bar'), '->has() returns true if a service exists');
    }

    public function testGet()
    {
        $builder = new ContainerBuilder();
        try {
            $builder->get('foo');
            $this->fail('->get() throws a ServiceNotFoundException if the service does not exist');
        } catch (ServiceNotFoundException $e) {
            $this->assertEquals('You have requested a non-existent service "foo".', $e->getMessage(), '->get() throws a ServiceNotFoundException if the service does not exist');
        }

        $this->assertNull($builder->get('foo', ContainerInterface::NULL_ON_INVALID_REFERENCE), '->get() returns null if the service does not exist and NULL_ON_INVALID_REFERENCE is passed as a second argument');

        $builder->register('foo', 'stdClass');
        $this->assertInternalType('object', $builder->get('foo'), '->get() returns the service definition associated with the id');
        $builder->set('bar', $bar = new \stdClass());
        $this->assertEquals($bar, $builder->get('bar'), '->get() returns the service associated with the id');
        $builder->register('bar', 'stdClass');
        $this->assertEquals($bar, $builder->get('bar'), '->get() returns the service associated with the id even if a definition has been defined');

        $builder->register('baz', 'stdClass')->setArguments(array(new Reference('baz')));
        try {
            @$builder->get('baz');
            $this->fail('->get() throws a ServiceCircularReferenceException if the service has a circular reference to itself');
        } catch (ServiceCircularReferenceException $e) {
            $this->assertEquals('Circular reference detected for service "baz", path: "baz".', $e->getMessage(), '->get() throws a LogicException if the service has a circular reference to itself');
        }

        $this->assertTrue($builder->get('bar') === $builder->get('bar'), '->get() always returns the same instance if the service is shared');
    }

    public function testNonSharedServicesReturnsDifferentInstances()
    {
        $builder = new ContainerBuilder();
        $builder->register('bar', 'stdClass')->setShared(false);

        $this->assertNotSame($builder->get('bar'), $builder->get('bar'));
    }

    /**
     * @expectedException        \Symfony\Component\DependencyInjection\Exception\RuntimeException
     * @expectedExceptionMessage You have requested a synthetic service ("foo"). The DIC does not know how to construct this service.
     */
    public function testGetUnsetLoadingServiceWhenCreateServiceThrowsAnException()
    {
        $builder = new ContainerBuilder();
        $builder->register('foo', 'stdClass')->setSynthetic(true);

        // we expect a RuntimeException here as foo is synthetic
        try {
            $builder->get('foo');
        } catch (RuntimeException $e) {
        }

        // we must also have the same RuntimeException here
        $builder->get('foo');
    }

    /**
     * @group legacy
     */
    public function testGetReturnsNullOnInactiveScope()
    {
        $builder = new ContainerBuilder();
        $builder->register('foo', 'stdClass')->setScope('request');

        $this->assertNull($builder->get('foo', ContainerInterface::NULL_ON_INVALID_REFERENCE));
    }

    /**
     * @group legacy
     */
    public function testGetReturnsNullOnInactiveScopeWhenServiceIsCreatedByAMethod()
    {
        $builder = new ProjectContainer();

        $this->assertNull($builder->get('foobaz', ContainerInterface::NULL_ON_INVALID_REFERENCE));
    }

    public function testGetServiceIds()
    {
        $builder = new ContainerBuilder();
        $builder->register('foo', 'stdClass');
        $builder->bar = $bar = new \stdClass();
        $builder->register('bar', 'stdClass');
        $this->assertEquals(array('foo', 'bar', 'service_container'), $builder->getServiceIds(), '->getServiceIds() returns all defined service ids');
    }

    public function testAliases()
    {
        $builder = new ContainerBuilder();
        $builder->register('foo', 'stdClass');
        $builder->setAlias('bar', 'foo');
        $this->assertTrue($builder->hasAlias('bar'), '->hasAlias() returns true if the alias exists');
        $this->assertFalse($builder->hasAlias('foobar'), '->hasAlias() returns false if the alias does not exist');
        $this->assertEquals('foo', (string) $builder->getAlias('bar'), '->getAlias() returns the aliased service');
        $this->assertTrue($builder->has('bar'), '->setAlias() defines a new service');
        $this->assertTrue($builder->get('bar') === $builder->get('foo'), '->setAlias() creates a service that is an alias to another one');

        try {
            $builder->setAlias('foobar', 'foobar');
            $this->fail('->setAlias() throws an InvalidArgumentException if the alias references itself');
        } catch (\InvalidArgumentException $e) {
            $this->assertEquals('An alias can not reference itself, got a circular reference on "foobar".', $e->getMessage(), '->setAlias() throws an InvalidArgumentException if the alias references itself');
        }

        try {
            $builder->getAlias('foobar');
            $this->fail('->getAlias() throws an InvalidArgumentException if the alias does not exist');
        } catch (\InvalidArgumentException $e) {
            $this->assertEquals('The service alias "foobar" does not exist.', $e->getMessage(), '->getAlias() throws an InvalidArgumentException if the alias does not exist');
        }
    }

    public function testGetAliases()
    {
        $builder = new ContainerBuilder();
        $builder->setAlias('bar', 'foo');
        $builder->setAlias('foobar', 'foo');
        $builder->setAlias('moo', new Alias('foo', false));

        $aliases = $builder->getAliases();
        $this->assertEquals('foo', (string) $aliases['bar']);
        $this->assertTrue($aliases['bar']->isPublic());
        $this->assertEquals('foo', (string) $aliases['foobar']);
        $this->assertEquals('foo', (string) $aliases['moo']);
        $this->assertFalse($aliases['moo']->isPublic());

        $builder->register('bar', 'stdClass');
        $this->assertFalse($builder->hasAlias('bar'));

        $builder->set('foobar', 'stdClass');
        $builder->set('moo', 'stdClass');
        $this->assertCount(0, $builder->getAliases(), '->getAliases() does not return aliased services that have been overridden');
    }

    public function testSetAliases()
    {
        $builder = new ContainerBuilder();
        $builder->setAliases(array('bar' => 'foo', 'foobar' => 'foo'));

        $aliases = $builder->getAliases();
        $this->assertTrue(isset($aliases['bar']));
        $this->assertTrue(isset($aliases['foobar']));
    }

    public function testAddAliases()
    {
        $builder = new ContainerBuilder();
        $builder->setAliases(array('bar' => 'foo'));
        $builder->addAliases(array('foobar' => 'foo'));

        $aliases = $builder->getAliases();
        $this->assertTrue(isset($aliases['bar']));
        $this->assertTrue(isset($aliases['foobar']));
    }

    public function testSetReplacesAlias()
    {
        $builder = new ContainerBuilder();
        $builder->setAlias('alias', 'aliased');
        $builder->set('aliased', new \stdClass());

        $builder->set('alias', $foo = new \stdClass());
        $this->assertSame($foo, $builder->get('alias'), '->set() replaces an existing alias');
    }

    public function testAliasesKeepInvalidBehavior()
    {
        $builder = new ContainerBuilder();

        $aliased = new Definition('stdClass');
        $aliased->addMethodCall('setBar', array(new Reference('bar', ContainerInterface::IGNORE_ON_INVALID_REFERENCE)));
        $builder->setDefinition('aliased', $aliased);
        $builder->setAlias('alias', 'aliased');

        $this->assertEquals(new \stdClass(), $builder->get('alias'));
    }

    public function testAddGetCompilerPass()
    {
        $builder = new ContainerBuilder();
        $builder->setResourceTracking(false);
        $builderCompilerPasses = $builder->getCompiler()->getPassConfig()->getPasses();
        $builder->addCompilerPass($this->getMock('Symfony\Component\DependencyInjection\Compiler\CompilerPassInterface'));

        $this->assertCount(count($builder->getCompiler()->getPassConfig()->getPasses()) - 1, $builderCompilerPasses);
    }

    public function testCreateService()
    {
        $builder = new ContainerBuilder();
        $builder->register('foo1', 'Bar\FooClass')->setFile(__DIR__.'/Fixtures/includes/foo.php');
        $this->assertInstanceOf('\Bar\FooClass', $builder->get('foo1'), '->createService() requires the file defined by the service definition');
        $builder->register('foo2', 'Bar\FooClass')->setFile(__DIR__.'/Fixtures/includes/%file%.php');
        $builder->setParameter('file', 'foo');
        $this->assertInstanceOf('\Bar\FooClass', $builder->get('foo2'), '->createService() replaces parameters in the file provided by the service definition');
    }

    public function testCreateProxyWithRealServiceInstantiator()
    {
        $builder = new ContainerBuilder();

        $builder->register('foo1', 'Bar\FooClass')->setFile(__DIR__.'/Fixtures/includes/foo.php');
        $builder->getDefinition('foo1')->setLazy(true);

        $foo1 = $builder->get('foo1');

        $this->assertSame($foo1, $builder->get('foo1'), 'The same proxy is retrieved on multiple subsequent calls');
        $this->assertSame('Bar\FooClass', get_class($foo1));
    }

    public function testCreateServiceClass()
    {
        $builder = new ContainerBuilder();
        $builder->register('foo1', '%class%');
        $builder->setParameter('class', 'stdClass');
        $this->assertInstanceOf('\stdClass', $builder->get('foo1'), '->createService() replaces parameters in the class provided by the service definition');
    }

    public function testCreateServiceArguments()
    {
        $builder = new ContainerBuilder();
        $builder->register('bar', 'stdClass');
        $builder->register('foo1', 'Bar\FooClass')->addArgument(array('foo' => '%value%', '%value%' => 'foo', new Reference('bar'), '%%unescape_it%%'));
        $builder->setParameter('value', 'bar');
        $this->assertEquals(array('foo' => 'bar', 'bar' => 'foo', $builder->get('bar'), '%unescape_it%'), $builder->get('foo1')->arguments, '->createService() replaces parameters and service references in the arguments provided by the service definition');
    }

    public function testCreateServiceFactory()
    {
        $builder = new ContainerBuilder();
        $builder->register('foo', 'Bar\FooClass')->setFactory('Bar\FooClass::getInstance');
        $builder->register('qux', 'Bar\FooClass')->setFactory(array('Bar\FooClass', 'getInstance'));
        $builder->register('bar', 'Bar\FooClass')->setFactory(array(new Definition('Bar\FooClass'), 'getInstance'));
        $builder->register('baz', 'Bar\FooClass')->setFactory(array(new Reference('bar'), 'getInstance'));

        $this->assertTrue($builder->get('foo')->called, '->createService() calls the factory method to create the service instance');
        $this->assertTrue($builder->get('qux')->called, '->createService() calls the factory method to create the service instance');
        $this->assertTrue($builder->get('bar')->called, '->createService() uses anonymous service as factory');
        $this->assertTrue($builder->get('baz')->called, '->createService() uses another service as factory');
    }

    public function testLegacyCreateServiceFactory()
    {
        $builder = new ContainerBuilder();
        $builder->register('bar', 'Bar\FooClass');
        $builder
            ->register('foo1', 'Bar\FooClass')
            ->setFactoryClass('%foo_class%')
            ->setFactoryMethod('getInstance')
            ->addArgument(array('foo' => '%value%', '%value%' => 'foo', new Reference('bar')))
        ;
        $builder->setParameter('value', 'bar');
        $builder->setParameter('foo_class', 'Bar\FooClass');
        $this->assertTrue($builder->get('foo1')->called, '->createService() calls the factory method to create the service instance');
        $this->assertEquals(array('foo' => 'bar', 'bar' => 'foo', $builder->get('bar')), $builder->get('foo1')->arguments, '->createService() passes the arguments to the factory method');
    }

    public function testLegacyCreateServiceFactoryService()
    {
        $builder = new ContainerBuilder();
        $builder->register('foo_service', 'Bar\FooClass');
        $builder
            ->register('foo', 'Bar\FooClass')
            ->setFactoryService('%foo_service%')
            ->setFactoryMethod('getInstance')
        ;
        $builder->setParameter('foo_service', 'foo_service');
        $this->assertTrue($builder->get('foo')->called, '->createService() calls the factory method to create the service instance');
    }

    public function testCreateServiceMethodCalls()
    {
        $builder = new ContainerBuilder();
        $builder->register('bar', 'stdClass');
        $builder->register('foo1', 'Bar\FooClass')->addMethodCall('setBar', array(array('%value%', new Reference('bar'))));
        $builder->setParameter('value', 'bar');
        $this->assertEquals(array('bar', $builder->get('bar')), $builder->get('foo1')->bar, '->createService() replaces the values in the method calls arguments');
    }

    public function testCreateServiceMethodCallsWithEscapedParam()
    {
        $builder = new ContainerBuilder();
        $builder->register('bar', 'stdClass');
        $builder->register('foo1', 'Bar\FooClass')->addMethodCall('setBar', array(array('%%unescape_it%%')));
        $builder->setParameter('value', 'bar');
        $this->assertEquals(array('%unescape_it%'), $builder->get('foo1')->bar, '->createService() replaces the values in the method calls arguments');
    }

    public function testCreateServiceProperties()
    {
        $builder = new ContainerBuilder();
        $builder->register('bar', 'stdClass');
        $builder->register('foo1', 'Bar\FooClass')->setProperty('bar', array('%value%', new Reference('bar'), '%%unescape_it%%'));
        $builder->setParameter('value', 'bar');
        $this->assertEquals(array('bar', $builder->get('bar'), '%unescape_it%'), $builder->get('foo1')->bar, '->createService() replaces the values in the properties');
    }

    public function testCreateServiceConfigurator()
    {
        $builder = new ContainerBuilder();
        $builder->register('foo1', 'Bar\FooClass')->setConfigurator('sc_configure');
        $this->assertTrue($builder->get('foo1')->configured, '->createService() calls the configurator');

        $builder->register('foo2', 'Bar\FooClass')->setConfigurator(array('%class%', 'configureStatic'));
        $builder->setParameter('class', 'BazClass');
        $this->assertTrue($builder->get('foo2')->configured, '->createService() calls the configurator');

        $builder->register('baz', 'BazClass');
        $builder->register('foo3', 'Bar\FooClass')->setConfigurator(array(new Reference('baz'), 'configure'));
        $this->assertTrue($builder->get('foo3')->configured, '->createService() calls the configurator');

        $builder->register('foo4', 'Bar\FooClass')->setConfigurator(array($builder->getDefinition('baz'), 'configure'));
        $this->assertTrue($builder->get('foo4')->configured, '->createService() calls the configurator');

        $builder->register('foo5', 'Bar\FooClass')->setConfigurator('foo');
        try {
            $builder->get('foo5');
            $this->fail('->createService() throws an InvalidArgumentException if the configure callable is not a valid callable');
        } catch (\InvalidArgumentException $e) {
            $this->assertEquals('The configure callable for class "Bar\FooClass" is not a callable.', $e->getMessage(), '->createService() throws an InvalidArgumentException if the configure callable is not a valid callable');
        }
    }

    /**
     * @expectedException \RuntimeException
     */
    public function testCreateSyntheticService()
    {
        $builder = new ContainerBuilder();
        $builder->register('foo', 'Bar\FooClass')->setSynthetic(true);
        $builder->get('foo');
    }

    public function testCreateServiceWithExpression()
    {
        $builder = new ContainerBuilder();
        $builder->setParameter('bar', 'bar');
        $builder->register('bar', 'BarClass');
        $builder->register('foo', 'Bar\FooClass')->addArgument(array('foo' => new Expression('service("bar").foo ~ parameter("bar")')));
        $this->assertEquals('foobar', $builder->get('foo')->arguments['foo']);
    }

    public function testResolveServices()
    {
        $builder = new ContainerBuilder();
        $builder->register('foo', 'Bar\FooClass');
        $this->assertEquals($builder->get('foo'), $builder->resolveServices(new Reference('foo')), '->resolveServices() resolves service references to service instances');
        $this->assertEquals(array('foo' => array('foo', $builder->get('foo'))), $builder->resolveServices(array('foo' => array('foo', new Reference('foo')))), '->resolveServices() resolves service references to service instances in nested arrays');
        $this->assertEquals($builder->get('foo'), $builder->resolveServices(new Expression('service("foo")')), '->resolveServices() resolves expressions');
    }

    /**
     * @expectedException \Symfony\Component\DependencyInjection\Exception\RuntimeException
     * @expectedExceptionMessage Constructing service "foo" from a parent definition is not supported at build time.
     */
    public function testResolveServicesWithDecoratedDefinition()
    {
        $builder = new ContainerBuilder();
        $builder->setDefinition('grandpa', new Definition('stdClass'));
        $builder->setDefinition('parent', new DefinitionDecorator('grandpa'));
        $builder->setDefinition('foo', new DefinitionDecorator('parent'));

        $builder->get('foo');
    }

    public function testResolveServicesWithCustomDefinitionClass()
    {
        $builder = new ContainerBuilder();
        $builder->setDefinition('foo', new CustomDefinition('stdClass'));

        $this->assertInstanceOf('stdClass', $builder->get('foo'));
    }

    public function testMerge()
    {
        $container = new ContainerBuilder(new ParameterBag(array('bar' => 'foo')));
        $container->setResourceTracking(false);
        $config = new ContainerBuilder(new ParameterBag(array('foo' => 'bar')));
        $container->merge($config);
        $this->assertEquals(array('bar' => 'foo', 'foo' => 'bar'), $container->getParameterBag()->all(), '->merge() merges current parameters with the loaded ones');

        $container = new ContainerBuilder(new ParameterBag(array('bar' => 'foo')));
        $container->setResourceTracking(false);
        $config = new ContainerBuilder(new ParameterBag(array('foo' => '%bar%')));
        $container->merge($config);
        $container->compile();
        $this->assertEquals(array('bar' => 'foo', 'foo' => 'foo'), $container->getParameterBag()->all(), '->merge() evaluates the values of the parameters towards already defined ones');

        $container = new ContainerBuilder(new ParameterBag(array('bar' => 'foo')));
        $container->setResourceTracking(false);
        $config = new ContainerBuilder(new ParameterBag(array('foo' => '%bar%', 'baz' => '%foo%')));
        $container->merge($config);
        $container->compile();
        $this->assertEquals(array('bar' => 'foo', 'foo' => 'foo', 'baz' => 'foo'), $container->getParameterBag()->all(), '->merge() evaluates the values of the parameters towards already defined ones');

        $container = new ContainerBuilder();
        $container->setResourceTracking(false);
        $container->register('foo', 'Bar\FooClass');
        $container->register('bar', 'BarClass');
        $config = new ContainerBuilder();
        $config->setDefinition('baz', new Definition('BazClass'));
        $config->setAlias('alias_for_foo', 'foo');
        $container->merge($config);
        $this->assertEquals(array('foo', 'bar', 'baz'), array_keys($container->getDefinitions()), '->merge() merges definitions already defined ones');

        $aliases = $container->getAliases();
        $this->assertTrue(isset($aliases['alias_for_foo']));
        $this->assertEquals('foo', (string) $aliases['alias_for_foo']);

        $container = new ContainerBuilder();
        $container->setResourceTracking(false);
        $container->register('foo', 'Bar\FooClass');
        $config->setDefinition('foo', new Definition('BazClass'));
        $container->merge($config);
        $this->assertEquals('BazClass', $container->getDefinition('foo')->getClass(), '->merge() overrides already defined services');
    }

    /**
     * @expectedException \LogicException
     */
    public function testMergeLogicException()
    {
        $container = new ContainerBuilder();
        $container->setResourceTracking(false);
        $container->compile();
        $container->merge(new ContainerBuilder());
    }

    public function testfindTaggedServiceIds()
    {
        $builder = new ContainerBuilder();
        $builder
            ->register('foo', 'Bar\FooClass')
            ->addTag('foo', array('foo' => 'foo'))
            ->addTag('bar', array('bar' => 'bar'))
            ->addTag('foo', array('foofoo' => 'foofoo'))
        ;
        $this->assertEquals($builder->findTaggedServiceIds('foo'), array(
            'foo' => array(
                array('foo' => 'foo'),
                array('foofoo' => 'foofoo'),
            ),
        ), '->findTaggedServiceIds() returns an array of service ids and its tag attributes');
        $this->assertEquals(array(), $builder->findTaggedServiceIds('foobar'), '->findTaggedServiceIds() returns an empty array if there is annotated services');
    }

    public function testFindUnusedTags()
    {
        $builder = new ContainerBuilder();
        $builder
            ->register('foo', 'Bar\FooClass')
            ->addTag('kernel.event_listener', array('foo' => 'foo'))
            ->addTag('kenrel.event_listener', array('bar' => 'bar'))
        ;
        $builder->findTaggedServiceIds('kernel.event_listener');
        $this->assertEquals(array('kenrel.event_listener'), $builder->findUnusedTags(), '->findUnusedTags() returns an array with unused tags');
    }

    public function testFindDefinition()
    {
        $container = new ContainerBuilder();
        $container->setDefinition('foo', $definition = new Definition('Bar\FooClass'));
        $container->setAlias('bar', 'foo');
        $container->setAlias('foobar', 'bar');
        $this->assertEquals($definition, $container->findDefinition('foobar'), '->findDefinition() returns a Definition');
    }

    public function testAddObjectResource()
    {
        $container = new ContainerBuilder();

        $container->setResourceTracking(false);
        $container->addObjectResource(new \BarClass());

        $this->assertEmpty($container->getResources(), 'No resources get registered without resource tracking');

        $container->setResourceTracking(true);
        $container->addObjectResource(new \BarClass());

        $resources = $container->getResources();

        $this->assertCount(1, $resources, '1 resource was registered');

        /* @var $resource \Symfony\Component\Config\Resource\FileResource */
        $resource = end($resources);

        $this->assertInstanceOf('Symfony\Component\Config\Resource\FileResource', $resource);
        $this->assertSame(realpath(__DIR__.'/Fixtures/includes/classes.php'), realpath($resource->getResource()));
    }

    public function testAddClassResource()
    {
        $container = new ContainerBuilder();

        $container->setResourceTracking(false);
        $container->addClassResource(new \ReflectionClass('BarClass'));

        $this->assertEmpty($container->getResources(), 'No resources get registered without resource tracking');

        $container->setResourceTracking(true);
        $container->addClassResource(new \ReflectionClass('BarClass'));

        $resources = $container->getResources();

        $this->assertCount(1, $resources, '1 resource was registered');

        /* @var $resource \Symfony\Component\Config\Resource\FileResource */
        $resource = end($resources);

        $this->assertInstanceOf('Symfony\Component\Config\Resource\FileResource', $resource);
        $this->assertSame(realpath(__DIR__.'/Fixtures/includes/classes.php'), realpath($resource->getResource()));
    }

    public function testCompilesClassDefinitionsOfLazyServices()
    {
        $container = new ContainerBuilder();

        $this->assertEmpty($container->getResources(), 'No resources get registered without resource tracking');

        $container->register('foo', 'BarClass');
        $container->getDefinition('foo')->setLazy(true);

        $container->compile();

        $classesPath = realpath(__DIR__.'/Fixtures/includes/classes.php');
        $matchingResources = array_filter(
            $container->getResources(),
            function (ResourceInterface $resource) use ($classesPath) {
                return $resource instanceof FileResource && $classesPath === realpath($resource->getResource());
            }
        );

        $this->assertNotEmpty($matchingResources);
    }

    public function testResources()
    {
        $container = new ContainerBuilder();
        $container->addResource($a = new FileResource(__DIR__.'/Fixtures/xml/services1.xml'));
        $container->addResource($b = new FileResource(__DIR__.'/Fixtures/xml/services2.xml'));
        $resources = array();
        foreach ($container->getResources() as $resource) {
            if (false === strpos($resource, '.php')) {
                $resources[] = $resource;
            }
        }
        $this->assertEquals(array($a, $b), $resources, '->getResources() returns an array of resources read for the current configuration');
        $this->assertSame($container, $container->setResources(array()));
        $this->assertEquals(array(), $container->getResources());
    }

    public function testExtension()
    {
        $container = new ContainerBuilder();
        $container->setResourceTracking(false);

        $container->registerExtension($extension = new \ProjectExtension());
        $this->assertTrue($container->getExtension('project') === $extension, '->registerExtension() registers an extension');

        $this->setExpectedException('LogicException');
        $container->getExtension('no_registered');
    }

    public function testRegisteredButNotLoadedExtension()
    {
        $extension = $this->getMock('Symfony\\Component\\DependencyInjection\\Extension\\ExtensionInterface');
        $extension->expects($this->once())->method('getAlias')->will($this->returnValue('project'));
        $extension->expects($this->never())->method('load');

        $container = new ContainerBuilder();
        $container->setResourceTracking(false);
        $container->registerExtension($extension);
        $container->compile();
    }

    public function testRegisteredAndLoadedExtension()
    {
        $extension = $this->getMock('Symfony\\Component\\DependencyInjection\\Extension\\ExtensionInterface');
        $extension->expects($this->exactly(2))->method('getAlias')->will($this->returnValue('project'));
        $extension->expects($this->once())->method('load')->with(array(array('foo' => 'bar')));

        $container = new ContainerBuilder();
        $container->setResourceTracking(false);
        $container->registerExtension($extension);
        $container->loadFromExtension('project', array('foo' => 'bar'));
        $container->compile();
    }

    public function testPrivateServiceUser()
    {
        $fooDefinition = new Definition('BarClass');
        $fooUserDefinition = new Definition('BarUserClass', array(new Reference('bar')));
        $container = new ContainerBuilder();
        $container->setResourceTracking(false);

        $fooDefinition->setPublic(false);

        $container->addDefinitions(array(
            'bar' => $fooDefinition,
            'bar_user' => $fooUserDefinition,
        ));

        $container->compile();
        $this->assertInstanceOf('BarClass', $container->get('bar_user')->bar);
    }

    /**
     * @expectedException \BadMethodCallException
     */
    public function testThrowsExceptionWhenSetServiceOnAFrozenContainer()
    {
        $container = new ContainerBuilder();
        $container->setResourceTracking(false);
        $container->setDefinition('a', new Definition('stdClass'));
        $container->compile();
        $container->set('a', new \stdClass());
    }

    public function testThrowsExceptionWhenAddServiceOnAFrozenContainer()
    {
        $container = new ContainerBuilder();
        $container->compile();
        $container->set('a', $foo = new \stdClass());
        $this->assertSame($foo, $container->get('a'));
    }

    public function testNoExceptionWhenSetSyntheticServiceOnAFrozenContainer()
    {
        $container = new ContainerBuilder();
        $def = new Definition('stdClass');
        $def->setSynthetic(true);
        $container->setDefinition('a', $def);
        $container->compile();
        $container->set('a', $a = new \stdClass());
        $this->assertEquals($a, $container->get('a'));
    }

    /**
     * @group legacy
     */
    public function testLegacySetOnSynchronizedService()
    {
        $container = new ContainerBuilder();
        $container->register('baz', 'BazClass')
            ->setSynchronized(true)
        ;
        $container->register('bar', 'BarClass')
            ->addMethodCall('setBaz', array(new Reference('baz')))
        ;

        $container->set('baz', $baz = new \BazClass());
        $this->assertSame($baz, $container->get('bar')->getBaz());

        $container->set('baz', $baz = new \BazClass());
        $this->assertSame($baz, $container->get('bar')->getBaz());
    }

    /**
     * @group legacy
     */
    public function testLegacySynchronizedServiceWithScopes()
    {
        $container = new ContainerBuilder();
        $container->addScope(new Scope('foo'));
        $container->register('baz', 'BazClass')
            ->setSynthetic(true)
            ->setSynchronized(true)
            ->setScope('foo')
        ;
        $container->register('bar', 'BarClass')
            ->addMethodCall('setBaz', array(new Reference('baz', ContainerInterface::NULL_ON_INVALID_REFERENCE, false)))
        ;
        $container->compile();

        $container->enterScope('foo');
        $container->set('baz', $outerBaz = new \BazClass(), 'foo');
        $this->assertSame($outerBaz, $container->get('bar')->getBaz());

        $container->enterScope('foo');
        $container->set('baz', $innerBaz = new \BazClass(), 'foo');
        $this->assertSame($innerBaz, $container->get('bar')->getBaz());
        $container->leaveScope('foo');

        $this->assertNotSame($innerBaz, $container->get('bar')->getBaz());
        $this->assertSame($outerBaz, $container->get('bar')->getBaz());

        $container->leaveScope('foo');
    }

    /**
     * @expectedException \BadMethodCallException
     */
    public function testThrowsExceptionWhenSetDefinitionOnAFrozenContainer()
    {
        $container = new ContainerBuilder();
        $container->setResourceTracking(false);
        $container->compile();
        $container->setDefinition('a', new Definition());
    }

    public function testExtensionConfig()
    {
        $container = new ContainerBuilder();

        $configs = $container->getExtensionConfig('foo');
        $this->assertEmpty($configs);

        $first = array('foo' => 'bar');
        $container->prependExtensionConfig('foo', $first);
        $configs = $container->getExtensionConfig('foo');
        $this->assertEquals(array($first), $configs);

        $second = array('ding' => 'dong');
        $container->prependExtensionConfig('foo', $second);
        $configs = $container->getExtensionConfig('foo');
        $this->assertEquals(array($second, $first), $configs);
    }

    public function testAbstractAlias()
    {
        $container = new ContainerBuilder();

        $abstract = new Definition('AbstractClass');
        $abstract->setAbstract(true);

        $container->setDefinition('abstract_service', $abstract);
        $container->setAlias('abstract_alias', 'abstract_service');

        $container->compile();

        $this->assertSame('abstract_service', (string) $container->getAlias('abstract_alias'));
    }

    public function testLazyLoadedService()
    {
        $loader = new ClosureLoader($container = new ContainerBuilder());
        $loader->load(function (ContainerBuilder $container) {
            $container->set('a', new \BazClass());
            $definition = new Definition('BazClass');
            $definition->setLazy(true);
            $container->setDefinition('a', $definition);
        });

        $container->setResourceTracking(true);

        $container->compile();

        $class = new \BazClass();
        $reflectionClass = new \ReflectionClass($class);

        $r = new \ReflectionProperty($container, 'resources');
        $r->setAccessible(true);
        $resources = $r->getValue($container);

        $classInList = false;
        foreach ($resources as $resource) {
            if ($resource->getResource() === $reflectionClass->getFileName()) {
                $classInList = true;
                break;
            }
        }

        $this->assertTrue($classInList);
    }

<<<<<<< HEAD
    public function testAutowiring()
    {
        $container = new ContainerBuilder();

        $container->register('a', __NAMESPACE__.'\A');
        $bDefinition = $container->register('b', __NAMESPACE__.'\B');
        $bDefinition->setAutowired(true);

        $container->compile();

        $this->assertEquals('a', (string) $container->getDefinition('b')->getArgument(0));
=======
    public function testInitializePropertiesBeforeMethodCalls()
    {
        $container = new ContainerBuilder();
        $container->register('foo', 'stdClass');
        $container->register('bar', 'MethodCallClass')
            ->setProperty('simple', 'bar')
            ->setProperty('complex', new Reference('foo'))
            ->addMethodCall('callMe');

        $container->compile();

        $this->assertTrue($container->get('bar')->callPassed(), '->compile() initializes properties before method calls');
>>>>>>> e62b602d
    }
}

class FooClass
{
}

class ProjectContainer extends ContainerBuilder
{
    public function getFoobazService()
    {
        throw new InactiveScopeException('foo', 'request');
    }
}

class A
{
}

class B
{
    public function __construct(A $a)
    {
    }
}<|MERGE_RESOLUTION|>--- conflicted
+++ resolved
@@ -858,19 +858,6 @@
         $this->assertTrue($classInList);
     }
 
-<<<<<<< HEAD
-    public function testAutowiring()
-    {
-        $container = new ContainerBuilder();
-
-        $container->register('a', __NAMESPACE__.'\A');
-        $bDefinition = $container->register('b', __NAMESPACE__.'\B');
-        $bDefinition->setAutowired(true);
-
-        $container->compile();
-
-        $this->assertEquals('a', (string) $container->getDefinition('b')->getArgument(0));
-=======
     public function testInitializePropertiesBeforeMethodCalls()
     {
         $container = new ContainerBuilder();
@@ -883,7 +870,19 @@
         $container->compile();
 
         $this->assertTrue($container->get('bar')->callPassed(), '->compile() initializes properties before method calls');
->>>>>>> e62b602d
+    }
+
+    public function testAutowiring()
+    {
+        $container = new ContainerBuilder();
+
+        $container->register('a', __NAMESPACE__.'\A');
+        $bDefinition = $container->register('b', __NAMESPACE__.'\B');
+        $bDefinition->setAutowired(true);
+
+        $container->compile();
+
+        $this->assertEquals('a', (string) $container->getDefinition('b')->getArgument(0));
     }
 }
 
