<?php

use Symfony\Component\DependencyInjection\Argument\RewindableGenerator;
use Symfony\Component\DependencyInjection\ContainerInterface;
use Symfony\Component\DependencyInjection\Container;
use Symfony\Component\DependencyInjection\Exception\InvalidArgumentException;
use Symfony\Component\DependencyInjection\Exception\LogicException;
use Symfony\Component\DependencyInjection\Exception\RuntimeException;
use Symfony\Component\DependencyInjection\ParameterBag\FrozenParameterBag;
use Symfony\Component\DependencyInjection\ParameterBag\ParameterBagInterface;

/**
 * @internal This class has been auto-generated by the Symfony Dependency Injection Component.
 */
class ProjectServiceContainer extends Container
{
    protected $parameters = [];
    protected $getService;

    public function __construct()
    {
        $this->getService = \Closure::fromCallable([$this, 'getService']);
        $this->services = $this->privates = [];
        $this->methodMap = [
            'Symfony\\Component\\DependencyInjection\\Tests\\Fixtures\\TestServiceSubscriber' => 'getTestServiceSubscriberService',
            'foo_service' => 'getFooServiceService',
            'late_alias' => 'getLateAliasService',
        ];
        $this->aliases = [
            'Symfony\\Component\\DependencyInjection\\Tests\\Fixtures\\TestDefinition1' => 'late_alias',
        ];
    }

    public function compile(): void
    {
        throw new LogicException('You cannot compile a dumped container that was already compiled.');
    }

    public function isCompiled(): bool
    {
        return true;
    }

    public function getRemovedIds(): array
    {
        return [
<<<<<<< HEAD
            '.service_locator.Csd_kfL' => true,
            '.service_locator.Csd_kfL.foo_service' => true,
=======
            '.service_locator.MqW1SNN' => true,
            '.service_locator.MqW1SNN.foo_service' => true,
>>>>>>> 77cdbffc
            'Psr\\Container\\ContainerInterface' => true,
            'Symfony\\Component\\DependencyInjection\\ContainerInterface' => true,
            'Symfony\\Component\\DependencyInjection\\Tests\\Fixtures\\CustomDefinition' => true,
            'Symfony\\Component\\DependencyInjection\\Tests\\Fixtures\\TestDefinition1' => true,
            'late_alias' => true,
        ];
    }

    /**
     * Gets the public 'Symfony\Component\DependencyInjection\Tests\Fixtures\TestServiceSubscriber' shared service.
     *
     * @return \Symfony\Component\DependencyInjection\Tests\Fixtures\TestServiceSubscriber
     */
    protected function getTestServiceSubscriberService()
    {
        return $this->services['Symfony\\Component\\DependencyInjection\\Tests\\Fixtures\\TestServiceSubscriber'] = new \Symfony\Component\DependencyInjection\Tests\Fixtures\TestServiceSubscriber();
    }

    /**
     * Gets the public 'foo_service' shared autowired service.
     *
     * @return \Symfony\Component\DependencyInjection\Tests\Fixtures\TestServiceSubscriber
     */
    protected function getFooServiceService()
    {
        return $this->services['foo_service'] = new \Symfony\Component\DependencyInjection\Tests\Fixtures\TestServiceSubscriber((new \Symfony\Component\DependencyInjection\Argument\ServiceLocator($this->getService, [
            'Symfony\\Component\\DependencyInjection\\Tests\\Fixtures\\CustomDefinition' => ['privates', 'Symfony\\Component\\DependencyInjection\\Tests\\Fixtures\\CustomDefinition', 'getCustomDefinitionService', false],
            'Symfony\\Component\\DependencyInjection\\Tests\\Fixtures\\TestServiceSubscriber' => ['services', 'Symfony\\Component\\DependencyInjection\\Tests\\Fixtures\\TestServiceSubscriber', 'getTestServiceSubscriberService', false],
            'bar' => ['services', 'Symfony\\Component\\DependencyInjection\\Tests\\Fixtures\\TestServiceSubscriber', 'getTestServiceSubscriberService', false],
            'baz' => ['privates', 'Symfony\\Component\\DependencyInjection\\Tests\\Fixtures\\CustomDefinition', 'getCustomDefinitionService', false],
            'late_alias' => ['services', 'late_alias', 'getLateAliasService', false],
        ], [
            'Symfony\\Component\\DependencyInjection\\Tests\\Fixtures\\CustomDefinition' => 'Symfony\\Component\\DependencyInjection\\Tests\\Fixtures\\CustomDefinition',
            'Symfony\\Component\\DependencyInjection\\Tests\\Fixtures\\TestServiceSubscriber' => 'Symfony\\Component\\DependencyInjection\\Tests\\Fixtures\\TestServiceSubscriber',
            'bar' => 'Symfony\\Component\\DependencyInjection\\Tests\\Fixtures\\CustomDefinition',
            'baz' => 'Symfony\\Component\\DependencyInjection\\Tests\\Fixtures\\CustomDefinition',
            'late_alias' => 'Symfony\\Component\\DependencyInjection\\Tests\\Fixtures\\TestDefinition1',
        ]))->withContext('foo_service', $this));
    }

    /**
     * Gets the public 'late_alias' shared service.
     *
     * @return \Symfony\Component\DependencyInjection\Tests\Fixtures\TestDefinition1
     */
    protected function getLateAliasService()
    {
        return $this->services['late_alias'] = new \Symfony\Component\DependencyInjection\Tests\Fixtures\TestDefinition1();
    }

    /**
     * Gets the private 'Symfony\Component\DependencyInjection\Tests\Fixtures\CustomDefinition' shared service.
     *
     * @return \Symfony\Component\DependencyInjection\Tests\Fixtures\CustomDefinition
     */
    protected function getCustomDefinitionService()
    {
        return $this->privates['Symfony\\Component\\DependencyInjection\\Tests\\Fixtures\\CustomDefinition'] = new \Symfony\Component\DependencyInjection\Tests\Fixtures\CustomDefinition();
    }
}<|MERGE_RESOLUTION|>--- conflicted
+++ resolved
@@ -44,13 +44,8 @@
     public function getRemovedIds(): array
     {
         return [
-<<<<<<< HEAD
-            '.service_locator.Csd_kfL' => true,
-            '.service_locator.Csd_kfL.foo_service' => true,
-=======
-            '.service_locator.MqW1SNN' => true,
-            '.service_locator.MqW1SNN.foo_service' => true,
->>>>>>> 77cdbffc
+            '.service_locator.dZze14t' => true,
+            '.service_locator.dZze14t.foo_service' => true,
             'Psr\\Container\\ContainerInterface' => true,
             'Symfony\\Component\\DependencyInjection\\ContainerInterface' => true,
             'Symfony\\Component\\DependencyInjection\\Tests\\Fixtures\\CustomDefinition' => true,
