<?php

use Symfony\Component\DependencyInjection\ContainerInterface;
use Symfony\Component\DependencyInjection\Container;
use Symfony\Component\DependencyInjection\Exception\InactiveScopeException;
use Symfony\Component\DependencyInjection\Exception\InvalidArgumentException;
use Symfony\Component\DependencyInjection\Exception\LogicException;
use Symfony\Component\DependencyInjection\Exception\RuntimeException;
use Symfony\Component\DependencyInjection\ParameterBag\FrozenParameterBag;

/**
 * ProjectServiceContainer
 *
 * This class has been auto-generated
 * by the Symfony Dependency Injection Component.
 */
class ProjectServiceContainer extends Container
{
    private $parameters;
    private $targetDirs = array();

    /**
     * Constructor.
     */
    public function __construct()
    {
        $this->parameters = $this->getDefaultParameters();

        $this->services =
        $this->scopedServices =
        $this->scopeStacks = array();

        $this->set('service_container', $this);

        $this->scopes = array();
        $this->scopeChildren = array();
        $this->methodMap = array(
            'bar' => 'getBarService',
            'baz' => 'getBazService',
            'configurator_service' => 'getConfiguratorServiceService',
            'configured_service' => 'getConfiguredServiceService',
            'decorator_service' => 'getDecoratorServiceService',
            'decorator_service_with_name' => 'getDecoratorServiceWithNameService',
            'factory_service' => 'getFactoryServiceService',
            'foo' => 'getFooService',
            'foo.baz' => 'getFoo_BazService',
            'foo_bar' => 'getFooBarService',
            'foo_with_inline' => 'getFooWithInlineService',
            'method_call1' => 'getMethodCall1Service',
            'new_factory' => 'getNewFactoryService',
            'new_factory_service' => 'getNewFactoryServiceService',
            'request' => 'getRequestService',
            'service_from_static_method' => 'getServiceFromStaticMethodService',
        );
        $this->aliases = array(
            'alias_for_alias' => 'foo',
            'alias_for_foo' => 'foo',
            'decorated' => 'decorator_service_with_name',
        );
    }

    /**
     * {@inheritdoc}
     */
    public function compile()
    {
        throw new LogicException('You cannot compile a dumped frozen container.');
    }

    /**
     * Gets the 'bar' service.
     *
     * This service is shared.
     * This method always returns the same instance of the service.
     *
     * @return \Bar\FooClass A Bar\FooClass instance.
     */
    protected function getBarService()
    {
        $a = $this->get('foo.baz');

        $this->services['bar'] = $instance = new \Bar\FooClass('foo', $a, $this->getParameter('foo_bar'));

        $a->configure($instance);

        return $instance;
    }

    /**
     * Gets the 'baz' service.
     *
     * This service is shared.
     * This method always returns the same instance of the service.
     *
     * @return \Baz A Baz instance.
     */
    protected function getBazService()
    {
        $this->services['baz'] = $instance = new \Baz();

        $instance->setFoo($this->get('foo_with_inline'));

        return $instance;
    }

    /**
     * Gets the 'configured_service' service.
     *
     * This service is shared.
     * This method always returns the same instance of the service.
     *
     * @return \stdClass A stdClass instance.
     */
    protected function getConfiguredServiceService()
    {
        $this->services['configured_service'] = $instance = new \stdClass();

        $this->get('configurator_service')->configureStdClass($instance);

        return $instance;
    }

    /**
     * Gets the 'decorator_service' service.
     *
     * This service is shared.
     * This method always returns the same instance of the service.
     *
     * @return \stdClass A stdClass instance.
     */
    protected function getDecoratorServiceService()
    {
        return $this->services['decorator_service'] = new \stdClass();
    }

    /**
     * Gets the 'decorator_service_with_name' service.
     *
     * This service is shared.
     * This method always returns the same instance of the service.
     *
     * @return \stdClass A stdClass instance.
     */
    protected function getDecoratorServiceWithNameService()
    {
        return $this->services['decorator_service_with_name'] = new \stdClass();
    }

    /**
     * Gets the 'factory_service' service.
     *
     * This service is shared.
     * This method always returns the same instance of the service.
     *
     * @return \Bar A Bar instance.
     */
    protected function getFactoryServiceService()
    {
        return $this->services['factory_service'] = $this->get('foo.baz')->getInstance();
    }

    /**
     * Gets the 'foo' service.
     *
     * This service is shared.
     * This method always returns the same instance of the service.
     *
     * @return \Bar\FooClass A Bar\FooClass instance.
     */
    protected function getFooService()
    {
        $a = $this->get('foo.baz');

        $this->services['foo'] = $instance = \Bar\FooClass::getInstance('foo', $a, array('bar' => 'foo is bar', 'foobar' => 'bar'), true, $this);

        $instance->setBar($this->get('bar'));
        $instance->initialize();
        $instance->foo = 'bar';
        $instance->moo = $a;
        $instance->qux = array('bar' => 'foo is bar', 'foobar' => 'bar');
        sc_configure($instance);

        return $instance;
    }

    /**
     * Gets the 'foo.baz' service.
     *
     * This service is shared.
     * This method always returns the same instance of the service.
     *
     * @return \BazClass A BazClass instance.
     */
    protected function getFoo_BazService()
    {
        $this->services['foo.baz'] = $instance = \BazClass::getInstance();

        \BazClass::configureStatic1($instance);

        return $instance;
    }

    /**
     * Gets the 'foo_bar' service.
     *
     * @return \Bar\FooClass A Bar\FooClass instance.
     */
    protected function getFooBarService()
    {
        return new \Bar\FooClass();
    }

    /**
     * Gets the 'foo_with_inline' service.
     *
     * This service is shared.
     * This method always returns the same instance of the service.
     *
     * @return \Foo A Foo instance.
     */
    protected function getFooWithInlineService()
    {
        $a = new \Bar();

        $this->services['foo_with_inline'] = $instance = new \Foo();

        $a->setBaz($this->get('baz'));
        $a->pub = 'pub';

        $instance->setBar($a);

        return $instance;
    }

    /**
     * Gets the 'method_call1' service.
     *
     * This service is shared.
     * This method always returns the same instance of the service.
     *
     * @return \Bar\FooClass A Bar\FooClass instance.
     */
    protected function getMethodCall1Service()
    {
        require_once '%path%foo.php';

        $this->services['method_call1'] = $instance = new \Bar\FooClass();

        $instance->setBar($this->get('foo'));
        $instance->setBar(NULL);
        $instance->setBar(($this->get("foo")->foo() . (($this->hasparameter("foo")) ? ($this->getParameter("foo")) : ("default"))));

        return $instance;
    }

    /**
     * Gets the 'new_factory_service' service.
     *
     * This service is shared.
     * This method always returns the same instance of the service.
     *
     * @return \FooBarBaz A FooBarBaz instance.
     */
    protected function getNewFactoryServiceService()
    {
        $this->services['new_factory_service'] = $instance = $this->get('new_factory')->getInstance();

        $instance->foo = 'bar';

        return $instance;
    }

    /**
     * Gets the 'request' service.
     *
     * This service is shared.
     * This method always returns the same instance of the service.
     *
     * @throws RuntimeException always since this service is expected to be injected dynamically
     */
    protected function getRequestService()
    {
        throw new RuntimeException('You have requested a synthetic service ("request"). The DIC does not know how to construct this service.');
    }

    /**
     * Gets the 'service_from_static_method' service.
     *
     * This service is shared.
     * This method always returns the same instance of the service.
     *
     * @return \Bar\FooClass A Bar\FooClass instance.
     */
    protected function getServiceFromStaticMethodService()
    {
        return $this->services['service_from_static_method'] = \Bar\FooClass::getInstance();
    }

    /**
<<<<<<< HEAD
=======
     * Updates the 'request' service.
     */
    protected function synchronizeRequestService()
    {
        if ($this->initialized('depends_on_request')) {
            $this->get('depends_on_request')->setRequest($this->get('request', ContainerInterface::NULL_ON_INVALID_REFERENCE));
        }
    }

    /**
     * Gets the 'configurator_service' service.
     *
     * This service is shared.
     * This method always returns the same instance of the service.
     *
     * This service is private.
     * If you want to be able to request this service from the container directly,
     * make it public, otherwise you might end up with broken code.
     *
     * @return \ConfClass A ConfClass instance.
     */
    protected function getConfiguratorServiceService()
    {
        $this->services['configurator_service'] = $instance = new \ConfClass();

        $instance->setFoo($this->get('baz'));

        return $instance;
    }

    /**
>>>>>>> 99330cbe
     * Gets the 'new_factory' service.
     *
     * This service is shared.
     * This method always returns the same instance of the service.
     *
     * This service is private.
     * If you want to be able to request this service from the container directly,
     * make it public, otherwise you might end up with broken code.
     *
     * @return \FactoryClass A FactoryClass instance.
     */
    protected function getNewFactoryService()
    {
        $this->services['new_factory'] = $instance = new \FactoryClass();

        $instance->foo = 'bar';

        return $instance;
    }

    /**
     * {@inheritdoc}
     */
    public function getParameter($name)
    {
        $name = strtolower($name);

        if (!(isset($this->parameters[$name]) || array_key_exists($name, $this->parameters))) {
            throw new InvalidArgumentException(sprintf('The parameter "%s" must be defined.', $name));
        }

        return $this->parameters[$name];
    }

    /**
     * {@inheritdoc}
     */
    public function hasParameter($name)
    {
        $name = strtolower($name);

        return isset($this->parameters[$name]) || array_key_exists($name, $this->parameters);
    }

    /**
     * {@inheritdoc}
     */
    public function setParameter($name, $value)
    {
        throw new LogicException('Impossible to call set() on a frozen ParameterBag.');
    }

    /**
     * {@inheritdoc}
     */
    public function getParameterBag()
    {
        if (null === $this->parameterBag) {
            $this->parameterBag = new FrozenParameterBag($this->parameters);
        }

        return $this->parameterBag;
    }

    /**
     * Gets the default parameters.
     *
     * @return array An array of the default parameters
     */
    protected function getDefaultParameters()
    {
        return array(
            'baz_class' => 'BazClass',
            'foo_class' => 'Bar\\FooClass',
            'foo' => 'bar',
        );
    }
}<|MERGE_RESOLUTION|>--- conflicted
+++ resolved
@@ -297,18 +297,6 @@
     }
 
     /**
-<<<<<<< HEAD
-=======
-     * Updates the 'request' service.
-     */
-    protected function synchronizeRequestService()
-    {
-        if ($this->initialized('depends_on_request')) {
-            $this->get('depends_on_request')->setRequest($this->get('request', ContainerInterface::NULL_ON_INVALID_REFERENCE));
-        }
-    }
-
-    /**
      * Gets the 'configurator_service' service.
      *
      * This service is shared.
@@ -330,7 +318,6 @@
     }
 
     /**
->>>>>>> 99330cbe
      * Gets the 'new_factory' service.
      *
      * This service is shared.
