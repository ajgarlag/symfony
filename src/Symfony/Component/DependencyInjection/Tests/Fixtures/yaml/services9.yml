parameters:
    baz_class: BazClass
    foo_class: Bar\FooClass
    foo: bar

services:
    foo:
        class: Bar\FooClass
        tags:
            - { name: foo, foo: foo }
            - { name: foo, bar: bar, baz: baz }
        arguments: [foo, '@foo.baz', { '%foo%': 'foo is %foo%', foobar: '%foo%' }, true, '@service_container']
        properties: { foo: bar, moo: '@foo.baz', qux: { '%foo%': 'foo is %foo%', foobar: '%foo%' } }
        calls:
            - [setBar, ['@bar']]
            - [initialize, {  }]

        factory: [Bar\FooClass, getInstance]
        configurator: sc_configure
    foo.baz:
        class: '%baz_class%'
        factory: ['%baz_class%', getInstance]
        configurator: ['%baz_class%', configureStatic1]
    bar:
        class: Bar\FooClass
        arguments: [foo, '@foo.baz', '%foo_bar%']
        configurator: ['@foo.baz', configure]
    foo_bar:
<<<<<<< HEAD
        class: %foo_class%
        shared: false
=======
        class: '%foo_class%'
        scope: prototype
>>>>>>> 457967c6
    method_call1:
        class: Bar\FooClass
        file: '%path%foo.php'
        calls:
            - [setBar, ['@foo']]
            - [setBar, ['@?foo2']]
            - [setBar, ['@?foo3']]
            - [setBar, ['@?foobaz']]
            - [setBar, ['@=service("foo").foo() ~ (container.hasparameter("foo") ? parameter("foo") : "default")']]

    foo_with_inline:
        class: Foo
        calls:
            - [setBar, ['@inlined']]

    inlined:
        class: Bar
        public: false
        properties: { pub: pub }
        calls:
            - [setBaz, ['@baz']]

    baz:
        class: Baz
        calls:
            - [setFoo, ['@foo_with_inline']]

    request:
        class: Request
        synthetic: true
    configurator_service:
        class: ConfClass
        public: false
        calls:
            - [setFoo, ['@baz']]

    configured_service:
        class: stdClass
        configurator: ['@configurator_service', configureStdClass]
    decorated:
        class: stdClass
    decorator_service:
        class: stdClass
        decorates: decorated
    decorator_service_with_name:
        class: stdClass
        decorates: decorated
        decoration_inner_name: decorated.pif-pouf
    deprecated_service:
        class: stdClass
        deprecated: The "%service_id%" service is deprecated. You should stop using it, as it will soon be removed.
    new_factory:
        class: FactoryClass
        public: false
        properties: { foo: bar }
    factory_service:
        class: Bar
        factory: ['@foo.baz', getInstance]
    new_factory_service:
        class: FooBarBaz
        properties: { foo: bar }
        factory: ['@new_factory', getInstance]
    service_from_static_method:
        class: Bar\FooClass
        factory: [Bar\FooClass, getInstance]
    alias_for_foo: '@foo'
    alias_for_alias: '@foo'<|MERGE_RESOLUTION|>--- conflicted
+++ resolved
@@ -26,13 +26,8 @@
         arguments: [foo, '@foo.baz', '%foo_bar%']
         configurator: ['@foo.baz', configure]
     foo_bar:
-<<<<<<< HEAD
-        class: %foo_class%
+        class: '%foo_class%'
         shared: false
-=======
-        class: '%foo_class%'
-        scope: prototype
->>>>>>> 457967c6
     method_call1:
         class: Bar\FooClass
         file: '%path%foo.php'
