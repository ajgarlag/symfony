--- conflicted
+++ resolved
@@ -92,13 +92,8 @@
     {
         $headers = parent::all();
 
-<<<<<<< HEAD
         if (null !== $key) {
-            $key = str_replace('_', '-', strtolower($key));
-=======
-        if (1 <= \func_num_args() && null !== $key = func_get_arg(0)) {
             $key = strtr($key, self::UPPER, self::LOWER);
->>>>>>> 4acef47a
 
             return 'set-cookie' !== $key ? $headers[$key] ?? [] : array_map('strval', $this->getCookies());
         }
