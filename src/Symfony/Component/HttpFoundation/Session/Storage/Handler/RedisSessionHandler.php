--- conflicted
+++ resolved
@@ -34,11 +34,7 @@
      * List of available options:
      *  * prefix: The prefix to use for the keys in order to avoid collision on the Redis server.
      *
-<<<<<<< HEAD
-     * @param \Redis|\RedisArray|\RedisCluster|\Predis\ClientInterface|RedisProxy $redis
-=======
      * @param \Redis|\RedisArray|\RedisCluster|\Predis\ClientInterface|RedisProxy|RedisClusterProxy $redis
->>>>>>> 769aced4
      *
      * @throws \InvalidArgumentException When unsupported client or options are passed
      */
