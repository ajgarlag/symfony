--- conflicted
+++ resolved
@@ -87,12 +87,7 @@
         $file = new UploadedFile(
             __DIR__.'/Fixtures/test.gif',
             'original.gif',
-<<<<<<< HEAD
-            'image/jpeg',
-=======
             'image/png',
-            filesize(__DIR__.'/Fixtures/test.gif'),
->>>>>>> bfcf65f6
             null
         );
 
