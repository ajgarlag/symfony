--- conflicted
+++ resolved
@@ -48,12 +48,7 @@
             __DIR__.'/Fixtures/test.gif',
             'original.gif',
             null,
-<<<<<<< HEAD
-            UPLOAD_ERR_OK
-=======
-            filesize(__DIR__.'/Fixtures/test.gif'),
             \UPLOAD_ERR_OK
->>>>>>> 4351a706
         );
 
         $this->assertEquals('application/octet-stream', $file->getClientMimeType());
@@ -69,12 +64,7 @@
             __DIR__.'/Fixtures/.unknownextension',
             'original.gif',
             null,
-<<<<<<< HEAD
-            UPLOAD_ERR_OK
-=======
-            filesize(__DIR__.'/Fixtures/.unknownextension'),
             \UPLOAD_ERR_OK
->>>>>>> 4351a706
         );
 
         $this->assertEquals('application/octet-stream', $file->getClientMimeType());
@@ -159,12 +149,7 @@
             __DIR__.'/Fixtures/test.gif',
             'original.gif',
             'image/gif',
-<<<<<<< HEAD
-            UPLOAD_ERR_OK
-=======
-            filesize(__DIR__.'/Fixtures/test.gif'),
             \UPLOAD_ERR_OK
->>>>>>> 4351a706
         );
 
         $file->move(__DIR__.'/Fixtures/directory');
@@ -172,7 +157,7 @@
 
     public function failedUploadedFile()
     {
-        foreach ([UPLOAD_ERR_INI_SIZE, UPLOAD_ERR_FORM_SIZE, UPLOAD_ERR_PARTIAL, UPLOAD_ERR_NO_FILE, UPLOAD_ERR_CANT_WRITE, UPLOAD_ERR_NO_TMP_DIR, UPLOAD_ERR_EXTENSION, -1] as $error) {
+        foreach ([\UPLOAD_ERR_INI_SIZE, \UPLOAD_ERR_FORM_SIZE, \UPLOAD_ERR_PARTIAL, \UPLOAD_ERR_NO_FILE, \UPLOAD_ERR_CANT_WRITE, \UPLOAD_ERR_NO_TMP_DIR, \UPLOAD_ERR_EXTENSION, -1] as $error) {
             yield [new UploadedFile(
                 __DIR__.'/Fixtures/test.gif',
                 'original.gif',
@@ -188,25 +173,25 @@
     public function testMoveFailed(UploadedFile $file)
     {
         switch ($file->getError()) {
-            case UPLOAD_ERR_INI_SIZE:
+            case \UPLOAD_ERR_INI_SIZE:
                 $exceptionClass = IniSizeFileException::class;
                 break;
-            case UPLOAD_ERR_FORM_SIZE:
+            case \UPLOAD_ERR_FORM_SIZE:
                 $exceptionClass = FormSizeFileException::class;
                 break;
-            case UPLOAD_ERR_PARTIAL:
+            case \UPLOAD_ERR_PARTIAL:
                 $exceptionClass = PartialFileException::class;
                 break;
-            case UPLOAD_ERR_NO_FILE:
+            case \UPLOAD_ERR_NO_FILE:
                 $exceptionClass = NoFileException::class;
                 break;
-            case UPLOAD_ERR_CANT_WRITE:
+            case \UPLOAD_ERR_CANT_WRITE:
                 $exceptionClass = CannotWriteFileException::class;
                 break;
-            case UPLOAD_ERR_NO_TMP_DIR:
+            case \UPLOAD_ERR_NO_TMP_DIR:
                 $exceptionClass = NoTmpDirFileException::class;
                 break;
-            case UPLOAD_ERR_EXTENSION:
+            case \UPLOAD_ERR_EXTENSION:
                 $exceptionClass = ExtensionFileException::class;
                 break;
             default:
@@ -231,12 +216,7 @@
             $path,
             'original.gif',
             'image/gif',
-<<<<<<< HEAD
-            UPLOAD_ERR_OK,
-=======
-            filesize($path),
             \UPLOAD_ERR_OK,
->>>>>>> 4351a706
             true
         );
 
@@ -290,7 +270,7 @@
             'original.gif',
             'image/gif',
             filesize(__DIR__.'/Fixtures/test.gif'),
-            UPLOAD_ERR_OK,
+            \UPLOAD_ERR_OK,
             false
         );
 
@@ -329,12 +309,7 @@
             __DIR__.'/Fixtures/test.gif',
             'original.gif',
             null,
-<<<<<<< HEAD
-            UPLOAD_ERR_OK,
-=======
-            filesize(__DIR__.'/Fixtures/test.gif'),
             \UPLOAD_ERR_OK,
->>>>>>> 4351a706
             true
         );
 
@@ -373,12 +348,7 @@
             __DIR__.'/Fixtures/test.gif',
             'original.gif',
             null,
-<<<<<<< HEAD
-            UPLOAD_ERR_OK
-=======
-            filesize(__DIR__.'/Fixtures/test.gif'),
             \UPLOAD_ERR_OK
->>>>>>> 4351a706
         );
 
         $this->assertFalse($file->isValid());
