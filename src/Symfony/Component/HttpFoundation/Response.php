--- conflicted
+++ resolved
@@ -173,15 +173,9 @@
 
         // Fix Content-Type
         $charset = $this->charset ?: 'UTF-8';
-<<<<<<< HEAD
         if (!$headers->has('Content-Type')) {
             $headers->set('Content-Type', 'text/html; charset='.$charset);
-        } elseif ('text/' === substr($headers->get('Content-Type'), 0, 5) && false === strpos($headers->get('Content-Type'), 'charset')) {
-=======
-        if (!$this->headers->has('Content-Type')) {
-            $this->headers->set('Content-Type', 'text/html; charset='.$charset);
-        } elseif (0 === strpos($this->headers->get('Content-Type'), 'text/') && false === strpos($this->headers->get('Content-Type'), 'charset')) {
->>>>>>> 33f68fe8
+        } elseif (0 === strpos($headers->get('Content-Type'), 'text/') && false === strpos($headers->get('Content-Type'), 'charset')) {
             // add the charset
             $headers->set('Content-Type', $headers->get('Content-Type').'; charset='.$charset);
         }
