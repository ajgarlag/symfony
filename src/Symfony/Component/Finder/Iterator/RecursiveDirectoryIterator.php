<?php

/*
 * This file is part of the Symfony package.
 *
 * (c) Fabien Potencier <fabien@symfony.com>
 *
 * For the full copyright and license information, please view the LICENSE
 * file that was distributed with this source code.
 */

namespace Symfony\Component\Finder\Iterator;

use Symfony\Component\Finder\Exception\AccessDeniedException;
use Symfony\Component\Finder\SplFileInfo;

/**
 * Extends the \RecursiveDirectoryIterator to support relative paths.
 *
 * @author Victor Berchet <victor@suumit.com>
 */
class RecursiveDirectoryIterator extends \RecursiveDirectoryIterator
{
    /**
     * @var bool
     */
    private $ignoreUnreadableDirs;

    /**
     * @var bool
     */
    private $rewindable;

    // these 3 properties take part of the performance optimization to avoid redoing the same work in all iterations
    private $rootPath;
    private $subPath;
    private $directorySeparator = '/';

    /**
     * @param string $path
     * @param int    $flags
     * @param bool   $ignoreUnreadableDirs
     *
     * @throws \RuntimeException
     */
    public function __construct($path, $flags, $ignoreUnreadableDirs = false)
    {
        if ($flags & (self::CURRENT_AS_PATHNAME | self::CURRENT_AS_SELF)) {
            throw new \RuntimeException('This iterator only support returning current as fileinfo.');
        }

        parent::__construct($path, $flags);
        $this->ignoreUnreadableDirs = $ignoreUnreadableDirs;
<<<<<<< HEAD
        $this->rootPath = $path;
        if ('/' !== DIRECTORY_SEPARATOR && !($flags & self::UNIX_PATHS)) {
            $this->directorySeparator = DIRECTORY_SEPARATOR;
=======
        $this->rootPath = (string) $path;
        if ('/' !== \DIRECTORY_SEPARATOR && !($flags & self::UNIX_PATHS)) {
            $this->directorySeparator = \DIRECTORY_SEPARATOR;
>>>>>>> 2ba0fa4a
        }
    }

    /**
     * Return an instance of SplFileInfo with support for relative paths.
     *
     * @return SplFileInfo File information
     */
    public function current()
    {
        // the logic here avoids redoing the same work in all iterations

        if (null === $subPathname = $this->subPath) {
            $subPathname = $this->subPath = (string) $this->getSubPath();
        }
        if ('' !== $subPathname) {
            $subPathname .= $this->directorySeparator;
        }
        $subPathname .= $this->getFilename();

        return new SplFileInfo($this->rootPath.$this->directorySeparator.$subPathname, $this->subPath, $subPathname);
    }

    /**
     * @return \RecursiveIterator
     *
     * @throws AccessDeniedException
     */
    public function getChildren()
    {
        try {
            $children = parent::getChildren();

            if ($children instanceof self) {
                // parent method will call the constructor with default arguments, so unreadable dirs won't be ignored anymore
                $children->ignoreUnreadableDirs = $this->ignoreUnreadableDirs;

                // performance optimization to avoid redoing the same work in all children
                $children->rewindable = &$this->rewindable;
                $children->rootPath = $this->rootPath;
            }

            return $children;
        } catch (\UnexpectedValueException $e) {
            if ($this->ignoreUnreadableDirs) {
                // If directory is unreadable and finder is set to ignore it, a fake empty content is returned.
                return new \RecursiveArrayIterator(array());
            } else {
                throw new AccessDeniedException($e->getMessage(), $e->getCode(), $e);
            }
        }
    }

    /**
     * Do nothing for non rewindable stream.
     */
    public function rewind()
    {
        if (false === $this->isRewindable()) {
            return;
        }

        // @see https://bugs.php.net/68557
        if (\PHP_VERSION_ID < 50523 || \PHP_VERSION_ID >= 50600 && \PHP_VERSION_ID < 50607) {
            parent::next();
        }

        parent::rewind();
    }

    /**
     * Checks if the stream is rewindable.
     *
     * @return bool true when the stream is rewindable, false otherwise
     */
    public function isRewindable()
    {
        if (null !== $this->rewindable) {
            return $this->rewindable;
        }

        // workaround for an HHVM bug, should be removed when https://github.com/facebook/hhvm/issues/7281 is fixed
        if ('' === $this->getPath()) {
            return $this->rewindable = false;
        }

        if (false !== $stream = @opendir($this->getPath())) {
            $infos = stream_get_meta_data($stream);
            closedir($stream);

            if ($infos['seekable']) {
                return $this->rewindable = true;
            }
        }

        return $this->rewindable = false;
    }
}<|MERGE_RESOLUTION|>--- conflicted
+++ resolved
@@ -51,15 +51,9 @@
 
         parent::__construct($path, $flags);
         $this->ignoreUnreadableDirs = $ignoreUnreadableDirs;
-<<<<<<< HEAD
         $this->rootPath = $path;
-        if ('/' !== DIRECTORY_SEPARATOR && !($flags & self::UNIX_PATHS)) {
-            $this->directorySeparator = DIRECTORY_SEPARATOR;
-=======
-        $this->rootPath = (string) $path;
         if ('/' !== \DIRECTORY_SEPARATOR && !($flags & self::UNIX_PATHS)) {
             $this->directorySeparator = \DIRECTORY_SEPARATOR;
->>>>>>> 2ba0fa4a
         }
     }
 
