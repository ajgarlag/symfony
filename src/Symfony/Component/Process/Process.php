<?php

/*
 * This file is part of the Symfony package.
 *
 * (c) Fabien Potencier <fabien@symfony.com>
 *
 * For the full copyright and license information, please view the LICENSE
 * file that was distributed with this source code.
 */

namespace Symfony\Component\Process;

use Symfony\Component\Process\Exception\InvalidArgumentException;
use Symfony\Component\Process\Exception\LogicException;
use Symfony\Component\Process\Exception\ProcessTimedOutException;
use Symfony\Component\Process\Exception\RuntimeException;

/**
 * Process is a thin wrapper around proc_* functions to ease
 * start independent PHP processes.
 *
 * @author Fabien Potencier <fabien@symfony.com>
 *
 * @api
 */
class Process
{
    const ERR = 'err';
    const OUT = 'out';

    const STATUS_READY = 'ready';
    const STATUS_STARTED = 'started';
    const STATUS_TERMINATED = 'terminated';

    const STDIN = 0;
    const STDOUT = 1;
    const STDERR = 2;

    // Timeout Precision in seconds.
    const TIMEOUT_PRECISION = 0.2;

    private $callback;
    private $commandline;
    private $cwd;
    private $env;
    private $stdin;
    private $starttime;
    private $lastOutputTime;
    private $timeout;
    private $idleTimeout;
    private $options;
    private $exitcode;
    private $fallbackExitcode;
    private $processInformation;
    private $stdout;
    private $stderr;
    private $enhanceWindowsCompatibility;
    private $enhanceSigchildCompatibility;
    private $process;
    private $status = self::STATUS_READY;
    private $incrementalOutputOffset;
    private $incrementalErrorOutputOffset;
    private $tty;

    private $useFileHandles = false;
    private $processPipes;

    private static $sigchild;

    /**
     * Exit codes translation table.
     *
     * User-defined errors must use exit codes in the 64-113 range.
     *
     * @var array
     */
    public static $exitCodes = array(
        0 => 'OK',
        1 => 'General error',
        2 => 'Misuse of shell builtins',

        126 => 'Invoked command cannot execute',
        127 => 'Command not found',
        128 => 'Invalid exit argument',

        // signals
        129 => 'Hangup',
        130 => 'Interrupt',
        131 => 'Quit and dump core',
        132 => 'Illegal instruction',
        133 => 'Trace/breakpoint trap',
        134 => 'Process aborted',
        135 => 'Bus error: "access to undefined portion of memory object"',
        136 => 'Floating point exception: "erroneous arithmetic operation"',
        137 => 'Kill (terminate immediately)',
        138 => 'User-defined 1',
        139 => 'Segmentation violation',
        140 => 'User-defined 2',
        141 => 'Write to pipe with no one reading',
        142 => 'Signal raised by alarm',
        143 => 'Termination (request to terminate)',
        // 144 - not defined
        145 => 'Child process terminated, stopped (or continued*)',
        146 => 'Continue if stopped',
        147 => 'Stop executing temporarily',
        148 => 'Terminal stop signal',
        149 => 'Background process attempting to read from tty ("in")',
        150 => 'Background process attempting to write to tty ("out")',
        151 => 'Urgent data available on socket',
        152 => 'CPU time limit exceeded',
        153 => 'File size limit exceeded',
        154 => 'Signal raised by timer counting virtual time: "virtual timer expired"',
        155 => 'Profiling timer expired',
        // 156 - not defined
        157 => 'Pollable event',
        // 158 - not defined
        159 => 'Bad syscall',
    );

    /**
     * Constructor.
     *
     * @param string  $commandline The command line to run
     * @param string  $cwd         The working directory
     * @param array   $env         The environment variables or null to inherit
     * @param string  $stdin       The STDIN content
     * @param integer $timeout     The timeout in seconds
     * @param array   $options     An array of options for proc_open
     *
     * @throws RuntimeException When proc_open is not installed
     *
     * @api
     */
    public function __construct($commandline, $cwd = null, array $env = null, $stdin = null, $timeout = 60, array $options = array())
    {
        if (!function_exists('proc_open')) {
            throw new RuntimeException('The Process class relies on proc_open, which is not available on your PHP installation.');
        }

        $this->commandline = $commandline;
        $this->cwd = $cwd;

        // on windows, if the cwd changed via chdir(), proc_open defaults to the dir where php was started
        // on gnu/linux, PHP builds with --enable-maintainer-zts are also affected
        // @see : https://bugs.php.net/bug.php?id=51800
        // @see : https://bugs.php.net/bug.php?id=50524

        if (null === $this->cwd && (defined('ZEND_THREAD_SAFE') || defined('PHP_WINDOWS_VERSION_BUILD'))) {
            $this->cwd = getcwd();
        }
        if (null !== $env) {
            $this->setEnv($env);
        } else {
            $this->env = null;
        }
        $this->stdin = $stdin;
        $this->setTimeout($timeout);
        $this->useFileHandles = defined('PHP_WINDOWS_VERSION_BUILD');
        $this->enhanceWindowsCompatibility = true;
        $this->enhanceSigchildCompatibility = !defined('PHP_WINDOWS_VERSION_BUILD') && $this->isSigchildEnabled();
        $this->options = array_replace(array('suppress_errors' => true, 'binary_pipes' => true), $options);
    }

    public function __destruct()
    {
        // stop() will check if we have a process running.
        $this->stop();
    }

    public function __clone()
    {
        $this->resetProcessData();
    }

    /**
     * Runs the process.
     *
     * The callback receives the type of output (out or err) and
     * some bytes from the output in real-time. It allows to have feedback
     * from the independent process during execution.
     *
     * The STDOUT and STDERR are also available after the process is finished
     * via the getOutput() and getErrorOutput() methods.
     *
     * @param callback|null $callback A PHP callback to run whenever there is some
     *                                output available on STDOUT or STDERR
     *
     * @return integer The exit status code
     *
     * @throws RuntimeException When process can't be launch or is stopped
     *
     * @api
     */
    public function run($callback = null)
    {
        $this->start($callback);

        return $this->wait();
    }

    /**
     * Starts the process and returns after sending the STDIN.
     *
     * This method blocks until all STDIN data is sent to the process then it
     * returns while the process runs in the background.
     *
     * The termination of the process can be awaited with wait().
     *
     * The callback receives the type of output (out or err) and some bytes from
     * the output in real-time while writing the standard input to the process.
     * It allows to have feedback from the independent process during execution.
     * If there is no callback passed, the wait() method can be called
     * with true as a second parameter then the callback will get all data occurred
     * in (and since) the start call.
     *
     * @param callback|null $callback A PHP callback to run whenever there is some
     *                                output available on STDOUT or STDERR
     * 
     * @return Process The process itself
     *
     * @throws RuntimeException When process can't be launch or is stopped
     * @throws RuntimeException When process is already running
     */
    public function start($callback = null)
    {
        if ($this->isRunning()) {
            throw new RuntimeException('Process is already running');
        }

        $this->resetProcessData();
        $this->starttime = $this->lastOutputTime = microtime(true);
        $this->callback = $this->buildCallback($callback);
        $descriptors = $this->getDescriptors();

        $commandline = $this->commandline;

        if (defined('PHP_WINDOWS_VERSION_BUILD') && $this->enhanceWindowsCompatibility) {
            $commandline = 'cmd /V:ON /E:ON /C "'.$commandline.'"';
            if (!isset($this->options['bypass_shell'])) {
                $this->options['bypass_shell'] = true;
            }
        }

        $this->process = proc_open($commandline, $descriptors, $this->processPipes->pipes, $this->cwd, $this->env, $this->options);

        if (!is_resource($this->process)) {
            throw new RuntimeException('Unable to launch a new process.');
        }
        $this->status = self::STATUS_STARTED;

        $this->processPipes->unblock();
        $this->processPipes->write(false, $this->stdin);
        $this->updateStatus(false);
        $this->checkTimeout();
    }

    /**
     * Restarts the process.
     *
     * Be warned that the process is cloned before being started.
     *
     * @param callable $callback A PHP callback to run whenever there is some
     *                           output available on STDOUT or STDERR
     *
     * @return Process The new process
     *
     * @throws RuntimeException When process can't be launch or is stopped
     * @throws RuntimeException When process is already running
     *
     * @see start()
     */
    public function restart($callback = null)
    {
        if ($this->isRunning()) {
            throw new RuntimeException('Process is already running');
        }

        $process = clone $this;
        $process->start($callback);

        return $process;
    }

    /**
     * Waits for the process to terminate.
     *
     * The callback receives the type of output (out or err) and some bytes
     * from the output in real-time while writing the standard input to the process.
     * It allows to have feedback from the independent process during execution.
     *
     * @param callback|null $callback A valid PHP callback
     *
     * @return integer The exitcode of the process
     *
     * @throws RuntimeException When process timed out
     * @throws RuntimeException When process stopped after receiving signal
     */
    public function wait($callback = null)
    {
        $this->updateStatus(false);
        if (null !== $callback) {
            $this->callback = $this->buildCallback($callback);
        }
        while ($this->processInformation['running']) {
            $this->checkTimeout();
            $this->updateStatus(true);
        }
        $this->updateStatus(false);
        $this->processPipes->close();

        if ($this->processInformation['signaled']) {
            if ($this->isSigchildEnabled()) {
                throw new RuntimeException('The process has been signaled.');
            }

            throw new RuntimeException(sprintf('The process has been signaled with signal "%s".', $this->processInformation['termsig']));
        }

        return $this->exitcode;
    }

    /**
     * Returns the Pid (process identifier), if applicable.
     *
     * @return integer|null The process id if running, null otherwise
     *
     * @throws RuntimeException In case --enable-sigchild is activated
     */
    public function getPid()
    {
        if ($this->isSigchildEnabled()) {
            throw new RuntimeException('This PHP has been compiled with --enable-sigchild. The process identifier can not be retrieved.');
        }

        $this->updateStatus(false);

        return $this->isRunning() ? $this->processInformation['pid'] : null;
    }

    /**
     * Sends a posix signal to the process.
     *
     * @param  integer $signal A valid posix signal (see http://www.php.net/manual/en/pcntl.constants.php)
     * @return Process
     *
     * @throws LogicException   In case the process is not running
     * @throws RuntimeException In case --enable-sigchild is activated
     * @throws RuntimeException In case of failure
     */
    public function signal($signal)
    {
        if (!$this->isRunning()) {
            throw new LogicException('Can not send signal on a non running process.');
        }

        if ($this->isSigchildEnabled()) {
            throw new RuntimeException('This PHP has been compiled with --enable-sigchild. The process can not be signaled.');
        }

        if (true !== @proc_terminate($this->process, $signal)) {
            throw new RuntimeException(sprintf('Error while sending signal `%d`.', $signal));
        }

        return $this;
    }

    /**
     * Returns the current output of the process (STDOUT).
     *
     * @return string The process output
     *
     * @api
     */
    public function getOutput()
    {
        $this->readPipes(false);

        return $this->stdout;
    }

    /**
     * Returns the output incrementally.
     *
     * In comparison with the getOutput method which always return the whole
     * output, this one returns the new output since the last call.
     *
     * @return string The process output since the last call
     */
    public function getIncrementalOutput()
    {
        $data = $this->getOutput();

        $latest = substr($data, $this->incrementalOutputOffset);
        $this->incrementalOutputOffset = strlen($data);

        return $latest;
    }

    /**
     * Returns the current error output of the process (STDERR).
     *
     * @return string The process error output
     *
     * @api
     */
    public function getErrorOutput()
    {
        $this->readPipes(false);

        return $this->stderr;
    }

    /**
     * Returns the errorOutput incrementally.
     *
     * In comparison with the getErrorOutput method which always return the
     * whole error output, this one returns the new error output since the last
     * call.
     *
     * @return string The process error output since the last call
     */
    public function getIncrementalErrorOutput()
    {
        $data = $this->getErrorOutput();

        $latest = substr($data, $this->incrementalErrorOutputOffset);
        $this->incrementalErrorOutputOffset = strlen($data);

        return $latest;
    }

    /**
     * Returns the exit code returned by the process.
     *
     * @return integer The exit status code
     *
     * @throws RuntimeException In case --enable-sigchild is activated and the sigchild compatibility mode is disabled
     *
     * @api
     */
    public function getExitCode()
    {
        if ($this->isSigchildEnabled() && !$this->enhanceSigchildCompatibility) {
            throw new RuntimeException('This PHP has been compiled with --enable-sigchild. You must use setEnhanceSigchildCompatibility() to use this method');
        }

        $this->updateStatus(false);

        return $this->exitcode;
    }

    /**
     * Returns a string representation for the exit code returned by the process.
     *
     * This method relies on the Unix exit code status standardization
     * and might not be relevant for other operating systems.
     *
     * @return string A string representation for the exit status code
     *
     * @see http://tldp.org/LDP/abs/html/exitcodes.html
     * @see http://en.wikipedia.org/wiki/Unix_signal
     */
    public function getExitCodeText()
    {
        $exitcode = $this->getExitCode();

        return isset(self::$exitCodes[$exitcode]) ? self::$exitCodes[$exitcode] : 'Unknown error';
    }

    /**
     * Checks if the process ended successfully.
     *
     * @return Boolean true if the process ended successfully, false otherwise
     *
     * @api
     */
    public function isSuccessful()
    {
        return 0 === $this->getExitCode();
    }

    /**
     * Returns true if the child process has been terminated by an uncaught signal.
     *
     * It always returns false on Windows.
     *
     * @return Boolean
     *
     * @throws RuntimeException In case --enable-sigchild is activated
     *
     * @api
     */
    public function hasBeenSignaled()
    {
        if ($this->isSigchildEnabled()) {
            throw new RuntimeException('This PHP has been compiled with --enable-sigchild. Term signal can not be retrieved');
        }

        $this->updateStatus(false);

        return $this->processInformation['signaled'];
    }

    /**
     * Returns the number of the signal that caused the child process to terminate its execution.
     *
     * It is only meaningful if hasBeenSignaled() returns true.
     *
     * @return integer
     *
     * @throws RuntimeException In case --enable-sigchild is activated
     *
     * @api
     */
    public function getTermSignal()
    {
        if ($this->isSigchildEnabled()) {
            throw new RuntimeException('This PHP has been compiled with --enable-sigchild. Term signal can not be retrieved');
        }

        $this->updateStatus(false);

        return $this->processInformation['termsig'];
    }

    /**
     * Returns true if the child process has been stopped by a signal.
     *
     * It always returns false on Windows.
     *
     * @return Boolean
     *
     * @api
     */
    public function hasBeenStopped()
    {
        $this->updateStatus(false);

        return $this->processInformation['stopped'];
    }

    /**
     * Returns the number of the signal that caused the child process to stop its execution.
     *
     * It is only meaningful if hasBeenStopped() returns true.
     *
     * @return integer
     *
     * @api
     */
    public function getStopSignal()
    {
        $this->updateStatus(false);

        return $this->processInformation['stopsig'];
    }

    /**
     * Checks if the process is currently running.
     *
     * @return Boolean true if the process is currently running, false otherwise
     */
    public function isRunning()
    {
        if (self::STATUS_STARTED !== $this->status) {
            return false;
        }

        $this->updateStatus(false);

        return $this->processInformation['running'];
    }

    /**
     * Checks if the process has been started with no regard to the current state.
     *
     * @return Boolean true if status is ready, false otherwise
     */
    public function isStarted()
    {
        return $this->status != self::STATUS_READY;
    }

    /**
     * Checks if the process is terminated.
     *
     * @return Boolean true if process is terminated, false otherwise
     */
    public function isTerminated()
    {
        $this->updateStatus(false);

        return $this->status == self::STATUS_TERMINATED;
    }

    /**
     * Gets the process status.
     *
     * The status is one of: ready, started, terminated.
     *
     * @return string The current process status
     */
    public function getStatus()
    {
        $this->updateStatus(false);

        return $this->status;
    }

    /**
     * Stops the process.
     *
     * @param integer|float $timeout The timeout in seconds
     * @param integer       $signal  A posix signal to send in case the process has not stop at timeout, default is SIGKILL
     *
     * @return integer The exit-code of the process
     *
     * @throws RuntimeException if the process got signaled
     */
    public function stop($timeout = 10, $signal = null)
    {
        $timeoutMicro = microtime(true) + $timeout;
        if ($this->isRunning()) {
            proc_terminate($this->process);
            do {
                usleep(1000);
            } while ($this->isRunning() && microtime(true) < $timeoutMicro);

            if ($this->isRunning() && !$this->isSigchildEnabled()) {
                if (null !== $signal || defined('SIGKILL')) {
                    $this->signal($signal ?: SIGKILL);
                }
            }

            $this->updateStatus(false);
        }
        $this->status = self::STATUS_TERMINATED;

        return $this->exitcode;
    }

    /**
     * Adds a line to the STDOUT stream.
     *
     * @param string $line The line to append
     */
    public function addOutput($line)
    {
        $this->lastOutputTime = microtime(true);
        $this->stdout .= $line;
    }

    /**
     * Adds a line to the STDERR stream.
     *
     * @param string $line The line to append
     */
    public function addErrorOutput($line)
    {
        $this->lastOutputTime = microtime(true);
        $this->stderr .= $line;
    }

    /**
     * Gets the command line to be executed.
     *
     * @return string The command to execute
     */
    public function getCommandLine()
    {
        return $this->commandline;
    }

    /**
     * Sets the command line to be executed.
     *
     * @param string $commandline The command to execute
     *
     * @return self The current Process instance
     */
    public function setCommandLine($commandline)
    {
        $this->commandline = $commandline;

        return $this;
    }

    /**
     * Gets the process timeout.
     *
     * @return float|null The timeout in seconds or null if it's disabled
     */
    public function getTimeout()
    {
        return $this->timeout;
    }

    /**
     * Gets the process idle timeout.
     *
     * @return float|null
     */
    public function getIdleTimeout()
    {
        return $this->idleTimeout;
    }

    /**
     * Sets the process timeout.
     *
     * To disable the timeout, set this value to null.
     *
     * @param integer|float|null $timeout The timeout in seconds
     *
     * @return self The current Process instance
     *
     * @throws InvalidArgumentException if the timeout is negative
     */
    public function setTimeout($timeout)
    {
        $this->timeout = $this->validateTimeout($timeout);

        return $this;
    }

    /**
     * Sets the process idle timeout.
     *
     * @param integer|float|null $timeout
     *
     * @return self The current Process instance.
     *
     * @throws InvalidArgumentException if the timeout is negative
     */
    public function setIdleTimeout($timeout)
    {
        $this->idleTimeout = $this->validateTimeout($timeout);

        return $this;
    }

    /**
     * Enables or disables the TTY mode.
     *
     * @param boolean $tty True to enabled and false to disable
     *
     * @return self The current Process instance
     */
    public function setTty($tty)
    {
        $this->tty = (Boolean) $tty;

        return $this;
    }

    /**
     * Checks if  the TTY mode is enabled.
     *
     * @return Boolean true if the TTY mode is enabled, false otherwise
     */
    public function isTty()
    {
        return $this->tty;
    }

    /**
     * Gets the working directory.
     *
     * @return string The current working directory
     */
    public function getWorkingDirectory()
    {
        // This is for BC only
        if (null === $this->cwd) {
            // getcwd() will return false if any one of the parent directories does not have
            // the readable or search mode set, even if the current directory does
            return getcwd() ?: null;
        }

        return $this->cwd;
    }

    /**
     * Sets the current working directory.
     *
     * @param string $cwd The new working directory
     *
     * @return self The current Process instance
     */
    public function setWorkingDirectory($cwd)
    {
        $this->cwd = $cwd;

        return $this;
    }

    /**
     * Gets the environment variables.
     *
     * @return array The current environment variables
     */
    public function getEnv()
    {
        return $this->env;
    }

    /**
     * Sets the environment variables.
     *
     * An environment variable value should be a string.
     * If it is an array, the variable is ignored.
     *
     * That happens in PHP when 'argv' is registered into
     * the $_ENV array for instance.
     *
     * @param array $env The new environment variables
     *
     * @return self The current Process instance
     */
    public function setEnv(array $env)
    {
        // Process can not handle env values that are arrays
        $env = array_filter($env, function ($value) { if (!is_array($value)) { return true; } });

        $this->env = array();
        foreach ($env as $key => $value) {
            $this->env[(binary) $key] = (binary) $value;
        }

        return $this;
    }

    /**
     * Gets the contents of STDIN.
     *
     * @return string The current contents
     */
    public function getStdin()
    {
        return $this->stdin;
    }

    /**
     * Sets the contents of STDIN.
     *
     * @param string $stdin The new contents
     *
     * @return self The current Process instance
     */
    public function setStdin($stdin)
    {
        $this->stdin = $stdin;

        return $this;
    }

    /**
     * Gets the options for proc_open.
     *
     * @return array The current options
     */
    public function getOptions()
    {
        return $this->options;
    }

    /**
     * Sets the options for proc_open.
     *
     * @param array $options The new options
     *
     * @return self The current Process instance
     */
    public function setOptions(array $options)
    {
        $this->options = $options;

        return $this;
    }

    /**
     * Gets whether or not Windows compatibility is enabled.
     *
     * This is true by default.
     *
     * @return Boolean
     */
    public function getEnhanceWindowsCompatibility()
    {
        return $this->enhanceWindowsCompatibility;
    }

    /**
     * Sets whether or not Windows compatibility is enabled.
     *
     * @param Boolean $enhance
     *
     * @return self The current Process instance
     */
    public function setEnhanceWindowsCompatibility($enhance)
    {
        $this->enhanceWindowsCompatibility = (Boolean) $enhance;

        return $this;
    }

    /**
     * Returns whether sigchild compatibility mode is activated or not.
     *
     * @return Boolean
     */
    public function getEnhanceSigchildCompatibility()
    {
        return $this->enhanceSigchildCompatibility;
    }

    /**
     * Activates sigchild compatibility mode.
     *
     * Sigchild compatibility mode is required to get the exit code and
     * determine the success of a process when PHP has been compiled with
     * the --enable-sigchild option
     *
     * @param Boolean $enhance
     *
     * @return self The current Process instance
     */
    public function setEnhanceSigchildCompatibility($enhance)
    {
        $this->enhanceSigchildCompatibility = (Boolean) $enhance;

        return $this;
    }

    /**
     * Performs a check between the timeout definition and the time the process started.
     *
     * In case you run a background process (with the start method), you should
     * trigger this method regularly to ensure the process timeout
     *
     * @throws ProcessTimedOutException In case the timeout was reached
     */
    public function checkTimeout()
    {
        if (0 < $this->timeout && $this->timeout < microtime(true) - $this->starttime) {
            $this->stop(0);

            throw new ProcessTimedOutException($this, ProcessTimedOutException::TYPE_GENERAL);
        }

        if (0 < $this->idleTimeout && $this->idleTimeout < microtime(true) - $this->lastOutputTime) {
            $this->stop(0);

            throw new ProcessTimedOutException($this, ProcessTimedOutException::TYPE_IDLE);
        }
    }

    /**
     * Creates the descriptors needed by the proc_open.
     *
     * @return array
     */
    private function getDescriptors()
    {
        $this->processPipes = new ProcessPipes($this->useFileHandles);
        $descriptors = $this->processPipes->getDescriptors();

        if (!$this->useFileHandles && $this->enhanceSigchildCompatibility && $this->isSigchildEnabled()) {
            // last exit code is output on the fourth pipe and caught to work around --enable-sigchild
            $descriptors = array_merge($descriptors, array(array('pipe', 'w')));

            $this->commandline = '('.$this->commandline.') 3>/dev/null; code=$?; echo $code >&3; exit $code';
        }

        return $descriptors;
    }

    /**
     * Builds up the callback used by wait().
     *
     * The callbacks adds all occurred output to the specific buffer and calls
     * the user callback (if present) with the received output.
     *
     * @param callback|null $callback The user defined PHP callback
     *
     * @return callback A PHP callable
     */
    protected function buildCallback($callback)
    {
        $that = $this;
        $out = self::OUT;
        $err = self::ERR;
        $callback = function ($type, $data) use ($that, $callback, $out, $err) {
            if ($out == $type) {
                $that->addOutput($data);
            } else {
                $that->addErrorOutput($data);
            }

            if (null !== $callback) {
                call_user_func($callback, $type, $data);
            }
        };

        return $callback;
    }

    /**
     * Updates the status of the process, reads pipes.
     *
     * @param Boolean $blocking Whether to use a clocking read call.
     */
    protected function updateStatus($blocking)
    {
        if (self::STATUS_STARTED !== $this->status) {
            return;
        }

        $this->readPipes($blocking);

        $this->processInformation = proc_get_status($this->process);
        $this->captureExitCode();
        if (!$this->processInformation['running']) {
            $this->close();
            $this->status = self::STATUS_TERMINATED;
        }
    }

    /**
     * Returns whether PHP has been compiled with the '--enable-sigchild' option or not.
     *
     * @return Boolean
     */
    protected function isSigchildEnabled()
    {
        if (null !== self::$sigchild) {
            return self::$sigchild;
        }

        ob_start();
        phpinfo(INFO_GENERAL);

        return self::$sigchild = false !== strpos(ob_get_clean(), '--enable-sigchild');
    }

    /**
<<<<<<< HEAD
     * Handles the windows file handles fallbacks.
     *
     * @param Boolean $closeEmptyHandles if true, handles that are empty will be assumed closed
     */
    private function processFileHandles($closeEmptyHandles = false)
    {
        $fh = $this->fileHandles;
        foreach ($fh as $type => $fileHandle) {
            fseek($fileHandle, $this->readBytes[$type]);
            $data = fread($fileHandle, 8192);
            if (strlen($data) > 0) {
                $this->readBytes[$type] += strlen($data);
                call_user_func($this->callback, $type == 1 ? self::OUT : self::ERR, $data);
            }
            if (false === $data || ($closeEmptyHandles && '' === $data && feof($fileHandle))) {
                fclose($fileHandle);
                unset($this->fileHandles[$type]);
            }
        }
    }

    /**
     * Returns true if a system call has been interrupted.
     *
     * @return Boolean
     */
    private function hasSystemCallBeenInterrupted()
    {
        $lastError = error_get_last();

        // stream_select returns false when the `select` system call is interrupted by an incoming signal
        return isset($lastError['message']) && false !== stripos($lastError['message'], 'interrupted system call');
    }

    /**
     * Validates and returns the filtered timeout.
     *
     * @param integer|float|null $timeout
     *
     * @return float|null
     */
    private function validateTimeout($timeout)
    {
        if (null === $timeout) {
            return null;
        }

        $timeout = (float) $timeout;

        if ($timeout < 0) {
            throw new InvalidArgumentException('The timeout value must be a valid positive integer or float number.');
        }

        return $timeout;
    }

    /**
=======
>>>>>>> 3689849e
     * Reads pipes, executes callback.
     *
     * @param Boolean $blocking Whether to use blocking calls or not.
     */
    private function readPipes($blocking)
    {
<<<<<<< HEAD
        if (defined('PHP_WINDOWS_VERSION_BUILD') && $this->fileHandles) {
            $this->processFileHandles(!$this->pipes);
        }

        if ($this->pipes) {
            $r = $this->pipes;
            $w = null;
            $e = null;

            // let's have a look if something changed in streams
            if (false === $n = @stream_select($r, $w, $e, 0, $blocking ? ceil(self::TIMEOUT_PRECISION * 1E6) : 0)) {
                // if a system call has been interrupted, forget about it, let's try again
                // otherwise, an error occured, let's reset pipes
                if (!$this->hasSystemCallBeenInterrupted()) {
                    $this->pipes = array();
                }

                return;
            }

            // nothing has changed
            if (0 === $n) {
                return;
            }

            $this->processReadPipes($r);
        }
    }

    /**
     * Writes data to pipes.
     */
    private function writePipes()
    {
        if ($this->tty) {
            $this->status = self::STATUS_TERMINATED;

            return;
        }

        if (null === $this->stdin) {
            fclose($this->pipes[0]);
            unset($this->pipes[0]);

            return;
        }

        $writePipes = array($this->pipes[0]);
        unset($this->pipes[0]);
        $stdinLen = strlen($this->stdin);
        $stdinOffset = 0;

        while ($writePipes) {
            if (defined('PHP_WINDOWS_VERSION_BUILD')) {
                $this->processFileHandles();
            }

            $r = $this->pipes;
            $w = $writePipes;
            $e = null;

            if (false === $n = @stream_select($r, $w, $e, 0, $blocking ? ceil(static::TIMEOUT_PRECISION * 1E6) : 0)) {
                // if a system call has been interrupted, forget about it, let's try again
                if ($this->hasSystemCallBeenInterrupted()) {
                    continue;
                }
                break;
            }

            // nothing has changed, let's wait until the process is ready
            if (0 === $n) {
                continue;
            }

            if ($w) {
                $written = fwrite($writePipes[0], (binary) substr($this->stdin, $stdinOffset), 8192);
                if (false !== $written) {
                    $stdinOffset += $written;
                }
                if ($stdinOffset >= $stdinLen) {
                    fclose($writePipes[0]);
                    $writePipes = null;
                }
            }

            $this->processReadPipes($r);
        }
    }

    /**
     * Processes read pipes, executes callback on it.
     *
     * @param array $pipes
     */
    private function processReadPipes(array $pipes)
    {
        foreach ($pipes as $pipe) {
            $type = array_search($pipe, $this->pipes);
            $data = fread($pipe, 8192);

            if (strlen($data) > 0) {
                // last exit code is output and caught to work around --enable-sigchild
                if (3 == $type) {
                    $this->fallbackExitcode = (int) $data;
                } else {
                    call_user_func($this->callback, $type == 1 ? self::OUT : self::ERR, $data);
                }
            }
            if (false === $data || feof($pipe)) {
                fclose($pipe);
                unset($this->pipes[$type]);
=======
        foreach ($this->processPipes->read($blocking) as $type => $data) {
            if (3 == $type) {
                $this->fallbackExitcode = (int) $data;
            } else {
                call_user_func($this->callback, $type === self::STDOUT ? self::OUT : self::ERR, $data);
>>>>>>> 3689849e
            }
        }
    }

    /**
     * Captures the exitcode if mentioned in the process informations.
     */
    private function captureExitCode()
    {
        if (isset($this->processInformation['exitcode']) && -1 != $this->processInformation['exitcode']) {
            $this->exitcode = $this->processInformation['exitcode'];
        }
    }


    /**
     * Closes process resource, closes file handles, sets the exitcode.
     *
     * @return Integer The exitcode
     */
    private function close()
    {
        $this->processPipes->close();
        $exitcode = -1;

        if (is_resource($this->process)) {
            $exitcode = proc_close($this->process);
        }

        $this->exitcode = $this->exitcode !== null ? $this->exitcode : -1;
        $this->exitcode = -1 != $exitcode ? $exitcode : $this->exitcode;

        if (-1 == $this->exitcode && null !== $this->fallbackExitcode) {
            $this->exitcode = $this->fallbackExitcode;
        } elseif (-1 === $this->exitcode && $this->processInformation['signaled'] && 0 < $this->processInformation['termsig']) {
            // if process has been signaled, no exitcode but a valid termsig, apply unix convention
            $this->exitcode = 128 + $this->processInformation['termsig'];
        }

        return $this->exitcode;
    }

    /**
     * Resets data related to the latest run of the process.
     */
    private function resetProcessData()
    {
        $this->starttime = null;
        $this->callback = null;
        $this->exitcode = null;
        $this->fallbackExitcode = null;
        $this->processInformation = null;
        $this->stdout = null;
        $this->stderr = null;
        $this->process = null;
        $this->status = self::STATUS_READY;
        $this->incrementalOutputOffset = 0;
        $this->incrementalErrorOutputOffset = 0;
    }
}<|MERGE_RESOLUTION|>--- conflicted
+++ resolved
@@ -216,7 +216,7 @@
      *
      * @param callback|null $callback A PHP callback to run whenever there is some
      *                                output available on STDOUT or STDERR
-     * 
+     *
      * @return Process The process itself
      *
      * @throws RuntimeException When process can't be launch or is stopped
@@ -1045,42 +1045,6 @@
     }
 
     /**
-<<<<<<< HEAD
-     * Handles the windows file handles fallbacks.
-     *
-     * @param Boolean $closeEmptyHandles if true, handles that are empty will be assumed closed
-     */
-    private function processFileHandles($closeEmptyHandles = false)
-    {
-        $fh = $this->fileHandles;
-        foreach ($fh as $type => $fileHandle) {
-            fseek($fileHandle, $this->readBytes[$type]);
-            $data = fread($fileHandle, 8192);
-            if (strlen($data) > 0) {
-                $this->readBytes[$type] += strlen($data);
-                call_user_func($this->callback, $type == 1 ? self::OUT : self::ERR, $data);
-            }
-            if (false === $data || ($closeEmptyHandles && '' === $data && feof($fileHandle))) {
-                fclose($fileHandle);
-                unset($this->fileHandles[$type]);
-            }
-        }
-    }
-
-    /**
-     * Returns true if a system call has been interrupted.
-     *
-     * @return Boolean
-     */
-    private function hasSystemCallBeenInterrupted()
-    {
-        $lastError = error_get_last();
-
-        // stream_select returns false when the `select` system call is interrupted by an incoming signal
-        return isset($lastError['message']) && false !== stripos($lastError['message'], 'interrupted system call');
-    }
-
-    /**
      * Validates and returns the filtered timeout.
      *
      * @param integer|float|null $timeout
@@ -1103,133 +1067,17 @@
     }
 
     /**
-=======
->>>>>>> 3689849e
      * Reads pipes, executes callback.
      *
      * @param Boolean $blocking Whether to use blocking calls or not.
      */
     private function readPipes($blocking)
     {
-<<<<<<< HEAD
-        if (defined('PHP_WINDOWS_VERSION_BUILD') && $this->fileHandles) {
-            $this->processFileHandles(!$this->pipes);
-        }
-
-        if ($this->pipes) {
-            $r = $this->pipes;
-            $w = null;
-            $e = null;
-
-            // let's have a look if something changed in streams
-            if (false === $n = @stream_select($r, $w, $e, 0, $blocking ? ceil(self::TIMEOUT_PRECISION * 1E6) : 0)) {
-                // if a system call has been interrupted, forget about it, let's try again
-                // otherwise, an error occured, let's reset pipes
-                if (!$this->hasSystemCallBeenInterrupted()) {
-                    $this->pipes = array();
-                }
-
-                return;
-            }
-
-            // nothing has changed
-            if (0 === $n) {
-                return;
-            }
-
-            $this->processReadPipes($r);
-        }
-    }
-
-    /**
-     * Writes data to pipes.
-     */
-    private function writePipes()
-    {
-        if ($this->tty) {
-            $this->status = self::STATUS_TERMINATED;
-
-            return;
-        }
-
-        if (null === $this->stdin) {
-            fclose($this->pipes[0]);
-            unset($this->pipes[0]);
-
-            return;
-        }
-
-        $writePipes = array($this->pipes[0]);
-        unset($this->pipes[0]);
-        $stdinLen = strlen($this->stdin);
-        $stdinOffset = 0;
-
-        while ($writePipes) {
-            if (defined('PHP_WINDOWS_VERSION_BUILD')) {
-                $this->processFileHandles();
-            }
-
-            $r = $this->pipes;
-            $w = $writePipes;
-            $e = null;
-
-            if (false === $n = @stream_select($r, $w, $e, 0, $blocking ? ceil(static::TIMEOUT_PRECISION * 1E6) : 0)) {
-                // if a system call has been interrupted, forget about it, let's try again
-                if ($this->hasSystemCallBeenInterrupted()) {
-                    continue;
-                }
-                break;
-            }
-
-            // nothing has changed, let's wait until the process is ready
-            if (0 === $n) {
-                continue;
-            }
-
-            if ($w) {
-                $written = fwrite($writePipes[0], (binary) substr($this->stdin, $stdinOffset), 8192);
-                if (false !== $written) {
-                    $stdinOffset += $written;
-                }
-                if ($stdinOffset >= $stdinLen) {
-                    fclose($writePipes[0]);
-                    $writePipes = null;
-                }
-            }
-
-            $this->processReadPipes($r);
-        }
-    }
-
-    /**
-     * Processes read pipes, executes callback on it.
-     *
-     * @param array $pipes
-     */
-    private function processReadPipes(array $pipes)
-    {
-        foreach ($pipes as $pipe) {
-            $type = array_search($pipe, $this->pipes);
-            $data = fread($pipe, 8192);
-
-            if (strlen($data) > 0) {
-                // last exit code is output and caught to work around --enable-sigchild
-                if (3 == $type) {
-                    $this->fallbackExitcode = (int) $data;
-                } else {
-                    call_user_func($this->callback, $type == 1 ? self::OUT : self::ERR, $data);
-                }
-            }
-            if (false === $data || feof($pipe)) {
-                fclose($pipe);
-                unset($this->pipes[$type]);
-=======
         foreach ($this->processPipes->read($blocking) as $type => $data) {
             if (3 == $type) {
                 $this->fallbackExitcode = (int) $data;
             } else {
                 call_user_func($this->callback, $type === self::STDOUT ? self::OUT : self::ERR, $data);
->>>>>>> 3689849e
             }
         }
     }
