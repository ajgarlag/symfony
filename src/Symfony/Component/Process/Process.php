--- conflicted
+++ resolved
@@ -961,15 +961,7 @@
     }
 
     /**
-<<<<<<< HEAD
      * Gets the command line to be executed.
-=======
-     * Sets the command line to be executed.
-     *
-     * @param string|array $commandline The command to execute
-     *
-     * @return $this
->>>>>>> 3cd20c99
      *
      * @return string The command to execute
      */
@@ -1042,13 +1034,7 @@
     /**
      * Enables or disables the TTY mode.
      *
-<<<<<<< HEAD
-     * @return self The current Process instance
-=======
-     * @param bool $tty True to enabled and false to disable
-     *
      * @return $this
->>>>>>> 3cd20c99
      *
      * @throws RuntimeException In case the TTY mode is not supported
      */
@@ -1080,13 +1066,7 @@
     /**
      * Sets PTY mode.
      *
-<<<<<<< HEAD
-     * @return self
-=======
-     * @param bool $bool
-     *
      * @return $this
->>>>>>> 3cd20c99
      */
     public function setPty(bool $bool)
     {
@@ -1124,13 +1104,7 @@
     /**
      * Sets the current working directory.
      *
-<<<<<<< HEAD
-     * @return self The current Process instance
-=======
-     * @param string $cwd The new working directory
-     *
      * @return $this
->>>>>>> 3cd20c99
      */
     public function setWorkingDirectory(string $cwd)
     {
@@ -1209,29 +1183,6 @@
     }
 
     /**
-<<<<<<< HEAD
-=======
-     * Sets whether environment variables will be inherited or not.
-     *
-     * @param bool $inheritEnv
-     *
-     * @return $this
-     *
-     * @deprecated since Symfony 4.4, env variables are always inherited
-     */
-    public function inheritEnvironmentVariables($inheritEnv = true)
-    {
-        @trigger_error(sprintf('The "%s()" method is deprecated since Symfony 4.4, env variables are always inherited.', __METHOD__), E_USER_DEPRECATED);
-
-        if (!$inheritEnv) {
-            throw new InvalidArgumentException('Not inheriting environment variables is not supported.');
-        }
-
-        return $this;
-    }
-
-    /**
->>>>>>> 3cd20c99
      * Performs a check between the timeout definition and the time the process started.
      *
      * In case you run a background process (with the start method), you should
