<?php

/*
 * This file is part of the Symfony package.
 *
 * (c) Fabien Potencier <fabien@symfony.com>
 *
 * For the full copyright and license information, please view the LICENSE
 * file that was distributed with this source code.
 */

namespace Symfony\Component\Filesystem\Tests;

use Symfony\Component\Filesystem\Filesystem;

/**
 * Test class for Filesystem.
 */
class FilesystemTest extends FilesystemTestCase
{
    /**
     * @var \Symfony\Component\Filesystem\Filesystem
     */
    private $filesystem = null;

    protected function setUp()
    {
        parent::setUp();
        $this->filesystem = new Filesystem();
    }

    public function testCopyCreatesNewFile()
    {
        $sourceFilePath = $this->workspace.DIRECTORY_SEPARATOR.'copy_source_file';
        $targetFilePath = $this->workspace.DIRECTORY_SEPARATOR.'copy_target_file';

        file_put_contents($sourceFilePath, 'SOURCE FILE');

        $this->filesystem->copy($sourceFilePath, $targetFilePath);

        $this->assertFileExists($targetFilePath);
        $this->assertEquals('SOURCE FILE', file_get_contents($targetFilePath));
    }

    /**
     * @expectedException \Symfony\Component\Filesystem\Exception\IOException
     */
    public function testCopyFails()
    {
        $sourceFilePath = $this->workspace.DIRECTORY_SEPARATOR.'copy_source_file';
        $targetFilePath = $this->workspace.DIRECTORY_SEPARATOR.'copy_target_file';

        $this->filesystem->copy($sourceFilePath, $targetFilePath);
    }

    /**
     * @expectedException \Symfony\Component\Filesystem\Exception\IOException
     */
    public function testCopyUnreadableFileFails()
    {
        // skip test on Windows; PHP can't easily set file as unreadable on Windows
        if ('\\' === DIRECTORY_SEPARATOR) {
            $this->markTestSkipped('This test cannot run on Windows.');
        }

        $sourceFilePath = $this->workspace.DIRECTORY_SEPARATOR.'copy_source_file';
        $targetFilePath = $this->workspace.DIRECTORY_SEPARATOR.'copy_target_file';

        file_put_contents($sourceFilePath, 'SOURCE FILE');

        // make sure target cannot be read
        $this->filesystem->chmod($sourceFilePath, 0222);

        $this->filesystem->copy($sourceFilePath, $targetFilePath);
    }

    public function testCopyOverridesExistingFileIfModified()
    {
        $sourceFilePath = $this->workspace.DIRECTORY_SEPARATOR.'copy_source_file';
        $targetFilePath = $this->workspace.DIRECTORY_SEPARATOR.'copy_target_file';

        file_put_contents($sourceFilePath, 'SOURCE FILE');
        file_put_contents($targetFilePath, 'TARGET FILE');
        touch($targetFilePath, time() - 1000);

        $this->filesystem->copy($sourceFilePath, $targetFilePath);

        $this->assertFileExists($targetFilePath);
        $this->assertEquals('SOURCE FILE', file_get_contents($targetFilePath));
    }

    public function testCopyDoesNotOverrideExistingFileByDefault()
    {
        $sourceFilePath = $this->workspace.DIRECTORY_SEPARATOR.'copy_source_file';
        $targetFilePath = $this->workspace.DIRECTORY_SEPARATOR.'copy_target_file';

        file_put_contents($sourceFilePath, 'SOURCE FILE');
        file_put_contents($targetFilePath, 'TARGET FILE');

        // make sure both files have the same modification time
        $modificationTime = time() - 1000;
        touch($sourceFilePath, $modificationTime);
        touch($targetFilePath, $modificationTime);

        $this->filesystem->copy($sourceFilePath, $targetFilePath);

        $this->assertFileExists($targetFilePath);
        $this->assertEquals('TARGET FILE', file_get_contents($targetFilePath));
    }

    public function testCopyOverridesExistingFileIfForced()
    {
        $sourceFilePath = $this->workspace.DIRECTORY_SEPARATOR.'copy_source_file';
        $targetFilePath = $this->workspace.DIRECTORY_SEPARATOR.'copy_target_file';

        file_put_contents($sourceFilePath, 'SOURCE FILE');
        file_put_contents($targetFilePath, 'TARGET FILE');

        // make sure both files have the same modification time
        $modificationTime = time() - 1000;
        touch($sourceFilePath, $modificationTime);
        touch($targetFilePath, $modificationTime);

        $this->filesystem->copy($sourceFilePath, $targetFilePath, true);

        $this->assertFileExists($targetFilePath);
        $this->assertEquals('SOURCE FILE', file_get_contents($targetFilePath));
    }

    /**
     * @expectedException \Symfony\Component\Filesystem\Exception\IOException
     */
    public function testCopyWithOverrideWithReadOnlyTargetFails()
    {
        // skip test on Windows; PHP can't easily set file as unwritable on Windows
        if ('\\' === DIRECTORY_SEPARATOR) {
            $this->markTestSkipped('This test cannot run on Windows.');
        }

        $sourceFilePath = $this->workspace.DIRECTORY_SEPARATOR.'copy_source_file';
        $targetFilePath = $this->workspace.DIRECTORY_SEPARATOR.'copy_target_file';

        file_put_contents($sourceFilePath, 'SOURCE FILE');
        file_put_contents($targetFilePath, 'TARGET FILE');

        // make sure both files have the same modification time
        $modificationTime = time() - 1000;
        touch($sourceFilePath, $modificationTime);
        touch($targetFilePath, $modificationTime);

        // make sure target is read-only
        $this->filesystem->chmod($targetFilePath, 0444);

        $this->filesystem->copy($sourceFilePath, $targetFilePath, true);
    }

    public function testCopyCreatesTargetDirectoryIfItDoesNotExist()
    {
        $sourceFilePath = $this->workspace.DIRECTORY_SEPARATOR.'copy_source_file';
        $targetFileDirectory = $this->workspace.DIRECTORY_SEPARATOR.'directory';
        $targetFilePath = $targetFileDirectory.DIRECTORY_SEPARATOR.'copy_target_file';

        file_put_contents($sourceFilePath, 'SOURCE FILE');

        $this->filesystem->copy($sourceFilePath, $targetFilePath);

        $this->assertTrue(is_dir($targetFileDirectory));
        $this->assertFileExists($targetFilePath);
        $this->assertEquals('SOURCE FILE', file_get_contents($targetFilePath));
    }

    public function testCopyForOriginUrlsAndExistingLocalFileDefaultsToNotCopy()
    {
        $sourceFilePath = 'http://symfony.com/images/common/logo/logo_symfony_header.png';
        $targetFilePath = $this->workspace.DIRECTORY_SEPARATOR.'copy_target_file';

        file_put_contents($targetFilePath, 'TARGET FILE');

        $this->filesystem->copy($sourceFilePath, $targetFilePath, false);

        $this->assertFileExists($targetFilePath);
        $this->assertEquals(file_get_contents($sourceFilePath), file_get_contents($targetFilePath));
    }

    public function testMkdirCreatesDirectoriesRecursively()
    {
        $directory = $this->workspace
            .DIRECTORY_SEPARATOR.'directory'
            .DIRECTORY_SEPARATOR.'sub_directory';

        $this->filesystem->mkdir($directory);

        $this->assertTrue(is_dir($directory));
    }

    public function testMkdirCreatesDirectoriesFromArray()
    {
        $basePath = $this->workspace.DIRECTORY_SEPARATOR;
        $directories = array(
            $basePath.'1', $basePath.'2', $basePath.'3',
        );

        $this->filesystem->mkdir($directories);

        $this->assertTrue(is_dir($basePath.'1'));
        $this->assertTrue(is_dir($basePath.'2'));
        $this->assertTrue(is_dir($basePath.'3'));
    }

    public function testMkdirCreatesDirectoriesFromTraversableObject()
    {
        $basePath = $this->workspace.DIRECTORY_SEPARATOR;
        $directories = new \ArrayObject(array(
            $basePath.'1', $basePath.'2', $basePath.'3',
        ));

        $this->filesystem->mkdir($directories);

        $this->assertTrue(is_dir($basePath.'1'));
        $this->assertTrue(is_dir($basePath.'2'));
        $this->assertTrue(is_dir($basePath.'3'));
    }

    /**
     * @expectedException \Symfony\Component\Filesystem\Exception\IOException
     */
    public function testMkdirCreatesDirectoriesFails()
    {
        $basePath = $this->workspace.DIRECTORY_SEPARATOR;
        $dir = $basePath.'2';

        file_put_contents($dir, '');

        $this->filesystem->mkdir($dir);
    }

    public function testTouchCreatesEmptyFile()
    {
        $file = $this->workspace.DIRECTORY_SEPARATOR.'1';

        $this->filesystem->touch($file);

        $this->assertFileExists($file);
    }

    /**
     * @expectedException \Symfony\Component\Filesystem\Exception\IOException
     */
    public function testTouchFails()
    {
        $file = $this->workspace.DIRECTORY_SEPARATOR.'1'.DIRECTORY_SEPARATOR.'2';

        $this->filesystem->touch($file);
    }

    public function testTouchCreatesEmptyFilesFromArray()
    {
        $basePath = $this->workspace.DIRECTORY_SEPARATOR;
        $files = array(
            $basePath.'1', $basePath.'2', $basePath.'3',
        );

        $this->filesystem->touch($files);

        $this->assertFileExists($basePath.'1');
        $this->assertFileExists($basePath.'2');
        $this->assertFileExists($basePath.'3');
    }

    public function testTouchCreatesEmptyFilesFromTraversableObject()
    {
        $basePath = $this->workspace.DIRECTORY_SEPARATOR;
        $files = new \ArrayObject(array(
            $basePath.'1', $basePath.'2', $basePath.'3',
        ));

        $this->filesystem->touch($files);

        $this->assertFileExists($basePath.'1');
        $this->assertFileExists($basePath.'2');
        $this->assertFileExists($basePath.'3');
    }

    public function testRemoveCleansFilesAndDirectoriesIteratively()
    {
        $basePath = $this->workspace.DIRECTORY_SEPARATOR.'directory'.DIRECTORY_SEPARATOR;

        mkdir($basePath);
        mkdir($basePath.'dir');
        touch($basePath.'file');

        $this->filesystem->remove($basePath);

        $this->assertTrue(!is_dir($basePath));
    }

    public function testRemoveCleansArrayOfFilesAndDirectories()
    {
        $basePath = $this->workspace.DIRECTORY_SEPARATOR;

        mkdir($basePath.'dir');
        touch($basePath.'file');

        $files = array(
            $basePath.'dir', $basePath.'file',
        );

        $this->filesystem->remove($files);

        $this->assertTrue(!is_dir($basePath.'dir'));
        $this->assertTrue(!is_file($basePath.'file'));
    }

    public function testRemoveCleansTraversableObjectOfFilesAndDirectories()
    {
        $basePath = $this->workspace.DIRECTORY_SEPARATOR;

        mkdir($basePath.'dir');
        touch($basePath.'file');

        $files = new \ArrayObject(array(
            $basePath.'dir', $basePath.'file',
        ));

        $this->filesystem->remove($files);

        $this->assertTrue(!is_dir($basePath.'dir'));
        $this->assertTrue(!is_file($basePath.'file'));
    }

    public function testRemoveIgnoresNonExistingFiles()
    {
        $basePath = $this->workspace.DIRECTORY_SEPARATOR;

        mkdir($basePath.'dir');

        $files = array(
            $basePath.'dir', $basePath.'file',
        );

        $this->filesystem->remove($files);

        $this->assertTrue(!is_dir($basePath.'dir'));
    }

    public function testRemoveCleansInvalidLinks()
    {
        $this->markAsSkippedIfSymlinkIsMissing();

        $basePath = $this->workspace.DIRECTORY_SEPARATOR.'directory'.DIRECTORY_SEPARATOR;

        mkdir($basePath);
        mkdir($basePath.'dir');
        // create symlink to nonexistent file
        @symlink($basePath.'file', $basePath.'link');

        $this->filesystem->remove($basePath);

        $this->assertTrue(!is_dir($basePath));
    }

    public function testFilesExists()
    {
        $basePath = $this->workspace.DIRECTORY_SEPARATOR.'directory'.DIRECTORY_SEPARATOR;

        mkdir($basePath);
        touch($basePath.'file1');
        mkdir($basePath.'folder');

        $this->assertTrue($this->filesystem->exists($basePath.'file1'));
        $this->assertTrue($this->filesystem->exists($basePath.'folder'));
    }

    public function testFilesExistsTraversableObjectOfFilesAndDirectories()
    {
        $basePath = $this->workspace.DIRECTORY_SEPARATOR;

        mkdir($basePath.'dir');
        touch($basePath.'file');

        $files = new \ArrayObject(array(
            $basePath.'dir', $basePath.'file',
        ));

        $this->assertTrue($this->filesystem->exists($files));
    }

    public function testFilesNotExistsTraversableObjectOfFilesAndDirectories()
    {
        $basePath = $this->workspace.DIRECTORY_SEPARATOR;

        mkdir($basePath.'dir');
        touch($basePath.'file');
        touch($basePath.'file2');

        $files = new \ArrayObject(array(
            $basePath.'dir', $basePath.'file', $basePath.'file2',
        ));

        unlink($basePath.'file');

        $this->assertFalse($this->filesystem->exists($files));
    }

    public function testInvalidFileNotExists()
    {
        $basePath = $this->workspace.DIRECTORY_SEPARATOR.'directory'.DIRECTORY_SEPARATOR;

        $this->assertFalse($this->filesystem->exists($basePath.time()));
    }

    public function testChmodChangesFileMode()
    {
        $this->markAsSkippedIfChmodIsMissing();

        $dir = $this->workspace.DIRECTORY_SEPARATOR.'dir';
        mkdir($dir);
        $file = $dir.DIRECTORY_SEPARATOR.'file';
        touch($file);

        $this->filesystem->chmod($file, 0400);
        $this->filesystem->chmod($dir, 0753);

        $this->assertFilePermissions(753, $dir);
        $this->assertFilePermissions(400, $file);
    }

    public function testChmodWrongMod()
    {
        $this->markAsSkippedIfChmodIsMissing();

        $dir = $this->workspace.DIRECTORY_SEPARATOR.'file';
        touch($dir);

        $this->filesystem->chmod($dir, 'Wrongmode');
    }

    public function testChmodRecursive()
    {
        $this->markAsSkippedIfChmodIsMissing();

        $dir = $this->workspace.DIRECTORY_SEPARATOR.'dir';
        mkdir($dir);
        $file = $dir.DIRECTORY_SEPARATOR.'file';
        touch($file);

        $this->filesystem->chmod($file, 0400, 0000, true);
        $this->filesystem->chmod($dir, 0753, 0000, true);

        $this->assertFilePermissions(753, $dir);
        $this->assertFilePermissions(753, $file);
    }

    public function testChmodAppliesUmask()
    {
        $this->markAsSkippedIfChmodIsMissing();

        $file = $this->workspace.DIRECTORY_SEPARATOR.'file';
        touch($file);

        $this->filesystem->chmod($file, 0770, 0022);
        $this->assertFilePermissions(750, $file);
    }

    public function testChmodChangesModeOfArrayOfFiles()
    {
        $this->markAsSkippedIfChmodIsMissing();

        $directory = $this->workspace.DIRECTORY_SEPARATOR.'directory';
        $file = $this->workspace.DIRECTORY_SEPARATOR.'file';
        $files = array($directory, $file);

        mkdir($directory);
        touch($file);

        $this->filesystem->chmod($files, 0753);

        $this->assertFilePermissions(753, $file);
        $this->assertFilePermissions(753, $directory);
    }

    public function testChmodChangesModeOfTraversableFileObject()
    {
        $this->markAsSkippedIfChmodIsMissing();

        $directory = $this->workspace.DIRECTORY_SEPARATOR.'directory';
        $file = $this->workspace.DIRECTORY_SEPARATOR.'file';
        $files = new \ArrayObject(array($directory, $file));

        mkdir($directory);
        touch($file);

        $this->filesystem->chmod($files, 0753);

        $this->assertFilePermissions(753, $file);
        $this->assertFilePermissions(753, $directory);
    }

    public function testChown()
    {
        $this->markAsSkippedIfPosixIsMissing();

        $dir = $this->workspace.DIRECTORY_SEPARATOR.'dir';
        mkdir($dir);

        $this->filesystem->chown($dir, $this->getFileOwner($dir));
    }

    public function testChownRecursive()
    {
        $this->markAsSkippedIfPosixIsMissing();

        $dir = $this->workspace.DIRECTORY_SEPARATOR.'dir';
        mkdir($dir);
        $file = $dir.DIRECTORY_SEPARATOR.'file';
        touch($file);

        $this->filesystem->chown($dir, $this->getFileOwner($dir), true);
    }

    public function testChownSymlink()
    {
        $this->markAsSkippedIfSymlinkIsMissing();

        $file = $this->workspace.DIRECTORY_SEPARATOR.'file';
        $link = $this->workspace.DIRECTORY_SEPARATOR.'link';

        touch($file);

        $this->filesystem->symlink($file, $link);

        $this->filesystem->chown($link, $this->getFileOwner($link));
    }

    /**
     * @expectedException \Symfony\Component\Filesystem\Exception\IOException
     */
    public function testChownSymlinkFails()
    {
        $this->markAsSkippedIfSymlinkIsMissing();

        $file = $this->workspace.DIRECTORY_SEPARATOR.'file';
        $link = $this->workspace.DIRECTORY_SEPARATOR.'link';

        touch($file);

        $this->filesystem->symlink($file, $link);

        $this->filesystem->chown($link, 'user'.time().mt_rand(1000, 9999));
    }

    /**
     * @expectedException \Symfony\Component\Filesystem\Exception\IOException
     */
    public function testChownFail()
    {
        $this->markAsSkippedIfPosixIsMissing();

        $dir = $this->workspace.DIRECTORY_SEPARATOR.'dir';
        mkdir($dir);

        $this->filesystem->chown($dir, 'user'.time().mt_rand(1000, 9999));
    }

    public function testChgrp()
    {
        $this->markAsSkippedIfPosixIsMissing();

        $dir = $this->workspace.DIRECTORY_SEPARATOR.'dir';
        mkdir($dir);

        $this->filesystem->chgrp($dir, $this->getFileGroup($dir));
    }

    public function testChgrpRecursive()
    {
        $this->markAsSkippedIfPosixIsMissing();

        $dir = $this->workspace.DIRECTORY_SEPARATOR.'dir';
        mkdir($dir);
        $file = $dir.DIRECTORY_SEPARATOR.'file';
        touch($file);

        $this->filesystem->chgrp($dir, $this->getFileGroup($dir), true);
    }

    public function testChgrpSymlink()
    {
        $this->markAsSkippedIfSymlinkIsMissing();

        $file = $this->workspace.DIRECTORY_SEPARATOR.'file';
        $link = $this->workspace.DIRECTORY_SEPARATOR.'link';

        touch($file);

        $this->filesystem->symlink($file, $link);

        $this->filesystem->chgrp($link, $this->getFileGroup($link));
    }

    /**
     * @expectedException \Symfony\Component\Filesystem\Exception\IOException
     */
    public function testChgrpSymlinkFails()
    {
        $this->markAsSkippedIfSymlinkIsMissing();

        $file = $this->workspace.DIRECTORY_SEPARATOR.'file';
        $link = $this->workspace.DIRECTORY_SEPARATOR.'link';

        touch($file);

        $this->filesystem->symlink($file, $link);

        $this->filesystem->chgrp($link, 'user'.time().mt_rand(1000, 9999));
    }

    /**
     * @expectedException \Symfony\Component\Filesystem\Exception\IOException
     */
    public function testChgrpFail()
    {
        $this->markAsSkippedIfPosixIsMissing();

        $dir = $this->workspace.DIRECTORY_SEPARATOR.'dir';
        mkdir($dir);

        $this->filesystem->chgrp($dir, 'user'.time().mt_rand(1000, 9999));
    }

    public function testRename()
    {
        $file = $this->workspace.DIRECTORY_SEPARATOR.'file';
        $newPath = $this->workspace.DIRECTORY_SEPARATOR.'new_file';
        touch($file);

        $this->filesystem->rename($file, $newPath);

        $this->assertFileNotExists($file);
        $this->assertFileExists($newPath);
    }

    /**
     * @expectedException \Symfony\Component\Filesystem\Exception\IOException
     */
    public function testRenameThrowsExceptionIfTargetAlreadyExists()
    {
        $file = $this->workspace.DIRECTORY_SEPARATOR.'file';
        $newPath = $this->workspace.DIRECTORY_SEPARATOR.'new_file';

        touch($file);
        touch($newPath);

        $this->filesystem->rename($file, $newPath);
    }

    public function testRenameOverwritesTheTargetIfItAlreadyExists()
    {
        $file = $this->workspace.DIRECTORY_SEPARATOR.'file';
        $newPath = $this->workspace.DIRECTORY_SEPARATOR.'new_file';

        touch($file);
        touch($newPath);

        $this->filesystem->rename($file, $newPath, true);

        $this->assertFileNotExists($file);
        $this->assertFileExists($newPath);
    }

    /**
     * @expectedException \Symfony\Component\Filesystem\Exception\IOException
     */
    public function testRenameThrowsExceptionOnError()
    {
        $file = $this->workspace.DIRECTORY_SEPARATOR.uniqid();
        $newPath = $this->workspace.DIRECTORY_SEPARATOR.'new_file';

        $this->filesystem->rename($file, $newPath);
    }

    public function testSymlink()
    {
        $this->markAsSkippedIfSymlinkIsMissing();

        $file = $this->workspace.DIRECTORY_SEPARATOR.'file';
        $link = $this->workspace.DIRECTORY_SEPARATOR.'link';

        // $file does not exists right now: creating "broken" links is a wanted feature
        $this->filesystem->symlink($file, $link);

        $this->assertTrue(is_link($link));

        // Create the linked file AFTER creating the link
        touch($file);

        $this->assertEquals($file, readlink($link));
    }

    /**
     * @depends testSymlink
     */
    public function testRemoveSymlink()
    {
        $this->markAsSkippedIfSymlinkIsMissing();

        $link = $this->workspace.DIRECTORY_SEPARATOR.'link';

        $this->filesystem->remove($link);

        $this->assertTrue(!is_link($link));
    }

    public function testSymlinkIsOverwrittenIfPointsToDifferentTarget()
    {
        $this->markAsSkippedIfSymlinkIsMissing();

        $file = $this->workspace.DIRECTORY_SEPARATOR.'file';
        $link = $this->workspace.DIRECTORY_SEPARATOR.'link';

        touch($file);
        symlink($this->workspace, $link);

        $this->filesystem->symlink($file, $link);

        $this->assertTrue(is_link($link));
        $this->assertEquals($file, readlink($link));
    }

    public function testSymlinkIsNotOverwrittenIfAlreadyCreated()
    {
        $this->markAsSkippedIfSymlinkIsMissing();

        $file = $this->workspace.DIRECTORY_SEPARATOR.'file';
        $link = $this->workspace.DIRECTORY_SEPARATOR.'link';

        touch($file);
        symlink($file, $link);

        $this->filesystem->symlink($file, $link);

        $this->assertTrue(is_link($link));
        $this->assertEquals($file, readlink($link));
    }

    public function testSymlinkCreatesTargetDirectoryIfItDoesNotExist()
    {
        $this->markAsSkippedIfSymlinkIsMissing();

        $file = $this->workspace.DIRECTORY_SEPARATOR.'file';
        $link1 = $this->workspace.DIRECTORY_SEPARATOR.'dir'.DIRECTORY_SEPARATOR.'link';
        $link2 = $this->workspace.DIRECTORY_SEPARATOR.'dir'.DIRECTORY_SEPARATOR.'subdir'.DIRECTORY_SEPARATOR.'link';

        touch($file);

        $this->filesystem->symlink($file, $link1);
        $this->filesystem->symlink($file, $link2);

        $this->assertTrue(is_link($link1));
        $this->assertEquals($file, readlink($link1));
        $this->assertTrue(is_link($link2));
        $this->assertEquals($file, readlink($link2));
    }

    /**
     * @dataProvider providePathsForMakePathRelative
     */
    public function testMakePathRelative($endPath, $startPath, $expectedPath)
    {
        $path = $this->filesystem->makePathRelative($endPath, $startPath);

        $this->assertEquals($expectedPath, $path);
    }

    /**
     * @return array
     */
    public function providePathsForMakePathRelative()
    {
        $paths = array(
            array('/var/lib/symfony/src/Symfony/', '/var/lib/symfony/src/Symfony/Component', '../'),
            array('/var/lib/symfony/src/Symfony/', '/var/lib/symfony/src/Symfony/Component/', '../'),
            array('/var/lib/symfony/src/Symfony', '/var/lib/symfony/src/Symfony/Component', '../'),
            array('/var/lib/symfony/src/Symfony', '/var/lib/symfony/src/Symfony/Component/', '../'),
            array('var/lib/symfony/', 'var/lib/symfony/src/Symfony/Component', '../../../'),
            array('/usr/lib/symfony/', '/var/lib/symfony/src/Symfony/Component', '../../../../../../usr/lib/symfony/'),
            array('/var/lib/symfony/src/Symfony/', '/var/lib/symfony/', 'src/Symfony/'),
            array('/aa/bb', '/aa/bb', './'),
            array('/aa/bb', '/aa/bb/', './'),
            array('/aa/bb/', '/aa/bb', './'),
            array('/aa/bb/', '/aa/bb/', './'),
            array('/aa/bb/cc', '/aa/bb/cc/dd', '../'),
            array('/aa/bb/cc', '/aa/bb/cc/dd/', '../'),
            array('/aa/bb/cc/', '/aa/bb/cc/dd', '../'),
            array('/aa/bb/cc/', '/aa/bb/cc/dd/', '../'),
            array('/aa/bb/cc', '/aa', 'bb/cc/'),
            array('/aa/bb/cc', '/aa/', 'bb/cc/'),
            array('/aa/bb/cc/', '/aa', 'bb/cc/'),
            array('/aa/bb/cc/', '/aa/', 'bb/cc/'),
            array('/a/aab/bb', '/a/aa', '../aab/bb/'),
            array('/a/aab/bb', '/a/aa/', '../aab/bb/'),
            array('/a/aab/bb/', '/a/aa', '../aab/bb/'),
            array('/a/aab/bb/', '/a/aa/', '../aab/bb/'),
        );

        if ('\\' === DIRECTORY_SEPARATOR) {
            $paths[] = array('c:\var\lib/symfony/src/Symfony/', 'c:/var/lib/symfony/', 'src/Symfony/');
        }

        return $paths;
    }

    public function testMirrorCopiesFilesAndDirectoriesRecursively()
    {
        $sourcePath = $this->workspace.DIRECTORY_SEPARATOR.'source'.DIRECTORY_SEPARATOR;
        $directory = $sourcePath.'directory'.DIRECTORY_SEPARATOR;
        $file1 = $directory.'file1';
        $file2 = $sourcePath.'file2';

        mkdir($sourcePath);
        mkdir($directory);
        file_put_contents($file1, 'FILE1');
        file_put_contents($file2, 'FILE2');

        $targetPath = $this->workspace.DIRECTORY_SEPARATOR.'target'.DIRECTORY_SEPARATOR;

        $this->filesystem->mirror($sourcePath, $targetPath);

        $this->assertTrue(is_dir($targetPath));
        $this->assertTrue(is_dir($targetPath.'directory'));
        $this->assertFileEquals($file1, $targetPath.'directory'.DIRECTORY_SEPARATOR.'file1');
        $this->assertFileEquals($file2, $targetPath.'file2');

        $this->filesystem->remove($file1);

        $this->filesystem->mirror($sourcePath, $targetPath, null, array('delete' => false));
        $this->assertTrue($this->filesystem->exists($targetPath.'directory'.DIRECTORY_SEPARATOR.'file1'));

        $this->filesystem->mirror($sourcePath, $targetPath, null, array('delete' => true));
        $this->assertFalse($this->filesystem->exists($targetPath.'directory'.DIRECTORY_SEPARATOR.'file1'));

        file_put_contents($file1, 'FILE1');

        $this->filesystem->mirror($sourcePath, $targetPath, null, array('delete' => true));
        $this->assertTrue($this->filesystem->exists($targetPath.'directory'.DIRECTORY_SEPARATOR.'file1'));

        $this->filesystem->remove($directory);
        $this->filesystem->mirror($sourcePath, $targetPath, null, array('delete' => true));
        $this->assertFalse($this->filesystem->exists($targetPath.'directory'));
        $this->assertFalse($this->filesystem->exists($targetPath.'directory'.DIRECTORY_SEPARATOR.'file1'));
    }

    public function testMirrorCreatesEmptyDirectory()
    {
        $sourcePath = $this->workspace.DIRECTORY_SEPARATOR.'source'.DIRECTORY_SEPARATOR;

        mkdir($sourcePath);

        $targetPath = $this->workspace.DIRECTORY_SEPARATOR.'target'.DIRECTORY_SEPARATOR;

        $this->filesystem->mirror($sourcePath, $targetPath);

        $this->assertTrue(is_dir($targetPath));

        $this->filesystem->remove($sourcePath);
    }

    public function testMirrorCopiesLinks()
    {
        $this->markAsSkippedIfSymlinkIsMissing();

        $sourcePath = $this->workspace.DIRECTORY_SEPARATOR.'source'.DIRECTORY_SEPARATOR;

        mkdir($sourcePath);
        file_put_contents($sourcePath.'file1', 'FILE1');
        symlink($sourcePath.'file1', $sourcePath.'link1');

        $targetPath = $this->workspace.DIRECTORY_SEPARATOR.'target'.DIRECTORY_SEPARATOR;

        $this->filesystem->mirror($sourcePath, $targetPath);

        $this->assertTrue(is_dir($targetPath));
        $this->assertFileEquals($sourcePath.'file1', $targetPath.DIRECTORY_SEPARATOR.'link1');
        $this->assertTrue(is_link($targetPath.DIRECTORY_SEPARATOR.'link1'));
    }

    public function testMirrorCopiesLinkedDirectoryContents()
    {
        $this->markAsSkippedIfSymlinkIsMissing();

        $sourcePath = $this->workspace.DIRECTORY_SEPARATOR.'source'.DIRECTORY_SEPARATOR;

        mkdir($sourcePath.'nested/', 0777, true);
        file_put_contents($sourcePath.'/nested/file1.txt', 'FILE1');
        // Note: We symlink directory, not file
        symlink($sourcePath.'nested', $sourcePath.'link1');

        $targetPath = $this->workspace.DIRECTORY_SEPARATOR.'target'.DIRECTORY_SEPARATOR;

        $this->filesystem->mirror($sourcePath, $targetPath);

        $this->assertTrue(is_dir($targetPath));
        $this->assertFileEquals($sourcePath.'/nested/file1.txt', $targetPath.DIRECTORY_SEPARATOR.'link1/file1.txt');
        $this->assertTrue(is_link($targetPath.DIRECTORY_SEPARATOR.'link1'));
    }

    public function testMirrorCopiesRelativeLinkedContents()
    {
        $this->markAsSkippedIfSymlinkIsMissing();

        $sourcePath = $this->workspace.DIRECTORY_SEPARATOR.'source'.DIRECTORY_SEPARATOR;
        $oldPath = getcwd();

        mkdir($sourcePath.'nested/', 0777, true);
        file_put_contents($sourcePath.'/nested/file1.txt', 'FILE1');
        // Note: Create relative symlink
        chdir($sourcePath);
        symlink('nested', 'link1');

        chdir($oldPath);

        $targetPath = $this->workspace.DIRECTORY_SEPARATOR.'target'.DIRECTORY_SEPARATOR;

        $this->filesystem->mirror($sourcePath, $targetPath);

        $this->assertTrue(is_dir($targetPath));
        $this->assertFileEquals($sourcePath.'/nested/file1.txt', $targetPath.DIRECTORY_SEPARATOR.'link1/file1.txt');
        $this->assertTrue(is_link($targetPath.DIRECTORY_SEPARATOR.'link1'));
        $this->assertEquals($sourcePath.'nested', readlink($targetPath.DIRECTORY_SEPARATOR.'link1'));
    }

    /**
     * @dataProvider providePathsForIsAbsolutePath
     */
    public function testIsAbsolutePath($path, $expectedResult)
    {
        $result = $this->filesystem->isAbsolutePath($path);

        $this->assertEquals($expectedResult, $result);
    }

    /**
     * @return array
     */
    public function providePathsForIsAbsolutePath()
    {
        return array(
            array('/var/lib', true),
            array('c:\\\\var\\lib', true),
            array('\\var\\lib', true),
            array('var/lib', false),
            array('../var/lib', false),
            array('', false),
            array(null, false),
        );
    }

    public function testDumpFile()
    {
        $filename = $this->workspace.DIRECTORY_SEPARATOR.'foo'.DIRECTORY_SEPARATOR.'baz.txt';

        $this->filesystem->dumpFile($filename, 'bar');
<<<<<<< HEAD

        $this->assertFileExists($filename);
        $this->assertSame('bar', file_get_contents($filename));
    }

    /**
     * @group legacy
     */
    public function testDumpFileAndSetPermissions()
    {
        $filename = $this->workspace.DIRECTORY_SEPARATOR.'foo'.DIRECTORY_SEPARATOR.'baz.txt';

        $this->filesystem->dumpFile($filename, 'bar', 0753);

        $this->assertFileExists($filename);
        $this->assertSame('bar', file_get_contents($filename));

        // skip mode check on Windows
        if ('\\' !== DIRECTORY_SEPARATOR) {
            $this->assertFilePermissions(753, $filename);
        }
    }

    public function testDumpFileWithNullMode()
    {
        $filename = $this->workspace.DIRECTORY_SEPARATOR.'foo'.DIRECTORY_SEPARATOR.'baz.txt';

        $this->filesystem->dumpFile($filename, 'bar', null);
=======
>>>>>>> 5d1e558a

        $this->assertFileExists($filename);
        $this->assertSame('bar', file_get_contents($filename));

        // skip mode check on Windows
        if ('\\' !== DIRECTORY_SEPARATOR) {
            $this->assertFilePermissions(600, $filename);
        }
    }

    public function testDumpFileOverwritesAnExistingFile()
    {
        $filename = $this->workspace.DIRECTORY_SEPARATOR.'foo.txt';
        file_put_contents($filename, 'FOO BAR');

        $this->filesystem->dumpFile($filename, 'bar');

        $this->assertFileExists($filename);
        $this->assertSame('bar', file_get_contents($filename));
    }

    public function testCopyShouldKeepExecutionPermission()
    {
        $sourceFilePath = $this->workspace.DIRECTORY_SEPARATOR.'copy_source_file';
        $targetFilePath = $this->workspace.DIRECTORY_SEPARATOR.'copy_target_file';

        file_put_contents($sourceFilePath, 'SOURCE FILE');
        chmod($sourceFilePath, 0745);

        $this->filesystem->copy($sourceFilePath, $targetFilePath);

        $this->assertFilePermissions(767, $targetFilePath);
    }
}<|MERGE_RESOLUTION|>--- conflicted
+++ resolved
@@ -960,38 +960,6 @@
         $filename = $this->workspace.DIRECTORY_SEPARATOR.'foo'.DIRECTORY_SEPARATOR.'baz.txt';
 
         $this->filesystem->dumpFile($filename, 'bar');
-<<<<<<< HEAD
-
-        $this->assertFileExists($filename);
-        $this->assertSame('bar', file_get_contents($filename));
-    }
-
-    /**
-     * @group legacy
-     */
-    public function testDumpFileAndSetPermissions()
-    {
-        $filename = $this->workspace.DIRECTORY_SEPARATOR.'foo'.DIRECTORY_SEPARATOR.'baz.txt';
-
-        $this->filesystem->dumpFile($filename, 'bar', 0753);
-
-        $this->assertFileExists($filename);
-        $this->assertSame('bar', file_get_contents($filename));
-
-        // skip mode check on Windows
-        if ('\\' !== DIRECTORY_SEPARATOR) {
-            $this->assertFilePermissions(753, $filename);
-        }
-    }
-
-    public function testDumpFileWithNullMode()
-    {
-        $filename = $this->workspace.DIRECTORY_SEPARATOR.'foo'.DIRECTORY_SEPARATOR.'baz.txt';
-
-        $this->filesystem->dumpFile($filename, 'bar', null);
-=======
->>>>>>> 5d1e558a
-
         $this->assertFileExists($filename);
         $this->assertSame('bar', file_get_contents($filename));
 
