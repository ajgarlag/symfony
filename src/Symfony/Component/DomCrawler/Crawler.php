<?php

/*
 * This file is part of the Symfony package.
 *
 * (c) Fabien Potencier <fabien@symfony.com>
 *
 * For the full copyright and license information, please view the LICENSE
 * file that was distributed with this source code.
 */

namespace Symfony\Component\DomCrawler;

use Symfony\Component\CssSelector\CssSelectorConverter;

/**
 * Crawler eases navigation of a list of \DOMNode objects.
 *
 * @author Fabien Potencier <fabien@symfony.com>
 */
class Crawler extends \SplObjectStorage
{
    /**
     * @var string The current URI
     */
    protected $uri;

    /**
     * @var string The default namespace prefix to be used with XPath and CSS expressions
     */
    private $defaultNamespacePrefix = 'default';

    /**
     * @var array A map of manually registered namespaces
     */
    private $namespaces = array();

    /**
     * @var string The base href value
     */
    private $baseHref;

    /**
<<<<<<< HEAD
     * @var \DOMDocument|null
     */
    private $document;

    /**
     * Whether the Crawler contains HTML or XML content (used when converting CSS to XPath).
     *
     * @var bool
     */
    private $isHtml = true;

    /**
     * Constructor.
     *
=======
>>>>>>> a11589f4
     * @param mixed  $node       A Node to use as the base for the crawling
     * @param string $currentUri The current URI
     * @param string $baseHref   The base href value
     */
    public function __construct($node = null, $currentUri = null, $baseHref = null)
    {
        $this->uri = $currentUri;
        $this->baseHref = $baseHref ?: $currentUri;

        $this->add($node);
    }

    /**
     * Removes all the nodes.
     */
    public function clear()
    {
        parent::removeAll($this);
        $this->document = null;
    }

    /**
     * Adds a node to the current list of nodes.
     *
     * This method uses the appropriate specialized add*() method based
     * on the type of the argument.
     *
     * @param \DOMNodeList|\DOMNode|array|string|null $node A node
     *
     * @throws \InvalidArgumentException when node is not the expected type
     */
    public function add($node)
    {
        if ($node instanceof \DOMNodeList) {
            $this->addNodeList($node);
        } elseif ($node instanceof \DOMNode) {
            $this->addNode($node);
        } elseif (is_array($node)) {
            $this->addNodes($node);
        } elseif (is_string($node)) {
            $this->addContent($node);
        } elseif (null !== $node) {
            throw new \InvalidArgumentException(sprintf('Expecting a DOMNodeList or DOMNode instance, an array, a string, or null, but got "%s".', is_object($node) ? get_class($node) : gettype($node)));
        }
    }

    /**
     * Adds HTML/XML content.
     *
     * If the charset is not set via the content type, it is assumed
     * to be ISO-8859-1, which is the default charset defined by the
     * HTTP 1.1 specification.
     *
     * @param string      $content A string to parse as HTML/XML
     * @param null|string $type    The content type of the string
     */
    public function addContent($content, $type = null)
    {
        if (empty($type)) {
            $type = 0 === strpos($content, '<?xml') ? 'application/xml' : 'text/html';
        }

        // DOM only for HTML/XML content
        if (!preg_match('/(x|ht)ml/i', $type, $xmlMatches)) {
            return;
        }

        $charset = null;
        if (false !== $pos = stripos($type, 'charset=')) {
            $charset = substr($type, $pos + 8);
            if (false !== $pos = strpos($charset, ';')) {
                $charset = substr($charset, 0, $pos);
            }
        }

        // http://www.w3.org/TR/encoding/#encodings
        // http://www.w3.org/TR/REC-xml/#NT-EncName
        if (null === $charset &&
            preg_match('/\<meta[^\>]+charset *= *["\']?([a-zA-Z\-0-9_:.]+)/i', $content, $matches)) {
            $charset = $matches[1];
        }

        if (null === $charset) {
            $charset = 'ISO-8859-1';
        }

        if ('x' === $xmlMatches[1]) {
            $this->addXmlContent($content, $charset);
        } else {
            $this->addHtmlContent($content, $charset);
        }
    }

    /**
     * Adds an HTML content to the list of nodes.
     *
     * The libxml errors are disabled when the content is parsed.
     *
     * If you want to get parsing errors, be sure to enable
     * internal errors via libxml_use_internal_errors(true)
     * and then, get the errors via libxml_get_errors(). Be
     * sure to clear errors with libxml_clear_errors() afterward.
     *
     * @param string $content The HTML content
     * @param string $charset The charset
     */
    public function addHtmlContent($content, $charset = 'UTF-8')
    {
        $internalErrors = libxml_use_internal_errors(true);
        $disableEntities = libxml_disable_entity_loader(true);

        $dom = new \DOMDocument('1.0', $charset);
        $dom->validateOnParse = true;

        set_error_handler(function () { throw new \Exception(); });

        try {
            // Convert charset to HTML-entities to work around bugs in DOMDocument::loadHTML()
            $content = mb_convert_encoding($content, 'HTML-ENTITIES', $charset);
        } catch (\Exception $e) {
        }

        restore_error_handler();

        if ('' !== trim($content)) {
            @$dom->loadHTML($content);
        }

        libxml_use_internal_errors($internalErrors);
        libxml_disable_entity_loader($disableEntities);

        $this->addDocument($dom);

        $base = $this->filterRelativeXPath('descendant-or-self::base')->extract(array('href'));

        $baseHref = current($base);
        if (count($base) && !empty($baseHref)) {
            if ($this->baseHref) {
                $linkNode = $dom->createElement('a');
                $linkNode->setAttribute('href', $baseHref);
                $link = new Link($linkNode, $this->baseHref);
                $this->baseHref = $link->getUri();
            } else {
                $this->baseHref = $baseHref;
            }
        }
    }

    /**
     * Adds an XML content to the list of nodes.
     *
     * The libxml errors are disabled when the content is parsed.
     *
     * If you want to get parsing errors, be sure to enable
     * internal errors via libxml_use_internal_errors(true)
     * and then, get the errors via libxml_get_errors(). Be
     * sure to clear errors with libxml_clear_errors() afterward.
     *
     * @param string $content The XML content
     * @param string $charset The charset
     * @param int    $options Bitwise OR of the libxml option constants
     *                        LIBXML_PARSEHUGE is dangerous, see
     *                        http://symfony.com/blog/security-release-symfony-2-0-17-released
     */
    public function addXmlContent($content, $charset = 'UTF-8', $options = LIBXML_NONET)
    {
        // remove the default namespace if it's the only namespace to make XPath expressions simpler
        if (!preg_match('/xmlns:/', $content)) {
            $content = str_replace('xmlns', 'ns', $content);
        }

        $internalErrors = libxml_use_internal_errors(true);
        $disableEntities = libxml_disable_entity_loader(true);

        $dom = new \DOMDocument('1.0', $charset);
        $dom->validateOnParse = true;

        if ('' !== trim($content)) {
            @$dom->loadXML($content, $options);
        }

        libxml_use_internal_errors($internalErrors);
        libxml_disable_entity_loader($disableEntities);

        $this->addDocument($dom);

        $this->isHtml = false;
    }

    /**
     * Adds a \DOMDocument to the list of nodes.
     *
     * @param \DOMDocument $dom A \DOMDocument instance
     */
    public function addDocument(\DOMDocument $dom)
    {
        if ($dom->documentElement) {
            $this->addNode($dom->documentElement);
        }
    }

    /**
     * Adds a \DOMNodeList to the list of nodes.
     *
     * @param \DOMNodeList $nodes A \DOMNodeList instance
     */
    public function addNodeList(\DOMNodeList $nodes)
    {
        foreach ($nodes as $node) {
            if ($node instanceof \DOMNode) {
                $this->addNode($node);
            }
        }
    }

    /**
     * Adds an array of \DOMNode instances to the list of nodes.
     *
     * @param \DOMNode[] $nodes An array of \DOMNode instances
     */
    public function addNodes(array $nodes)
    {
        foreach ($nodes as $node) {
            $this->add($node);
        }
    }

    /**
     * Adds a \DOMNode instance to the list of nodes.
     *
     * @param \DOMNode $node A \DOMNode instance
     */
    public function addNode(\DOMNode $node)
    {
        if ($node instanceof \DOMDocument) {
            $node = $node->documentElement;
        }

        if (null !== $this->document && $this->document !== $node->ownerDocument) {
            @trigger_error('Attaching DOM nodes from multiple documents in a Crawler is deprecated as of 2.8 and will be forbidden in 3.0.', E_USER_DEPRECATED);
        }

        if (null === $this->document) {
            $this->document = $node->ownerDocument;
        }

        parent::attach($node);
    }

    // Serializing and unserializing a crawler creates DOM objects in a corrupted state. DOM elements are not properly serializable.
    public function unserialize($serialized)
    {
        throw new \BadMethodCallException('A Crawler cannot be serialized.');
    }

    public function serialize()
    {
        throw new \BadMethodCallException('A Crawler cannot be serialized.');
    }

    /**
     * Returns a node given its position in the node list.
     *
     * @param int $position The position
     *
     * @return self
     */
    public function eq($position)
    {
        foreach ($this as $i => $node) {
            if ($i == $position) {
                return $this->createSubCrawler($node);
            }
        }

        return $this->createSubCrawler(null);
    }

    /**
     * Calls an anonymous function on each node of the list.
     *
     * The anonymous function receives the position and the node wrapped
     * in a Crawler instance as arguments.
     *
     * Example:
     *
     *     $crawler->filter('h1')->each(function ($node, $i) {
     *         return $node->text();
     *     });
     *
     * @param \Closure $closure An anonymous function
     *
     * @return array An array of values returned by the anonymous function
     */
    public function each(\Closure $closure)
    {
        $data = array();
        foreach ($this as $i => $node) {
            $data[] = $closure($this->createSubCrawler($node), $i);
        }

        return $data;
    }

    /**
     * Slices the list of nodes by $offset and $length.
     *
     * @param int $offset
     * @param int $length
     *
     * @return self
     */
    public function slice($offset = 0, $length = -1)
    {
        return $this->createSubCrawler(iterator_to_array(new \LimitIterator($this, $offset, $length)));
    }

    /**
     * Reduces the list of nodes by calling an anonymous function.
     *
     * To remove a node from the list, the anonymous function must return false.
     *
     * @param \Closure $closure An anonymous function
     *
     * @return self
     */
    public function reduce(\Closure $closure)
    {
        $nodes = array();
        foreach ($this as $i => $node) {
            if (false !== $closure($this->createSubCrawler($node), $i)) {
                $nodes[] = $node;
            }
        }

        return $this->createSubCrawler($nodes);
    }

    /**
     * Returns the first node of the current selection.
     *
     * @return self
     */
    public function first()
    {
        return $this->eq(0);
    }

    /**
     * Returns the last node of the current selection.
     *
     * @return self
     */
    public function last()
    {
        return $this->eq(count($this) - 1);
    }

    /**
     * Returns the siblings nodes of the current selection.
     *
     * @return self
     *
     * @throws \InvalidArgumentException When current node is empty
     */
    public function siblings()
    {
        if (!count($this)) {
            throw new \InvalidArgumentException('The current node list is empty.');
        }

        return $this->createSubCrawler($this->sibling($this->getNode(0)->parentNode->firstChild));
    }

    /**
     * Returns the next siblings nodes of the current selection.
     *
     * @return self
     *
     * @throws \InvalidArgumentException When current node is empty
     */
    public function nextAll()
    {
        if (!count($this)) {
            throw new \InvalidArgumentException('The current node list is empty.');
        }

        return $this->createSubCrawler($this->sibling($this->getNode(0)));
    }

    /**
     * Returns the previous sibling nodes of the current selection.
     *
     * @return self
     *
     * @throws \InvalidArgumentException
     */
    public function previousAll()
    {
        if (!count($this)) {
            throw new \InvalidArgumentException('The current node list is empty.');
        }

        return $this->createSubCrawler($this->sibling($this->getNode(0), 'previousSibling'));
    }

    /**
     * Returns the parents nodes of the current selection.
     *
     * @return self
     *
     * @throws \InvalidArgumentException When current node is empty
     */
    public function parents()
    {
        if (!count($this)) {
            throw new \InvalidArgumentException('The current node list is empty.');
        }

        $node = $this->getNode(0);
        $nodes = array();

        while ($node = $node->parentNode) {
            if (XML_ELEMENT_NODE === $node->nodeType) {
                $nodes[] = $node;
            }
        }

        return $this->createSubCrawler($nodes);
    }

    /**
     * Returns the children nodes of the current selection.
     *
     * @return self
     *
     * @throws \InvalidArgumentException When current node is empty
     */
    public function children()
    {
        if (!count($this)) {
            throw new \InvalidArgumentException('The current node list is empty.');
        }

        $node = $this->getNode(0)->firstChild;

        return $this->createSubCrawler($node ? $this->sibling($node) : array());
    }

    /**
     * Returns the attribute value of the first node of the list.
     *
     * @param string $attribute The attribute name
     *
     * @return string|null The attribute value or null if the attribute does not exist
     *
     * @throws \InvalidArgumentException When current node is empty
     */
    public function attr($attribute)
    {
        if (!count($this)) {
            throw new \InvalidArgumentException('The current node list is empty.');
        }

        $node = $this->getNode(0);

        return $node->hasAttribute($attribute) ? $node->getAttribute($attribute) : null;
    }

    /**
     * Returns the node name of the first node of the list.
     *
     * @return string The node name
     *
     * @throws \InvalidArgumentException When current node is empty
     */
    public function nodeName()
    {
        if (!count($this)) {
            throw new \InvalidArgumentException('The current node list is empty.');
        }

        return $this->getNode(0)->nodeName;
    }

    /**
     * Returns the node value of the first node of the list.
     *
     * @return string The node value
     *
     * @throws \InvalidArgumentException When current node is empty
     */
    public function text()
    {
        if (!count($this)) {
            throw new \InvalidArgumentException('The current node list is empty.');
        }

        return $this->getNode(0)->nodeValue;
    }

    /**
     * Returns the first node of the list as HTML.
     *
     * @return string The node html
     *
     * @throws \InvalidArgumentException When current node is empty
     */
    public function html()
    {
        if (!count($this)) {
            throw new \InvalidArgumentException('The current node list is empty.');
        }

        $html = '';
        foreach ($this->getNode(0)->childNodes as $child) {
            $html .= $child->ownerDocument->saveHTML($child);
        }

        return $html;
    }

    /**
     * Extracts information from the list of nodes.
     *
     * You can extract attributes or/and the node value (_text).
     *
     * Example:
     *
     * $crawler->filter('h1 a')->extract(array('_text', 'href'));
     *
     * @param array $attributes An array of attributes
     *
     * @return array An array of extracted values
     */
    public function extract($attributes)
    {
        $attributes = (array) $attributes;
        $count = count($attributes);

        $data = array();
        foreach ($this as $node) {
            $elements = array();
            foreach ($attributes as $attribute) {
                if ('_text' === $attribute) {
                    $elements[] = $node->nodeValue;
                } else {
                    $elements[] = $node->getAttribute($attribute);
                }
            }

            $data[] = $count > 1 ? $elements : $elements[0];
        }

        return $data;
    }

    /**
     * Filters the list of nodes with an XPath expression.
     *
     * The XPath expression is evaluated in the context of the crawler, which
     * is considered as a fake parent of the elements inside it.
     * This means that a child selector "div" or "./div" will match only
     * the div elements of the current crawler, not their children.
     *
     * @param string $xpath An XPath expression
     *
     * @return self
     */
    public function filterXPath($xpath)
    {
        $xpath = $this->relativize($xpath);

        // If we dropped all expressions in the XPath while preparing it, there would be no match
        if ('' === $xpath) {
            return $this->createSubCrawler(null);
        }

        return $this->filterRelativeXPath($xpath);
    }

    /**
     * Filters the list of nodes with a CSS selector.
     *
     * This method only works if you have installed the CssSelector Symfony Component.
     *
     * @param string $selector A CSS selector
     *
     * @return self
     *
     * @throws \RuntimeException if the CssSelector Component is not available
     */
    public function filter($selector)
    {
        if (!class_exists('Symfony\\Component\\CssSelector\\CssSelectorConverter')) {
            throw new \RuntimeException('Unable to filter with a CSS selector as the Symfony CssSelector 2.8+ is not installed (you can use filterXPath instead).');
        }

        $converter = new CssSelectorConverter($this->isHtml);

        // The CssSelector already prefixes the selector with descendant-or-self::
        return $this->filterRelativeXPath($converter->toXPath($selector));
    }

    /**
     * Selects links by name or alt value for clickable images.
     *
     * @param string $value The link text
     *
     * @return self
     */
    public function selectLink($value)
    {
        $xpath = sprintf('descendant-or-self::a[contains(concat(\' \', normalize-space(string(.)), \' \'), %s) ', static::xpathLiteral(' '.$value.' ')).
                            sprintf('or ./img[contains(concat(\' \', normalize-space(string(@alt)), \' \'), %s)]]', static::xpathLiteral(' '.$value.' '));

        return $this->filterRelativeXPath($xpath);
    }

    /**
     * Selects a button by name or alt value for images.
     *
     * @param string $value The button text
     *
     * @return self
     */
    public function selectButton($value)
    {
        $translate = 'translate(@type, "ABCDEFGHIJKLMNOPQRSTUVWXYZ", "abcdefghijklmnopqrstuvwxyz")';
        $xpath = sprintf('descendant-or-self::input[((contains(%s, "submit") or contains(%s, "button")) and contains(concat(\' \', normalize-space(string(@value)), \' \'), %s)) ', $translate, $translate, static::xpathLiteral(' '.$value.' ')).
                         sprintf('or (contains(%s, "image") and contains(concat(\' \', normalize-space(string(@alt)), \' \'), %s)) or @id=%s or @name=%s] ', $translate, static::xpathLiteral(' '.$value.' '), static::xpathLiteral($value), static::xpathLiteral($value)).
                         sprintf('| descendant-or-self::button[contains(concat(\' \', normalize-space(string(.)), \' \'), %s) or @id=%s or @name=%s]', static::xpathLiteral(' '.$value.' '), static::xpathLiteral($value), static::xpathLiteral($value));

        return $this->filterRelativeXPath($xpath);
    }

    /**
     * Returns a Link object for the first node in the list.
     *
     * @param string $method The method for the link (get by default)
     *
     * @return Link A Link instance
     *
     * @throws \InvalidArgumentException If the current node list is empty or the selected node is not instance of DOMElement
     */
    public function link($method = 'get')
    {
        if (!count($this)) {
            throw new \InvalidArgumentException('The current node list is empty.');
        }

        $node = $this->getNode(0);

        if (!$node instanceof \DOMElement) {
            throw new \InvalidArgumentException(sprintf('The selected node should be instance of DOMElement, got "%s".', get_class($node)));
        }

        return new Link($node, $this->baseHref, $method);
    }

    /**
     * Returns an array of Link objects for the nodes in the list.
     *
     * @return Link[] An array of Link instances
     *
     * @throws \InvalidArgumentException If the current node list contains non-DOMElement instances
     */
    public function links()
    {
        $links = array();
        foreach ($this as $node) {
            if (!$node instanceof \DOMElement) {
                throw new \InvalidArgumentException(sprintf('The current node list should contain only DOMElement instances, "%s" found.', get_class($node)));
            }

            $links[] = new Link($node, $this->baseHref, 'get');
        }

        return $links;
    }

    /**
     * Returns a Form object for the first node in the list.
     *
     * @param array  $values An array of values for the form fields
     * @param string $method The method for the form
     *
     * @return Form A Form instance
     *
     * @throws \InvalidArgumentException If the current node list is empty or the selected node is not instance of DOMElement
     */
    public function form(array $values = null, $method = null)
    {
        if (!count($this)) {
            throw new \InvalidArgumentException('The current node list is empty.');
        }

        $node = $this->getNode(0);

        if (!$node instanceof \DOMElement) {
            throw new \InvalidArgumentException(sprintf('The selected node should be instance of DOMElement, got "%s".', get_class($node)));
        }

        $form = new Form($node, $this->uri, $method, $this->baseHref);

        if (null !== $values) {
            $form->setValues($values);
        }

        return $form;
    }

    /**
     * Overloads a default namespace prefix to be used with XPath and CSS expressions.
     *
     * @param string $prefix
     */
    public function setDefaultNamespacePrefix($prefix)
    {
        $this->defaultNamespacePrefix = $prefix;
    }

    /**
     * @param string $prefix
     * @param string $namespace
     */
    public function registerNamespace($prefix, $namespace)
    {
        $this->namespaces[$prefix] = $namespace;
    }

    /**
     * Converts string for XPath expressions.
     *
     * Escaped characters are: quotes (") and apostrophe (').
     *
     *  Examples:
     *  <code>
     *     echo Crawler::xpathLiteral('foo " bar');
     *     //prints 'foo " bar'
     *
     *     echo Crawler::xpathLiteral("foo ' bar");
     *     //prints "foo ' bar"
     *
     *     echo Crawler::xpathLiteral('a\'b"c');
     *     //prints concat('a', "'", 'b"c')
     *  </code>
     *
     * @param string $s String to be escaped
     *
     * @return string Converted string
     */
    public static function xpathLiteral($s)
    {
        if (false === strpos($s, "'")) {
            return sprintf("'%s'", $s);
        }

        if (false === strpos($s, '"')) {
            return sprintf('"%s"', $s);
        }

        $string = $s;
        $parts = array();
        while (true) {
            if (false !== $pos = strpos($string, "'")) {
                $parts[] = sprintf("'%s'", substr($string, 0, $pos));
                $parts[] = "\"'\"";
                $string = substr($string, $pos + 1);
            } else {
                $parts[] = "'$string'";
                break;
            }
        }

        return sprintf('concat(%s)', implode(', ', $parts));
    }

    /**
     * @deprecated Using the SplObjectStorage API on the Crawler is deprecated as of 2.8 and will be removed in 3.0.
     */
    public function attach($object, $data = null)
    {
        $this->triggerDeprecation(__METHOD__);

        parent::attach($object, $data);
    }

    /**
     * @deprecated Using the SplObjectStorage API on the Crawler is deprecated as of 2.8 and will be removed in 3.0.
     */
    public function detach($object)
    {
        $this->triggerDeprecation(__METHOD__);

        parent::detach($object);
    }

    /**
     * @deprecated Using the SplObjectStorage API on the Crawler is deprecated as of 2.8 and will be removed in 3.0.
     */
    public function contains($object)
    {
        $this->triggerDeprecation(__METHOD__);

        return parent::contains($object);
    }

    /**
     * @deprecated Using the SplObjectStorage API on the Crawler is deprecated as of 2.8 and will be removed in 3.0.
     */
    public function addAll($storage)
    {
        $this->triggerDeprecation(__METHOD__);

        parent::addAll($storage);
    }

    /**
     * @deprecated Using the SplObjectStorage API on the Crawler is deprecated as of 2.8 and will be removed in 3.0.
     */
    public function removeAll($storage)
    {
        $this->triggerDeprecation(__METHOD__);

        parent::removeAll($storage);
    }

    /**
     * @deprecated Using the SplObjectStorage API on the Crawler is deprecated as of 2.8 and will be removed in 3.0.
     */
    public function removeAllExcept($storage)
    {
        $this->triggerDeprecation(__METHOD__);

        parent::removeAllExcept($storage);
    }

    /**
     * @deprecated Using the SplObjectStorage API on the Crawler is deprecated as of 2.8 and will be removed in 3.0.
     */
    public function getInfo()
    {
        $this->triggerDeprecation(__METHOD__);

        return parent::getInfo();
    }

    /**
     * @deprecated Using the SplObjectStorage API on the Crawler is deprecated as of 2.8 and will be removed in 3.0.
     */
    public function setInfo($data)
    {
        $this->triggerDeprecation(__METHOD__);

        parent::setInfo($data);
    }

    /**
     * @deprecated Using the SplObjectStorage API on the Crawler is deprecated as of 2.8 and will be removed in 3.0.
     */
    public function offsetExists($object)
    {
        $this->triggerDeprecation(__METHOD__);

        return parent::offsetExists($object);
    }

    /**
     * @deprecated Using the SplObjectStorage API on the Crawler is deprecated as of 2.8 and will be removed in 3.0.
     */
    public function offsetSet($object, $data = null)
    {
        $this->triggerDeprecation(__METHOD__);

        parent::offsetSet($object, $data);
    }

    /**
     * @deprecated Using the SplObjectStorage API on the Crawler is deprecated as of 2.8 and will be removed in 3.0.
     */
    public function offsetUnset($object)
    {
        $this->triggerDeprecation(__METHOD__);

        parent::offsetUnset($object);
    }

    /**
     * @deprecated Using the SplObjectStorage API on the Crawler is deprecated as of 2.8 and will be removed in 3.0.
     */
    public function offsetGet($object)
    {
        $this->triggerDeprecation(__METHOD__);

        return parent::offsetGet($object);
    }

    /**
     * Filters the list of nodes with an XPath expression.
     *
     * The XPath expression should already be processed to apply it in the context of each node.
     *
     * @param string $xpath
     *
     * @return self
     */
    private function filterRelativeXPath($xpath)
    {
        $prefixes = $this->findNamespacePrefixes($xpath);

        $crawler = $this->createSubCrawler(null);

        foreach ($this as $node) {
            $domxpath = $this->createDOMXPath($node->ownerDocument, $prefixes);
            $crawler->add($domxpath->query($xpath, $node));
        }

        return $crawler;
    }

    /**
     * Make the XPath relative to the current context.
     *
     * The returned XPath will match elements matching the XPath inside the current crawler
     * when running in the context of a node of the crawler.
     *
     * @param string $xpath
     *
     * @return string
     */
    private function relativize($xpath)
    {
        $expressions = array();

        // An expression which will never match to replace expressions which cannot match in the crawler
        // We cannot simply drop
        $nonMatchingExpression = 'a[name() = "b"]';

        $xpathLen = strlen($xpath);
        $openedBrackets = 0;
        $startPosition = strspn($xpath, " \t\n\r\0\x0B");

        for ($i = $startPosition; $i <= $xpathLen; ++$i) {
            $i += strcspn($xpath, '"\'[]|', $i);

            if ($i < $xpathLen) {
                switch ($xpath[$i]) {
                    case '"':
                    case "'":
                        if (false === $i = strpos($xpath, $xpath[$i], $i + 1)) {
                            return $xpath; // The XPath expression is invalid
                        }
                        continue 2;
                    case '[':
                        ++$openedBrackets;
                        continue 2;
                    case ']':
                        --$openedBrackets;
                        continue 2;
                }
            }
            if ($openedBrackets) {
                continue;
            }

            if ($startPosition < $xpathLen && '(' === $xpath[$startPosition]) {
                // If the union is inside some braces, we need to preserve the opening braces and apply
                // the change only inside it.
                $j = 1 + strspn($xpath, "( \t\n\r\0\x0B", $startPosition + 1);
                $parenthesis = substr($xpath, $startPosition, $j);
                $startPosition += $j;
            } else {
                $parenthesis = '';
            }
            $expression = rtrim(substr($xpath, $startPosition, $i - $startPosition));

            // BC for Symfony 2.4 and lower were elements were adding in a fake _root parent
            if (0 === strpos($expression, '/_root/')) {
                @trigger_error('XPath expressions referencing the fake root node are deprecated since version 2.8 and will be unsupported in 3.0. Please use "./" instead of "/_root/".', E_USER_DEPRECATED);

                $expression = './'.substr($expression, 7);
            } elseif (0 === strpos($expression, 'self::*/')) {
                $expression = './'.substr($expression, 8);
            }

            // add prefix before absolute element selector
            if ('' === $expression) {
                $expression = $nonMatchingExpression;
            } elseif (0 === strpos($expression, '//')) {
                $expression = 'descendant-or-self::'.substr($expression, 2);
            } elseif (0 === strpos($expression, './/')) {
                $expression = 'descendant-or-self::'.substr($expression, 3);
            } elseif (0 === strpos($expression, './')) {
                $expression = 'self::'.substr($expression, 2);
            } elseif (0 === strpos($expression, 'child::')) {
                $expression = 'self::'.substr($expression, 7);
            } elseif ('/' === $expression[0] || 0 === strpos($expression, 'self::')) {
                // the only direct child in Symfony 2.4 and lower is _root, which is already handled previously
                // so let's drop the expression entirely
                $expression = $nonMatchingExpression;
            } elseif ('.' === $expression[0]) {
                // '.' is the fake root element in Symfony 2.4 and lower, which is excluded from results
                $expression = $nonMatchingExpression;
            } elseif (0 === strpos($expression, 'descendant::')) {
                $expression = 'descendant-or-self::'.substr($expression, 12);
            } elseif (preg_match('/^(ancestor|ancestor-or-self|attribute|following|following-sibling|namespace|parent|preceding|preceding-sibling)::/', $expression)) {
                // the fake root has no parent, preceding or following nodes and also no attributes (even no namespace attributes)
                $expression = $nonMatchingExpression;
            } elseif (0 !== strpos($expression, 'descendant-or-self::')) {
                $expression = 'self::'.$expression;
            }
            $expressions[] = $parenthesis.$expression;

            if ($i === $xpathLen) {
                return implode(' | ', $expressions);
            }

            $i += strspn($xpath, " \t\n\r\0\x0B", $i + 1);
            $startPosition = $i + 1;
        }

        return $xpath; // The XPath expression is invalid
    }

    /**
     * @param int $position
     *
     * @return \DOMElement|null
     */
    public function getNode($position)
    {
        foreach ($this as $i => $node) {
            if ($i == $position) {
                return $node;
            }
        }
    }

    /**
     * @param \DOMElement $node
     * @param string      $siblingDir
     *
     * @return array
     */
    protected function sibling($node, $siblingDir = 'nextSibling')
    {
        $nodes = array();

        do {
            if ($node !== $this->getNode(0) && 1 === $node->nodeType) {
                $nodes[] = $node;
            }
        } while ($node = $node->$siblingDir);

        return $nodes;
    }

    /**
     * @param \DOMDocument $document
     * @param array        $prefixes
     *
     * @return \DOMXPath
     *
     * @throws \InvalidArgumentException
     */
    private function createDOMXPath(\DOMDocument $document, array $prefixes = array())
    {
        $domxpath = new \DOMXPath($document);

        foreach ($prefixes as $prefix) {
            $namespace = $this->discoverNamespace($domxpath, $prefix);
            if (null !== $namespace) {
                $domxpath->registerNamespace($prefix, $namespace);
            }
        }

        return $domxpath;
    }

    /**
     * @param \DOMXPath $domxpath
     * @param string    $prefix
     *
     * @return string
     *
     * @throws \InvalidArgumentException
     */
    private function discoverNamespace(\DOMXPath $domxpath, $prefix)
    {
        if (isset($this->namespaces[$prefix])) {
            return $this->namespaces[$prefix];
        }

        // ask for one namespace, otherwise we'd get a collection with an item for each node
        $namespaces = $domxpath->query(sprintf('(//namespace::*[name()="%s"])[last()]', $this->defaultNamespacePrefix === $prefix ? '' : $prefix));

        if ($node = $namespaces->item(0)) {
            return $node->nodeValue;
        }
    }

    /**
     * @param string $xpath
     *
     * @return array
     */
    private function findNamespacePrefixes($xpath)
    {
        if (preg_match_all('/(?P<prefix>[a-z_][a-z_0-9\-\.]*+):[^"\/:]/i', $xpath, $matches)) {
            return array_unique($matches['prefix']);
        }

        return array();
    }

    /**
     * Creates a crawler for some subnodes.
     *
     * @param \DOMElement|\DOMElement[]|\DOMNodeList|null $nodes
     *
     * @return static
     */
    private function createSubCrawler($nodes)
    {
        $crawler = new static($nodes, $this->uri, $this->baseHref);
        $crawler->isHtml = $this->isHtml;
        $crawler->document = $this->document;
        $crawler->namespaces = $this->namespaces;

        return $crawler;
    }

    private function triggerDeprecation($methodName, $useTrace = false)
    {
        if ($useTrace || defined('HHVM_VERSION')) {
            if (\PHP_VERSION_ID >= 50400) {
                $trace = debug_backtrace(DEBUG_BACKTRACE_IGNORE_ARGS, 3);
            } else {
                $trace = debug_backtrace(DEBUG_BACKTRACE_IGNORE_ARGS);
            }

            // The SplObjectStorage class performs calls to its own methods. These
            // method calls must not lead to triggered deprecation notices.
            if (isset($trace[2]['class']) && 'SplObjectStorage' === $trace[2]['class']) {
                return;
            }
        }

        @trigger_error('The '.$methodName.' method is deprecated since version 2.8 and will be removed in 3.0.', E_USER_DEPRECATED);
    }
}<|MERGE_RESOLUTION|>--- conflicted
+++ resolved
@@ -41,7 +41,6 @@
     private $baseHref;
 
     /**
-<<<<<<< HEAD
      * @var \DOMDocument|null
      */
     private $document;
@@ -54,10 +53,6 @@
     private $isHtml = true;
 
     /**
-     * Constructor.
-     *
-=======
->>>>>>> a11589f4
      * @param mixed  $node       A Node to use as the base for the crawling
      * @param string $currentUri The current URI
      * @param string $baseHref   The base href value
