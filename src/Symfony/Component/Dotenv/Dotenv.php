<?php

/*
 * This file is part of the Symfony package.
 *
 * (c) Fabien Potencier <fabien@symfony.com>
 *
 * For the full copyright and license information, please view the LICENSE
 * file that was distributed with this source code.
 */

namespace Symfony\Component\Dotenv;

use Symfony\Component\Dotenv\Exception\FormatException;
use Symfony\Component\Dotenv\Exception\FormatExceptionContext;
use Symfony\Component\Dotenv\Exception\PathException;
use Symfony\Component\Process\Exception\ExceptionInterface as ProcessException;
use Symfony\Component\Process\Process;

/**
 * Manages .env files.
 *
 * @author Fabien Potencier <fabien@symfony.com>
 * @author Kévin Dunglas <dunglas@gmail.com>
 */
final class Dotenv
{
    const VARNAME_REGEX = '(?i:[A-Z][A-Z0-9_]*+)';
    const STATE_VARNAME = 0;
    const STATE_VALUE = 1;

    private $path;
    private $cursor;
    private $lineno;
    private $data;
    private $end;
    private $values;
    private $usePutenv = true;

    /**
     * @var bool If `putenv()` should be used to define environment variables or not.
     *           Beware that `putenv()` is not thread safe, that's why this setting defaults to false
     */
    public function __construct(bool $usePutenv = false)
    {
        $this->usePutenv = $usePutenv;
    }

    /**
     * Loads one or several .env files.
     *
     * @param string    $path       A file to load
     * @param ...string $extraPaths A list of additional files to load
     *
     * @throws FormatException when a file has a syntax error
     * @throws PathException   when a file does not exist or is not readable
     */
    public function load(string $path, string ...$extraPaths): void
    {
        $this->doLoad(false, \func_get_args());
    }

    /**
     * Loads a .env file and the corresponding .env.local, .env.$env and .env.$env.local files if they exist.
     *
     * .env.local is always ignored in test env because tests should produce the same results for everyone.
     * .env.dist is loaded when it exists and .env is not found.
     *
     * @param string $path       A file to load
     * @param string $varName    The name of the env vars that defines the app env
     * @param string $defaultEnv The app env to use when none is defined
     * @param array  $testEnvs   A list of app envs for which .env.local should be ignored
     *
     * @throws FormatException when a file has a syntax error
     * @throws PathException   when a file does not exist or is not readable
     */
    public function loadEnv(string $path, string $varName = 'APP_ENV', string $defaultEnv = 'dev', array $testEnvs = ['test']): void
    {
        if (file_exists($path) || !file_exists($p = "$path.dist")) {
            $this->load($path);
        } else {
            $this->load($p);
        }

        if (null === $env = $_SERVER[$varName] ?? $_ENV[$varName] ?? null) {
            $this->populate([$varName => $env = $defaultEnv]);
        }

        if (!\in_array($env, $testEnvs, true) && file_exists($p = "$path.local")) {
            $this->load($p);
            $env = $_SERVER[$varName] ?? $_ENV[$varName] ?? $env;
        }

        if ('local' === $env) {
            return;
        }

        if (file_exists($p = "$path.$env")) {
            $this->load($p);
        }

        if (file_exists($p = "$path.$env.local")) {
            $this->load($p);
        }
    }

    /**
     * Loads one or several .env files and enables override existing vars.
     *
     * @param string    $path       A file to load
     * @param ...string $extraPaths A list of additional files to load
     *
     * @throws FormatException when a file has a syntax error
     * @throws PathException   when a file does not exist or is not readable
     */
    public function overload(string $path, string ...$extraPaths): void
    {
        $this->doLoad(true, \func_get_args());
    }

    /**
     * Sets values as environment variables (via putenv, $_ENV, and $_SERVER).
     *
     * @param array $values               An array of env variables
     * @param bool  $overrideExistingVars true when existing environment variables must be overridden
     */
    public function populate(array $values, bool $overrideExistingVars = false): void
    {
        $updateLoadedVars = false;
        $loadedVars = array_flip(explode(',', $_SERVER['SYMFONY_DOTENV_VARS'] ?? $_ENV['SYMFONY_DOTENV_VARS'] ?? ''));

        foreach ($values as $name => $value) {
            $notHttpName = 0 !== strpos($name, 'HTTP_');
            // don't check existence with getenv() because of thread safety issues
            if (!isset($loadedVars[$name]) && (!$overrideExistingVars && (isset($_ENV[$name]) || (isset($_SERVER[$name]) && $notHttpName)))) {
                continue;
            }

            if ($this->usePutenv) {
                putenv("$name=$value");
            }

            $_ENV[$name] = $value;
            if ($notHttpName) {
                $_SERVER[$name] = $value;
            }

            if (!isset($loadedVars[$name])) {
                $loadedVars[$name] = $updateLoadedVars = true;
            }
        }

        if ($updateLoadedVars) {
            unset($loadedVars['']);
            $loadedVars = implode(',', array_keys($loadedVars));
            $_ENV['SYMFONY_DOTENV_VARS'] = $_SERVER['SYMFONY_DOTENV_VARS'] = $loadedVars;

            if ($this->usePutenv) {
                putenv('SYMFONY_DOTENV_VARS='.$loadedVars);
            }
        }
    }

    /**
     * Parses the contents of an .env file.
     *
     * @param string $data The data to be parsed
     * @param string $path The original file name where data where stored (used for more meaningful error messages)
     *
     * @return array An array of env variables
     *
     * @throws FormatException when a file has a syntax error
     */
    public function parse(string $data, string $path = '.env'): array
    {
        $this->path = $path;
        $this->data = str_replace(["\r\n", "\r"], "\n", $data);
        $this->lineno = 1;
        $this->cursor = 0;
        $this->end = \strlen($this->data);
        $state = self::STATE_VARNAME;
        $this->values = [];
        $name = '';

        $this->skipEmptyLines();

        while ($this->cursor < $this->end) {
            switch ($state) {
                case self::STATE_VARNAME:
                    $name = $this->lexVarname();
                    $state = self::STATE_VALUE;
                    break;

                case self::STATE_VALUE:
                    $this->values[$name] = $this->lexValue();
                    $state = self::STATE_VARNAME;
                    break;
            }
        }

        if (self::STATE_VALUE === $state) {
            $this->values[$name] = '';
        }

        try {
            return $this->values;
        } finally {
            $this->values = [];
            $this->data = null;
            $this->path = null;
        }
    }

    private function lexVarname(): string
    {
        // var name + optional export
        if (!preg_match('/(export[ \t]++)?('.self::VARNAME_REGEX.')/A', $this->data, $matches, 0, $this->cursor)) {
            throw $this->createFormatException('Invalid character in variable name');
        }
        $this->moveCursor($matches[0]);

        if ($this->cursor === $this->end || "\n" === $this->data[$this->cursor] || '#' === $this->data[$this->cursor]) {
            if ($matches[1]) {
                throw $this->createFormatException('Unable to unset an environment variable');
            }

            throw $this->createFormatException('Missing = in the environment variable declaration');
        }

        if (' ' === $this->data[$this->cursor] || "\t" === $this->data[$this->cursor]) {
            throw $this->createFormatException('Whitespace characters are not supported after the variable name');
        }

        if ('=' !== $this->data[$this->cursor]) {
            throw $this->createFormatException('Missing = in the environment variable declaration');
        }
        ++$this->cursor;

        return $matches[2];
    }

    private function lexValue(): string
    {
        if (preg_match('/[ \t]*+(?:#.*)?$/Am', $this->data, $matches, 0, $this->cursor)) {
            $this->moveCursor($matches[0]);
            $this->skipEmptyLines();

            return '';
        }

        if (' ' === $this->data[$this->cursor] || "\t" === $this->data[$this->cursor]) {
            throw $this->createFormatException('Whitespace are not supported before the value');
        }

        $v = '';

        do {
            if ("'" === $this->data[$this->cursor]) {
                $value = '';
                ++$this->cursor;

                while ("\n" !== $this->data[$this->cursor]) {
                    if ("'" === $this->data[$this->cursor]) {
                        break;
                    }
                    $value .= $this->data[$this->cursor];
                    ++$this->cursor;

                    if ($this->cursor === $this->end) {
                        throw $this->createFormatException('Missing quote to end the value');
                    }
                }
                if ("\n" === $this->data[$this->cursor]) {
                    throw $this->createFormatException('Missing quote to end the value');
                }
                ++$this->cursor;
                $v .= $value;
            } elseif ('"' === $this->data[$this->cursor]) {
                $value = '';
                ++$this->cursor;

                while ('"' !== $this->data[$this->cursor] || ('\\' === $this->data[$this->cursor - 1] && '\\' !== $this->data[$this->cursor - 2])) {
                    $value .= $this->data[$this->cursor];
                    ++$this->cursor;

                    if ($this->cursor === $this->end) {
                        throw $this->createFormatException('Missing quote to end the value');
                    }
                }
                ++$this->cursor;
                $value = str_replace(['\\"', '\r', '\n'], ['"', "\r", "\n"], $value);
                $resolvedValue = $value;
                $resolvedValue = $this->resolveVariables($resolvedValue);
                $resolvedValue = $this->resolveCommands($resolvedValue);
                $resolvedValue = str_replace('\\\\', '\\', $resolvedValue);
                $v .= $resolvedValue;
            } else {
                $value = '';
                $prevChr = $this->data[$this->cursor - 1];
                while ($this->cursor < $this->end && !\in_array($this->data[$this->cursor], ["\n", '"', "'"], true) && !((' ' === $prevChr || "\t" === $prevChr) && '#' === $this->data[$this->cursor])) {
                    if ('\\' === $this->data[$this->cursor] && isset($this->data[$this->cursor + 1]) && ('"' === $this->data[$this->cursor + 1] || "'" === $this->data[$this->cursor + 1])) {
                        ++$this->cursor;
                    }

                    $value .= $prevChr = $this->data[$this->cursor];

                    if ('$' === $this->data[$this->cursor] && isset($this->data[$this->cursor + 1]) && '(' === $this->data[$this->cursor + 1]) {
                        ++$this->cursor;
                        $value .= '('.$this->lexNestedExpression().')';
                    }

                    ++$this->cursor;
                }
                $value = rtrim($value);
                $resolvedValue = $value;
                $resolvedValue = $this->resolveVariables($resolvedValue);
                $resolvedValue = $this->resolveCommands($resolvedValue);
                $resolvedValue = str_replace('\\\\', '\\', $resolvedValue);

                if ($resolvedValue === $value && preg_match('/\s+/', $value)) {
                    throw $this->createFormatException('A value containing spaces must be surrounded by quotes');
                }

                $v .= $resolvedValue;

                if ($this->cursor < $this->end && '#' === $this->data[$this->cursor]) {
                    break;
                }
            }
        } while ($this->cursor < $this->end && "\n" !== $this->data[$this->cursor]);

        $this->skipEmptyLines();

        return $v;
    }

    private function lexNestedExpression(): string
    {
        ++$this->cursor;
        $value = '';

        while ("\n" !== $this->data[$this->cursor] && ')' !== $this->data[$this->cursor]) {
            $value .= $this->data[$this->cursor];

            if ('(' === $this->data[$this->cursor]) {
                $value .= $this->lexNestedExpression().')';
            }

            ++$this->cursor;

            if ($this->cursor === $this->end) {
                throw $this->createFormatException('Missing closing parenthesis.');
            }
        }

        if ("\n" === $this->data[$this->cursor]) {
            throw $this->createFormatException('Missing closing parenthesis.');
        }

        return $value;
    }

    private function skipEmptyLines()
    {
        if (preg_match('/(?:\s*+(?:#[^\n]*+)?+)++/A', $this->data, $match, 0, $this->cursor)) {
            $this->moveCursor($match[0]);
        }
    }

    private function resolveCommands(string $value)
    {
        if (false === strpos($value, '$')) {
            return $value;
        }

        $regex = '/
            (\\\\)?               # escaped with a backslash?
            \$
            (?<cmd>
                \(                # require opening parenthesis
                ([^()]|\g<cmd>)+  # allow any number of non-parens, or balanced parens (by nesting the <cmd> expression recursively)
                \)                # require closing paren
            )
        /x';

        return preg_replace_callback($regex, function ($matches) {
            if ('\\' === $matches[1]) {
                return substr($matches[0], 1);
            }

            if ('\\' === \DIRECTORY_SEPARATOR) {
                throw new \LogicException('Resolving commands is not supported on Windows.');
            }

            if (!class_exists(Process::class)) {
                throw new \LogicException('Resolving commands requires the Symfony Process component.');
            }

            $process = method_exists(Process::class, 'fromShellCommandline') ? Process::fromShellCommandline('echo '.$matches[0]) : new Process('echo '.$matches[0]);

            if (!method_exists(Process::class, 'fromShellCommandline')) {
                // Symfony 3.4 does not inherit env vars by default:
                $process->inheritEnvironmentVariables();
            }

            $process->setEnv($this->values);
            try {
                $process->mustRun();
            } catch (ProcessException $e) {
                throw $this->createFormatException(sprintf('Issue expanding a command (%s)', $process->getErrorOutput()));
            }

            return preg_replace('/[\r\n]+$/', '', $process->getOutput());
        }, $value);
    }

    private function resolveVariables(string $value)
    {
        if (false === strpos($value, '$')) {
            return $value;
        }

        $regex = '/
            (?<!\\\\)
            (?P<backslashes>\\\\*)             # escaped with a backslash?
            \$
            (?!\()                             # no opening parenthesis
            (?P<opening_brace>\{)?             # optional brace
            (?P<name>'.self::VARNAME_REGEX.')? # var name
            (?P<closing_brace>\})?             # optional closing brace
        /x';

        $value = preg_replace_callback($regex, function ($matches) {
            // odd number of backslashes means the $ character is escaped
            if (1 === \strlen($matches['backslashes']) % 2) {
                return substr($matches[0], 1);
            }

            // unescaped $ not followed by variable name
            if (!isset($matches['name'])) {
                return $matches[0];
            }

            if ('{' === $matches['opening_brace'] && !isset($matches['closing_brace'])) {
                throw $this->createFormatException('Unclosed braces on variable expansion');
            }

            $name = $matches['name'];
            if (isset($this->values[$name])) {
                $value = $this->values[$name];
            } elseif (isset($_SERVER[$name]) && 0 !== strpos($name, 'HTTP_')) {
                $value = $_SERVER[$name];
            } elseif (isset($_ENV[$name])) {
                $value = $_ENV[$name];
            } else {
                $value = (string) getenv($name);
            }

            if (!$matches['opening_brace'] && isset($matches['closing_brace'])) {
                $value .= '}';
            }

            return $matches['backslashes'].$value;
        }, $value);

        return $value;
    }

    private function moveCursor(string $text)
    {
        $this->cursor += \strlen($text);
        $this->lineno += substr_count($text, "\n");
    }

<<<<<<< HEAD
    private function createFormatException($message): FormatException
=======
    private function createFormatException(string $message)
>>>>>>> 7f62b7b8
    {
        return new FormatException($message, new FormatExceptionContext($this->data, $this->path, $this->lineno, $this->cursor));
    }

    private function doLoad(bool $overrideExistingVars, array $paths): void
    {
        foreach ($paths as $path) {
            if (!is_readable($path) || is_dir($path)) {
                throw new PathException($path);
            }

            $this->populate($this->parse(file_get_contents($path), $path), $overrideExistingVars);
        }
    }
}<|MERGE_RESOLUTION|>--- conflicted
+++ resolved
@@ -472,11 +472,7 @@
         $this->lineno += substr_count($text, "\n");
     }
 
-<<<<<<< HEAD
-    private function createFormatException($message): FormatException
-=======
-    private function createFormatException(string $message)
->>>>>>> 7f62b7b8
+    private function createFormatException(string $message): FormatException
     {
         return new FormatException($message, new FormatExceptionContext($this->data, $this->path, $this->lineno, $this->cursor));
     }
