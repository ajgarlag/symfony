{
    "name": "symfony/security",
    "type": "library",
    "description": "Symfony Security Component",
    "keywords": [],
    "homepage": "http://symfony.com",
    "license": "MIT",
    "authors": [
        {
            "name": "Fabien Potencier",
            "email": "fabien@symfony.com"
        },
        {
            "name": "Symfony Community",
            "homepage": "http://symfony.com/contributors"
        }
    ],
    "require": {
        "php": ">=5.3.3",
        "symfony/event-dispatcher": "~2.2",
        "symfony/http-foundation": "~2.1",
        "symfony/http-kernel": "~2.4"
    },
    "replace": {
        "symfony/security-acl": "self.version",
        "symfony/security-core": "self.version",
        "symfony/security-csrf": "self.version",
        "symfony/security-http": "self.version"
    },
    "require-dev": {
<<<<<<< HEAD
=======
        "symfony/phpunit-bridge": "~2.7",
        "symfony/form": "~2.0,>=2.0.5",
>>>>>>> 4a63bde7
        "symfony/intl": "~2.3",
        "symfony/routing": "~2.2",
        "symfony/translation": "~2.0,>=2.0.5",
        "symfony/validator": "~2.5,>=2.5.5",
        "doctrine/common": "~2.2",
        "doctrine/dbal": "~2.2",
        "psr/log": "~1.0",
        "ircmaxell/password-compat": "~1.0",
        "symfony/expression-language": "~2.6"
    },
    "suggest": {
        "symfony/class-loader": "For using the ACL generateSql script",
        "symfony/finder": "For using the ACL generateSql script",
        "symfony/validator": "For using the user password constraint",
        "symfony/routing": "For using the HttpUtils class to create sub-requests, redirect the user, and match URLs",
        "doctrine/dbal": "For using the built-in ACL implementation",
        "symfony/expression-language": "For using the expression voter",
        "ircmaxell/password-compat": "For using the BCrypt password encoder in PHP <5.5"
    },
    "autoload": {
        "psr-0": { "Symfony\\Component\\Security\\": "" }
    },
    "target-dir": "Symfony/Component/Security",
    "minimum-stability": "dev",
    "extra": {
        "branch-alias": {
            "dev-master": "2.6-dev"
        }
    }
}<|MERGE_RESOLUTION|>--- conflicted
+++ resolved
@@ -28,11 +28,7 @@
         "symfony/security-http": "self.version"
     },
     "require-dev": {
-<<<<<<< HEAD
-=======
         "symfony/phpunit-bridge": "~2.7",
-        "symfony/form": "~2.0,>=2.0.5",
->>>>>>> 4a63bde7
         "symfony/intl": "~2.3",
         "symfony/routing": "~2.2",
         "symfony/translation": "~2.0,>=2.0.5",
