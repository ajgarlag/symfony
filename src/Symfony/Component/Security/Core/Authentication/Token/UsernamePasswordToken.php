--- conflicted
+++ resolved
@@ -11,12 +11,9 @@
 
 namespace Symfony\Component\Security\Core\Authentication\Token;
 
-<<<<<<< HEAD
-=======
 use Symfony\Component\Security\Core\Role\Role;
 use Symfony\Component\Security\Core\User\UserInterface;
 
->>>>>>> 523f5c04
 /**
  * UsernamePasswordToken implements a username and password token.
  *
@@ -28,17 +25,10 @@
     private $providerKey;
 
     /**
-<<<<<<< HEAD
-     * @param string|object $user        The username (like a nickname, email address, etc.), or a UserInterface instance or an object implementing a __toString method
-     * @param mixed         $credentials This usually is the password of the user
-     * @param string        $providerKey The provider key
-     * @param string[]      $roles       An array of roles
-=======
      * @param string|\Stringable|UserInterface $user        The username (like a nickname, email address, etc.) or a UserInterface instance
      * @param mixed                            $credentials
      * @param string                           $providerKey
      * @param (Role|string)[]                  $roles
->>>>>>> 523f5c04
      *
      * @throws \InvalidArgumentException
      */
