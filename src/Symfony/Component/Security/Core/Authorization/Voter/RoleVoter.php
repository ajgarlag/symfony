--- conflicted
+++ resolved
@@ -36,41 +36,17 @@
     /**
      * {@inheritdoc}
      */
-<<<<<<< HEAD
     public function vote(TokenInterface $token, $subject, array $attributes)
-=======
-    public function supportsAttribute($attribute)
-    {
-        return is_string($attribute) && 0 === strpos($attribute, $this->prefix);
-    }
-
-    /**
-     * {@inheritdoc}
-     */
-    public function supportsClass($class)
-    {
-        return true;
-    }
-
-    /**
-     * {@inheritdoc}
-     */
-    public function vote(TokenInterface $token, $object, array $attributes)
->>>>>>> f09b1ed5
     {
         $result = VoterInterface::ACCESS_ABSTAIN;
         $roles = $this->extractRoles($token);
 
         foreach ($attributes as $attribute) {
-<<<<<<< HEAD
-            if (0 !== strpos($attribute, $this->prefix)) {
-=======
             if ($attribute instanceof RoleInterface) {
                 $attribute = $attribute->getRole();
             }
 
-            if (!$this->supportsAttribute($attribute)) {
->>>>>>> f09b1ed5
+            if (!is_string($attribute) || 0 !== strpos($attribute, $this->prefix)) {
                 continue;
             }
 
