--- conflicted
+++ resolved
@@ -24,16 +24,12 @@
      *
      * @see ExpressionLanguageProvider
      */
-<<<<<<< HEAD
-    public function __construct(CacheItemPoolInterface $cache = null, array $providers = array())
-=======
     class ExpressionLanguage extends BaseExpressionLanguage
->>>>>>> 5f75d43e
     {
         /**
          * {@inheritdoc}
          */
-        public function __construct($cache = null, array $providers = array())
+        public function __construct(CacheItemPoolInterface $cache = null, array $providers = array())
         {
             // prepend the default provider to let users override it easily
             array_unshift($providers, new ExpressionLanguageProvider());
