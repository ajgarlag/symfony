<?php

/*
 * This file is part of the Symfony package.
 *
 * (c) Fabien Potencier <fabien@symfony.com>
 *
 * For the full copyright and license information, please view the LICENSE
 * file that was distributed with this source code.
 */

namespace Symfony\Component\Security\Core\Authorization;

use Symfony\Component\Security\Core\Authentication\Token\TokenInterface;
use Symfony\Component\Security\Core\Authorization\Voter\VoterInterface;

/**
 * AccessDecisionManager is the base class for all access decision managers
 * that use decision voters.
 *
 * @author Fabien Potencier <fabien@symfony.com>
 */
class AccessDecisionManager implements AccessDecisionManagerInterface
{
    const STRATEGY_AFFIRMATIVE = 'affirmative';
    const STRATEGY_CONSENSUS = 'consensus';
    const STRATEGY_UNANIMOUS = 'unanimous';

    private $voters;
    private $strategy;
    private $allowIfAllAbstainDecisions;
    private $allowIfEqualGrantedDeniedDecisions;

    /**
     * @param iterable|VoterInterface[] $voters                             An array or an iterator of VoterInterface instances
     * @param string                    $strategy                           The vote strategy
     * @param bool                      $allowIfAllAbstainDecisions         Whether to grant access if all voters abstained or not
     * @param bool                      $allowIfEqualGrantedDeniedDecisions Whether to grant access if result are equals
     *
     * @throws \InvalidArgumentException
     */
    public function __construct(iterable $voters = [], string $strategy = self::STRATEGY_AFFIRMATIVE, bool $allowIfAllAbstainDecisions = false, bool $allowIfEqualGrantedDeniedDecisions = true)
    {
        $strategyMethod = 'decide'.ucfirst($strategy);
        if ('' === $strategy || !\is_callable([$this, $strategyMethod])) {
            throw new \InvalidArgumentException(sprintf('The strategy "%s" is not supported.', $strategy));
        }

        $this->voters = $voters;
        $this->strategy = $strategyMethod;
        $this->allowIfAllAbstainDecisions = $allowIfAllAbstainDecisions;
        $this->allowIfEqualGrantedDeniedDecisions = $allowIfEqualGrantedDeniedDecisions;
    }

    /**
     * {@inheritdoc}
     */
    public function decide(TokenInterface $token, array $attributes, $object = null)
    {
        return $this->{$this->strategy}($token, $attributes, $object);
    }

    /**
     * Grants access if any voter returns an affirmative response.
     *
     * If all voters abstained from voting, the decision will be based on the
     * allowIfAllAbstainDecisions property value (defaults to false).
     */
    private function decideAffirmative(TokenInterface $token, array $attributes, $object = null)
    {
        $deny = 0;
        foreach ($this->voters as $voter) {
<<<<<<< HEAD
            $result = $voter->vote($token, $object, $attributes);
            switch ($result) {
                case VoterInterface::ACCESS_GRANTED:
                    return true;
=======
            $result = $this->vote($voter, $token, $object, $attributes);
>>>>>>> a073606e

            if (VoterInterface::ACCESS_GRANTED === $result) {
                return true;
            }

            if (VoterInterface::ACCESS_DENIED === $result) {
                ++$deny;
            }
        }

        if ($deny > 0) {
            return false;
        }

        return $this->allowIfAllAbstainDecisions;
    }

    /**
     * Grants access if there is consensus of granted against denied responses.
     *
     * Consensus means majority-rule (ignoring abstains) rather than unanimous
     * agreement (ignoring abstains). If you require unanimity, see
     * UnanimousBased.
     *
     * If there were an equal number of grant and deny votes, the decision will
     * be based on the allowIfEqualGrantedDeniedDecisions property value
     * (defaults to true).
     *
     * If all voters abstained from voting, the decision will be based on the
     * allowIfAllAbstainDecisions property value (defaults to false).
     */
    private function decideConsensus(TokenInterface $token, array $attributes, $object = null)
    {
        $grant = 0;
        $deny = 0;
        foreach ($this->voters as $voter) {
            $result = $voter->vote($token, $object, $attributes);

            if (VoterInterface::ACCESS_GRANTED === $result) {
                ++$grant;
            } elseif (VoterInterface::ACCESS_DENIED === $result) {
                ++$deny;
            }
        }

        if ($grant > $deny) {
            return true;
        }

        if ($deny > $grant) {
            return false;
        }

        if ($grant > 0) {
            return $this->allowIfEqualGrantedDeniedDecisions;
        }

        return $this->allowIfAllAbstainDecisions;
    }

    /**
     * Grants access if only grant (or abstain) votes were received.
     *
     * If all voters abstained from voting, the decision will be based on the
     * allowIfAllAbstainDecisions property value (defaults to false).
     */
    private function decideUnanimous(TokenInterface $token, array $attributes, $object = null)
    {
        $grant = 0;
        foreach ($this->voters as $voter) {
            foreach ($attributes as $attribute) {
                $result = $voter->vote($token, $object, [$attribute]);

                if (VoterInterface::ACCESS_DENIED === $result) {
                    return false;
                }

                if (VoterInterface::ACCESS_GRANTED === $result) {
                    ++$grant;
                }
            }
        }

        // no deny votes
        if ($grant > 0) {
            return true;
        }

        return $this->allowIfAllAbstainDecisions;
    }
}<|MERGE_RESOLUTION|>--- conflicted
+++ resolved
@@ -70,14 +70,7 @@
     {
         $deny = 0;
         foreach ($this->voters as $voter) {
-<<<<<<< HEAD
             $result = $voter->vote($token, $object, $attributes);
-            switch ($result) {
-                case VoterInterface::ACCESS_GRANTED:
-                    return true;
-=======
-            $result = $this->vote($voter, $token, $object, $attributes);
->>>>>>> a073606e
 
             if (VoterInterface::ACCESS_GRANTED === $result) {
                 return true;
