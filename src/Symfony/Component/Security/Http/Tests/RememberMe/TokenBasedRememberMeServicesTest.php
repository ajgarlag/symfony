<?php

/*
 * This file is part of the Symfony package.
 *
 * (c) Fabien Potencier <fabien@symfony.com>
 *
 * For the full copyright and license information, please view the LICENSE
 * file that was distributed with this source code.
 */

namespace Symfony\Component\Security\Http\Tests\RememberMe;

use Symfony\Component\Security\Http\RememberMe\RememberMeServicesInterface;
use Symfony\Component\Security\Core\Exception\UsernameNotFoundException;
use Symfony\Component\HttpFoundation\Request;
use Symfony\Component\HttpFoundation\Response;
use Symfony\Component\HttpFoundation\ResponseHeaderBag;
use Symfony\Component\Security\Http\RememberMe\TokenBasedRememberMeServices;

class TokenBasedRememberMeServicesTest extends \PHPUnit_Framework_TestCase
{
    public function testAutoLoginReturnsNullWhenNoCookie()
    {
        $service = $this->getService(null, array('name' => 'foo'));

        $this->assertNull($service->autoLogin(new Request()));
    }

    public function testAutoLoginThrowsExceptionOnInvalidCookie()
    {
        $service = $this->getService(null, array('name' => 'foo', 'path' => null, 'domain' => null, 'always_remember_me' => false, 'remember_me_parameter' => 'foo'));
        $request = new Request();
        $request->request->set('foo', 'true');
        $request->cookies->set('foo', 'foo');

        $this->assertNull($service->autoLogin($request));
        $this->assertTrue($request->attributes->get(RememberMeServicesInterface::COOKIE_ATTR_NAME)->isCleared());
    }

    public function testAutoLoginThrowsExceptionOnNonExistentUser()
    {
        $userProvider = $this->getProvider();
        $service = $this->getService($userProvider, array('name' => 'foo', 'path' => null, 'domain' => null, 'always_remember_me' => true, 'lifetime' => 3600));
        $request = new Request();
        $request->cookies->set('foo', $this->getCookie('fooclass', 'foouser', time() + 3600, 'foopass'));

        $userProvider
            ->expects($this->once())
            ->method('loadUserByUsername')
            ->will($this->throwException(new UsernameNotFoundException('user not found')))
        ;

        $this->assertNull($service->autoLogin($request));
        $this->assertTrue($request->attributes->get(RememberMeServicesInterface::COOKIE_ATTR_NAME)->isCleared());
    }

    public function testAutoLoginDoesNotAcceptCookieWithInvalidHash()
    {
        $userProvider = $this->getProvider();
        $service = $this->getService($userProvider, array('name' => 'foo', 'path' => null, 'domain' => null, 'always_remember_me' => true, 'lifetime' => 3600));
        $request = new Request();
        $request->cookies->set('foo', base64_encode('class:'.base64_encode('foouser').':123456789:fooHash'));

        $user = $this->getMock('Symfony\Component\Security\Core\User\UserInterface');
        $user
            ->expects($this->once())
            ->method('getPassword')
            ->will($this->returnValue('foopass'))
        ;

        $userProvider
            ->expects($this->once())
            ->method('loadUserByUsername')
            ->with($this->equalTo('foouser'))
            ->will($this->returnValue($user))
        ;

        $this->assertNull($service->autoLogin($request));
        $this->assertTrue($request->attributes->get(RememberMeServicesInterface::COOKIE_ATTR_NAME)->isCleared());
    }

    public function testAutoLoginDoesNotAcceptAnExpiredCookie()
    {
        $userProvider = $this->getProvider();
        $service = $this->getService($userProvider, array('name' => 'foo', 'path' => null, 'domain' => null, 'always_remember_me' => true, 'lifetime' => 3600));
        $request = new Request();
        $request->cookies->set('foo', $this->getCookie('fooclass', 'foouser', time() - 1, 'foopass'));

        $user = $this->getMock('Symfony\Component\Security\Core\User\UserInterface');
        $user
            ->expects($this->once())
            ->method('getPassword')
            ->will($this->returnValue('foopass'))
        ;

        $userProvider
            ->expects($this->once())
            ->method('loadUserByUsername')
            ->with($this->equalTo('foouser'))
            ->will($this->returnValue($user))
        ;

        $this->assertNull($service->autoLogin($request));
        $this->assertTrue($request->attributes->get(RememberMeServicesInterface::COOKIE_ATTR_NAME)->isCleared());
    }

    /**
     * @dataProvider provideUsernamesForAutoLogin
     *
     * @param string $username
     */
    public function testAutoLogin($username)
    {
        $user = $this->getMock('Symfony\Component\Security\Core\User\UserInterface');
        $user
            ->expects($this->once())
            ->method('getRoles')
            ->will($this->returnValue(array('ROLE_FOO')))
        ;
        $user
            ->expects($this->once())
            ->method('getPassword')
            ->will($this->returnValue('foopass'))
        ;

        $userProvider = $this->getProvider();
        $userProvider
            ->expects($this->once())
            ->method('loadUserByUsername')
            ->with($this->equalTo($username))
            ->will($this->returnValue($user))
        ;

        $service = $this->getService($userProvider, array('name' => 'foo', 'always_remember_me' => true, 'lifetime' => 3600));
        $request = new Request();
        $request->cookies->set('foo', $this->getCookie('fooclass', $username, time() + 3600, 'foopass'));

        $returnedToken = $service->autoLogin($request);

        $this->assertInstanceOf('Symfony\Component\Security\Core\Authentication\Token\RememberMeToken', $returnedToken);
        $this->assertSame($user, $returnedToken->getUser());
        $this->assertEquals('foosecret', $returnedToken->getSecret());
    }

    public function provideUsernamesForAutoLogin()
    {
        return array(
            array('foouser', 'Simple username'),
            array('foo'.TokenBasedRememberMeServices::COOKIE_DELIMITER.'user', 'Username might contain the delimiter'),
        );
    }

    public function testLogout()
    {
        $service = $this->getService(null, array('name' => 'foo', 'path' => null, 'domain' => null, 'secure' => true, 'httponly' => false));
        $request = new Request();
        $response = new Response();
        $token = $this->getMock('Symfony\Component\Security\Core\Authentication\Token\TokenInterface');

        $service->logout($request, $response, $token);

        $cookie = $request->attributes->get(RememberMeServicesInterface::COOKIE_ATTR_NAME);
        $this->assertTrue($cookie->isCleared());
        $this->assertEquals('/', $cookie->getPath());
        $this->assertNull($cookie->getDomain());
        $this->assertTrue($cookie->isSecure());
        $this->assertFalse($cookie->isHttpOnly());
    }

    public function testLoginFail()
    {
        $service = $this->getService(null, array('name' => 'foo', 'path' => '/foo', 'domain' => 'foodomain.foo'));
        $request = new Request();
        $response = new Response();

        $service->loginFail($request, $response);

        $cookie = $request->attributes->get(RememberMeServicesInterface::COOKIE_ATTR_NAME);
        $this->assertTrue($cookie->isCleared());
        $this->assertEquals('/foo', $cookie->getPath());
        $this->assertEquals('foodomain.foo', $cookie->getDomain());
    }

    public function testLoginSuccessIgnoresTokensWhichDoNotContainAnUserInterfaceImplementation()
    {
        $service = $this->getService(null, array('name' => 'foo', 'always_remember_me' => true, 'path' => null, 'domain' => null));
        $request = new Request();
        $response = new Response();
        $token = $this->getMock('Symfony\Component\Security\Core\Authentication\Token\TokenInterface');
        $token
            ->expects($this->once())
            ->method('getUser')
            ->will($this->returnValue('foo'))
        ;

        $cookies = $response->headers->getCookies();
        $this->assertCount(0, $cookies);

        $service->loginSuccess($request, $response, $token);

        $cookies = $response->headers->getCookies();
        $this->assertCount(0, $cookies);
    }

    public function testLoginSuccess()
    {
        $service = $this->getService(null, array('name' => 'foo', 'domain' => 'myfoodomain.foo', 'path' => '/foo/path', 'secure' => true, 'httponly' => true, 'lifetime' => 3600, 'always_remember_me' => true));
        $request = new Request();
        $response = new Response();

        $token = $this->getMock('Symfony\Component\Security\Core\Authentication\Token\TokenInterface');
        $user = $this->getMock('Symfony\Component\Security\Core\User\UserInterface');
        $user
            ->expects($this->once())
            ->method('getPassword')
            ->will($this->returnValue('foopass'))
        ;
        $user
            ->expects($this->once())
            ->method('getUsername')
            ->will($this->returnValue('foouser'))
        ;
        $token
            ->expects($this->atLeastOnce())
            ->method('getUser')
            ->will($this->returnValue($user))
        ;

        $cookies = $response->headers->getCookies();
        $this->assertCount(0, $cookies);

        $service->loginSuccess($request, $response, $token);

        $cookies = $response->headers->getCookies(ResponseHeaderBag::COOKIES_ARRAY);
        $cookie = $cookies['myfoodomain.foo']['/foo/path']['foo'];
        $this->assertFalse($cookie->isCleared());
        $this->assertTrue($cookie->isSecure());
        $this->assertTrue($cookie->isHttpOnly());
        $this->assertTrue($cookie->getExpiresTime() > time() + 3590 && $cookie->getExpiresTime() < time() + 3610);
        $this->assertEquals('myfoodomain.foo', $cookie->getDomain());
        $this->assertEquals('/foo/path', $cookie->getPath());
    }

    protected function getCookie($class, $username, $expires, $password)
    {
        $service = $this->getService();
        $r = new \ReflectionMethod($service, 'generateCookieValue');
        $r->setAccessible(true);

        return $r->invoke($service, $class, $username, $expires, $password);
    }

    protected function encodeCookie(array $parts)
    {
        $service = $this->getService();
        $r = new \ReflectionMethod($service, 'encodeCookie');
        $r->setAccessible(true);

        return $r->invoke($service, $parts);
    }

    protected function getService($userProvider = null, $options = array(), $logger = null)
    {
        if (null === $userProvider) {
            $userProvider = $this->getProvider();
        }

<<<<<<< HEAD
        if (!isset($options['secure'])) {
            $options['secure'] = false;
        }
        if (!isset($options['httponly'])) {
            $options['httponly'] = true;
        }

        $service = new TokenBasedRememberMeServices(array($userProvider), 'foosecret', 'fookey', $options, $logger);
=======
        $service = new TokenBasedRememberMeServices(array($userProvider), 'fookey', 'fookey', $options, $logger);
>>>>>>> 380e2ba1

        return $service;
    }

    protected function getProvider()
    {
        $provider = $this->getMock('Symfony\Component\Security\Core\User\UserProviderInterface');
        $provider
            ->expects($this->any())
            ->method('supportsClass')
            ->will($this->returnValue(true))
        ;

        return $provider;
    }
}<|MERGE_RESOLUTION|>--- conflicted
+++ resolved
@@ -266,18 +266,7 @@
             $userProvider = $this->getProvider();
         }
 
-<<<<<<< HEAD
-        if (!isset($options['secure'])) {
-            $options['secure'] = false;
-        }
-        if (!isset($options['httponly'])) {
-            $options['httponly'] = true;
-        }
-
         $service = new TokenBasedRememberMeServices(array($userProvider), 'foosecret', 'fookey', $options, $logger);
-=======
-        $service = new TokenBasedRememberMeServices(array($userProvider), 'fookey', 'fookey', $options, $logger);
->>>>>>> 380e2ba1
 
         return $service;
     }
