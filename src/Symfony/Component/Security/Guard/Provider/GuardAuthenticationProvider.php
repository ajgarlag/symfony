<?php

/*
 * This file is part of the Symfony package.
 *
 * (c) Fabien Potencier <fabien@symfony.com>
 *
 * For the full copyright and license information, please view the LICENSE
 * file that was distributed with this source code.
 */

namespace Symfony\Component\Security\Guard\Provider;

use Symfony\Component\Security\Core\Authentication\Provider\AuthenticationProviderInterface;
use Symfony\Component\Security\Core\Authentication\Token\TokenInterface;
use Symfony\Component\Security\Core\Encoder\UserPasswordEncoderInterface;
use Symfony\Component\Security\Core\Exception\AuthenticationException;
use Symfony\Component\Security\Core\Exception\AuthenticationExpiredException;
use Symfony\Component\Security\Core\Exception\BadCredentialsException;
use Symfony\Component\Security\Core\Exception\UsernameNotFoundException;
use Symfony\Component\Security\Core\User\PasswordUpgraderInterface;
use Symfony\Component\Security\Core\User\UserCheckerInterface;
use Symfony\Component\Security\Core\User\UserInterface;
use Symfony\Component\Security\Core\User\UserProviderInterface;
use Symfony\Component\Security\Guard\AuthenticatorInterface;
use Symfony\Component\Security\Guard\PasswordAuthenticatedInterface;
use Symfony\Component\Security\Guard\Token\GuardTokenInterface;
use Symfony\Component\Security\Guard\Token\PreAuthenticationGuardToken;

/**
 * Responsible for accepting the PreAuthenticationGuardToken and calling
 * the correct authenticator to retrieve the authenticated token.
 *
 * @author Ryan Weaver <ryan@knpuniversity.com>
 */
class GuardAuthenticationProvider implements AuthenticationProviderInterface
{
    /**
     * @var AuthenticatorInterface[]
     */
    private $guardAuthenticators;
    private $userProvider;
    private $providerKey;
    private $userChecker;
    private $passwordEncoder;

    /**
     * @param iterable|AuthenticatorInterface[] $guardAuthenticators The authenticators, with keys that match what's passed to GuardAuthenticationListener
     * @param string                            $providerKey         The provider (i.e. firewall) key
     */
    public function __construct(iterable $guardAuthenticators, UserProviderInterface $userProvider, string $providerKey, UserCheckerInterface $userChecker, UserPasswordEncoderInterface $passwordEncoder = null)
    {
        $this->guardAuthenticators = $guardAuthenticators;
        $this->userProvider = $userProvider;
        $this->providerKey = $providerKey;
        $this->userChecker = $userChecker;
        $this->passwordEncoder = $passwordEncoder;
    }

    /**
     * Finds the correct authenticator for the token and calls it.
     *
     * @param GuardTokenInterface $token
     *
     * @return TokenInterface
     */
    public function authenticate(TokenInterface $token)
    {
        if (!$token instanceof GuardTokenInterface) {
            throw new \InvalidArgumentException('GuardAuthenticationProvider only supports GuardTokenInterface.');
        }

        if (!$token instanceof PreAuthenticationGuardToken) {
            /*
             * The listener *only* passes PreAuthenticationGuardToken instances.
             * This means that an authenticated token (e.g. PostAuthenticationGuardToken)
             * is being passed here, which happens if that token becomes
             * "not authenticated" (e.g. happens if the user changes between
             * requests). In this case, the user should be logged out, so
             * we will return an AnonymousToken to accomplish that.
             */

            // this should never happen - but technically, the token is
            // authenticated... so it could just be returned
            if ($token->isAuthenticated()) {
                return $token;
            }

            // this causes the user to be logged out
            throw new AuthenticationExpiredException();
        }

        $guardAuthenticator = $this->findOriginatingAuthenticator($token);

        if (null === $guardAuthenticator) {
            throw new AuthenticationException(sprintf('Token with provider key "%s" did not originate from any of the guard authenticators of provider "%s".', $token->getGuardProviderKey(), $this->providerKey));
        }

        return $this->authenticateViaGuard($guardAuthenticator, $token);
    }

    private function authenticateViaGuard(AuthenticatorInterface $guardAuthenticator, PreAuthenticationGuardToken $token): GuardTokenInterface
    {
        // get the user from the GuardAuthenticator
        $user = $guardAuthenticator->getUser($token->getCredentials(), $this->userProvider);

        if (null === $user) {
            throw new UsernameNotFoundException(sprintf('Null returned from "%s::getUser()".', \get_class($guardAuthenticator)));
        }

        if (!$user instanceof UserInterface) {
            throw new \UnexpectedValueException(sprintf('The "%s::getUser()" method must return a UserInterface. You returned "%s".', \get_class($guardAuthenticator), \is_object($user) ? \get_class($user) : \gettype($user)));
        }

        $this->userChecker->checkPreAuth($user);
<<<<<<< HEAD
        if (true !== $checkCredentialsResult = $guardAuthenticator->checkCredentials($token->getCredentials(), $user)) {
            if (false !== $checkCredentialsResult) {
                @trigger_error(sprintf('%s::checkCredentials() must return a boolean value. You returned %s. This behavior is deprecated in Symfony 4.4 and will trigger a TypeError in Symfony 5.', \get_class($guardAuthenticator), \is_object($checkCredentialsResult) ? \get_class($checkCredentialsResult) : \gettype($checkCredentialsResult)), E_USER_DEPRECATED);
            }

            throw new BadCredentialsException(sprintf('Authentication failed because %s::checkCredentials() did not return true.', \get_class($guardAuthenticator)));
=======
        if (true !== $guardAuthenticator->checkCredentials($token->getCredentials(), $user)) {
            throw new BadCredentialsException(sprintf('Authentication failed because "%s"::checkCredentials() did not return true.', \get_class($guardAuthenticator)));
>>>>>>> e29cdb70
        }
        if ($this->userProvider instanceof PasswordUpgraderInterface && $guardAuthenticator instanceof PasswordAuthenticatedInterface && null !== $this->passwordEncoder && (null !== $password = $guardAuthenticator->getPassword($token->getCredentials())) && method_exists($this->passwordEncoder, 'needsRehash') && $this->passwordEncoder->needsRehash($user)) {
            $this->userProvider->upgradePassword($user, $this->passwordEncoder->encodePassword($user, $password));
        }
        $this->userChecker->checkPostAuth($user);

        // turn the UserInterface into a TokenInterface
        $authenticatedToken = $guardAuthenticator->createAuthenticatedToken($user, $this->providerKey);
        if (!$authenticatedToken instanceof TokenInterface) {
            throw new \UnexpectedValueException(sprintf('The "%s::createAuthenticatedToken()" method must return a TokenInterface. You returned "%s".', \get_class($guardAuthenticator), \is_object($authenticatedToken) ? \get_class($authenticatedToken) : \gettype($authenticatedToken)));
        }

        return $authenticatedToken;
    }

    private function findOriginatingAuthenticator(PreAuthenticationGuardToken $token): ?AuthenticatorInterface
    {
        // find the *one* GuardAuthenticator that this token originated from
        foreach ($this->guardAuthenticators as $key => $guardAuthenticator) {
            // get a key that's unique to *this* guard authenticator
            // this MUST be the same as GuardAuthenticationListener
            $uniqueGuardKey = $this->providerKey.'_'.$key;

            if ($uniqueGuardKey === $token->getGuardProviderKey()) {
                return $guardAuthenticator;
            }
        }

        // no matching authenticator found - but there will be multiple GuardAuthenticationProvider
        // instances that will be checked if you have multiple firewalls.

        return null;
    }

    public function supports(TokenInterface $token)
    {
        if ($token instanceof PreAuthenticationGuardToken) {
            return null !== $this->findOriginatingAuthenticator($token);
        }

        return $token instanceof GuardTokenInterface;
    }
}<|MERGE_RESOLUTION|>--- conflicted
+++ resolved
@@ -113,17 +113,12 @@
         }
 
         $this->userChecker->checkPreAuth($user);
-<<<<<<< HEAD
         if (true !== $checkCredentialsResult = $guardAuthenticator->checkCredentials($token->getCredentials(), $user)) {
             if (false !== $checkCredentialsResult) {
-                @trigger_error(sprintf('%s::checkCredentials() must return a boolean value. You returned %s. This behavior is deprecated in Symfony 4.4 and will trigger a TypeError in Symfony 5.', \get_class($guardAuthenticator), \is_object($checkCredentialsResult) ? \get_class($checkCredentialsResult) : \gettype($checkCredentialsResult)), E_USER_DEPRECATED);
+                @trigger_error(sprintf('"%s::checkCredentials()" must return a boolean value. You returned "%s". This behavior is deprecated in Symfony 4.4 and will trigger a TypeError in Symfony 5.', \get_class($guardAuthenticator), \is_object($checkCredentialsResult) ? \get_class($checkCredentialsResult) : \gettype($checkCredentialsResult)), E_USER_DEPRECATED);
             }
 
-            throw new BadCredentialsException(sprintf('Authentication failed because %s::checkCredentials() did not return true.', \get_class($guardAuthenticator)));
-=======
-        if (true !== $guardAuthenticator->checkCredentials($token->getCredentials(), $user)) {
-            throw new BadCredentialsException(sprintf('Authentication failed because "%s"::checkCredentials() did not return true.', \get_class($guardAuthenticator)));
->>>>>>> e29cdb70
+            throw new BadCredentialsException(sprintf('Authentication failed because "%s::checkCredentials()" did not return true.', \get_class($guardAuthenticator)));
         }
         if ($this->userProvider instanceof PasswordUpgraderInterface && $guardAuthenticator instanceof PasswordAuthenticatedInterface && null !== $this->passwordEncoder && (null !== $password = $guardAuthenticator->getPassword($token->getCredentials())) && method_exists($this->passwordEncoder, 'needsRehash') && $this->passwordEncoder->needsRehash($user)) {
             $this->userProvider->upgradePassword($user, $this->passwordEncoder->encodePassword($user, $password));
