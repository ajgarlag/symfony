--- conflicted
+++ resolved
@@ -433,10 +433,6 @@
         "zh_Hant": "رِوٲجی چیٖنی",
         "zu": "زُلوٗ",
         "zun": "زوٗنی",
-<<<<<<< HEAD
-=======
-        "zxx": "کانہہ تہِ لِسانیاتی مواد نہٕ",
->>>>>>> 4f94b176
         "zza": "زازا"
     }
 }