{
    "Names": {
        "AD": "Andora",
        "AE": "Ujedinjeni Arapski Emirati",
        "AF": "Avganistan",
        "AG": "Antigva i Barbuda",
        "AI": "Angvila",
        "AL": "Albanija",
        "AM": "Jermenija",
        "AO": "Angola",
        "AQ": "Antarktik",
        "AR": "Argentina",
        "AS": "Američka Samoa",
        "AT": "Austrija",
        "AU": "Australija",
        "AW": "Aruba",
        "AX": "Olandska Ostrva",
        "AZ": "Azerbejdžan",
        "BA": "Bosna i Hercegovina",
        "BB": "Barbados",
        "BD": "Bangladeš",
        "BE": "Belgija",
        "BF": "Burkina Faso",
        "BG": "Bugarska",
        "BH": "Bahrein",
        "BI": "Burundi",
        "BJ": "Benin",
        "BL": "Sveti Bartolomej",
        "BM": "Bermuda",
        "BN": "Brunej",
        "BO": "Bolivija",
        "BQ": "Karipska Holandija",
        "BR": "Brazil",
        "BS": "Bahami",
        "BT": "Butan",
        "BV": "Ostrvo Buve",
        "BW": "Bocvana",
        "BY": "Belorusija",
        "BZ": "Belize",
        "CA": "Kanada",
        "CC": "Kokosova (Kilingova) Ostrva",
        "CD": "Kongo - Kinšasa",
        "CF": "Centralnoafrička Republika",
        "CG": "Kongo - Brazavil",
        "CH": "Švajcarska",
        "CI": "Obala Slonovače (Kot d’Ivoar)",
        "CK": "Kukova Ostrva",
        "CL": "Čile",
        "CM": "Kamerun",
        "CN": "Kina",
        "CO": "Kolumbija",
        "CR": "Kostarika",
        "CU": "Kuba",
        "CV": "Zelenortska Ostrva",
        "CW": "Kurasao",
        "CX": "Božićno Ostrvo",
        "CY": "Kipar",
        "CZ": "Češka",
        "DE": "Nemačka",
        "DJ": "Džibuti",
        "DK": "Danska",
        "DM": "Dominika",
        "DO": "Dominikanska Republika",
        "DZ": "Alžir",
        "EC": "Ekvador",
        "EE": "Estonija",
        "EG": "Egipat",
        "EH": "Zapadna Sahara",
        "ER": "Eritreja",
        "ES": "Španija",
        "ET": "Etiopija",
        "FI": "Finska",
        "FJ": "Fidži",
        "FK": "Foklandska Ostrva",
        "FM": "Mikronezija",
        "FO": "Farska Ostrva",
        "FR": "Francuska",
        "GA": "Gabon",
        "GB": "Ujedinjeno Kraljevstvo",
        "GD": "Grenada",
        "GE": "Gruzija",
        "GF": "Francuska Gvajana",
        "GG": "Gernzi",
        "GH": "Gana",
        "GI": "Gibraltar",
        "GL": "Grenland",
        "GM": "Gambija",
        "GN": "Gvineja",
        "GP": "Gvadelup",
        "GQ": "Ekvatorijalna Gvineja",
        "GR": "Grčka",
        "GS": "Južna Džordžija i Južna Sendvička Ostrva",
        "GT": "Gvatemala",
        "GU": "Guam",
        "GW": "Gvineja-Bisao",
        "GY": "Gvajana",
        "HK": "SAR Hongkong (Kina)",
        "HM": "Ostrvo Herd i Mekdonaldova ostrva",
        "HN": "Honduras",
        "HR": "Hrvatska",
        "HT": "Haiti",
        "HU": "Mađarska",
        "ID": "Indonezija",
        "IE": "Irska",
        "IL": "Izrael",
        "IM": "Ostrvo Man",
        "IN": "Indija",
        "IO": "Britanska teritorija Indijskog okeana",
        "IQ": "Irak",
        "IR": "Iran",
        "IS": "Island",
        "IT": "Italija",
        "JE": "Džerzi",
        "JM": "Jamajka",
        "JO": "Jordan",
        "JP": "Japan",
        "KE": "Kenija",
        "KG": "Kirgistan",
        "KH": "Kambodža",
        "KI": "Kiribati",
        "KM": "Komorska Ostrva",
        "KN": "Sent Kits i Nevis",
        "KP": "Severna Koreja",
        "KR": "Južna Koreja",
        "KW": "Kuvajt",
        "KY": "Kajmanska Ostrva",
        "KZ": "Kazahstan",
        "LA": "Laos",
        "LB": "Liban",
        "LC": "Sveta Lucija",
        "LI": "Lihtenštajn",
        "LK": "Šri Lanka",
        "LR": "Liberija",
        "LS": "Lesoto",
        "LT": "Litvanija",
        "LU": "Luksemburg",
        "LV": "Letonija",
        "LY": "Libija",
        "MA": "Maroko",
        "MC": "Monako",
        "MD": "Moldavija",
        "ME": "Crna Gora",
        "MF": "Sveti Martin (Francuska)",
        "MG": "Madagaskar",
        "MH": "Maršalska Ostrva",
        "MK": "Severna Makedonija",
        "ML": "Mali",
        "MM": "Mijanmar (Burma)",
        "MN": "Mongolija",
        "MO": "SAR Makao (Kina)",
        "MP": "Severna Marijanska Ostrva",
        "MQ": "Martinik",
        "MR": "Mauritanija",
        "MS": "Monserat",
        "MT": "Malta",
        "MU": "Mauricijus",
        "MV": "Maldivi",
        "MW": "Malavi",
        "MX": "Meksiko",
        "MY": "Malezija",
        "MZ": "Mozambik",
        "NA": "Namibija",
        "NC": "Nova Kaledonija",
        "NE": "Niger",
        "NF": "Ostrvo Norfok",
        "NG": "Nigerija",
        "NI": "Nikaragva",
        "NL": "Holandija",
        "NO": "Norveška",
        "NP": "Nepal",
        "NR": "Nauru",
        "NU": "Niue",
        "NZ": "Novi Zeland",
        "OM": "Oman",
        "PA": "Panama",
        "PE": "Peru",
        "PF": "Francuska Polinezija",
        "PG": "Papua Nova Gvineja",
        "PH": "Filipini",
        "PK": "Pakistan",
        "PL": "Poljska",
        "PM": "Sen Pjer i Mikelon",
        "PN": "Pitkern",
        "PR": "Portoriko",
        "PS": "Palestinske teritorije",
        "PT": "Portugalija",
        "PW": "Palau",
        "PY": "Paragvaj",
        "QA": "Katar",
        "RE": "Reinion",
        "RO": "Rumunija",
        "RS": "Srbija",
        "RU": "Rusija",
        "RW": "Ruanda",
        "SA": "Saudijska Arabija",
        "SB": "Solomonska Ostrva",
        "SC": "Sejšeli",
        "SD": "Sudan",
        "SE": "Švedska",
        "SG": "Singapur",
        "SH": "Sveta Jelena",
        "SI": "Slovenija",
        "SJ": "Svalbard i Jan Majen",
        "SK": "Slovačka",
        "SL": "Sijera Leone",
        "SM": "San Marino",
        "SN": "Senegal",
        "SO": "Somalija",
        "SR": "Surinam",
        "SS": "Južni Sudan",
        "ST": "Sao Tome i Principe",
        "SV": "Salvador",
        "SX": "Sveti Martin (Holandija)",
        "SY": "Sirija",
        "SZ": "Svazilend",
        "TC": "Ostrva Turks i Kaikos",
        "TD": "Čad",
        "TF": "Francuske Južne Teritorije",
        "TG": "Togo",
        "TH": "Tajland",
        "TJ": "Tadžikistan",
        "TK": "Tokelau",
        "TL": "Timor-Leste (Istočni Timor)",
        "TM": "Turkmenistan",
        "TN": "Tunis",
        "TO": "Tonga",
        "TR": "Turska",
        "TT": "Trinidad i Tobago",
        "TV": "Tuvalu",
        "TW": "Tajvan",
        "TZ": "Tanzanija",
        "UA": "Ukrajina",
        "UG": "Uganda",
        "UM": "Udaljena ostrva SAD",
        "US": "Sjedinjene Države",
        "UY": "Urugvaj",
        "UZ": "Uzbekistan",
        "VA": "Vatikan",
        "VC": "Sent Vinsent i Grenadini",
        "VE": "Venecuela",
        "VG": "Britanska Devičanska Ostrva",
        "VI": "Američka Devičanska Ostrva",
        "VN": "Vijetnam",
        "VU": "Vanuatu",
        "WF": "Valis i Futuna",
        "WS": "Samoa",
<<<<<<< HEAD
=======
        "XA": "Pseudoakcenti",
        "XB": "Pseudobidi",
        "XK": "Kosovo",
>>>>>>> 5fc4d1b6
        "YE": "Jemen",
        "YT": "Majot",
        "ZA": "Južnoafrička Republika",
        "ZM": "Zambija",
        "ZW": "Zimbabve"
    }
}<|MERGE_RESOLUTION|>--- conflicted
+++ resolved
@@ -244,12 +244,6 @@
         "VU": "Vanuatu",
         "WF": "Valis i Futuna",
         "WS": "Samoa",
-<<<<<<< HEAD
-=======
-        "XA": "Pseudoakcenti",
-        "XB": "Pseudobidi",
-        "XK": "Kosovo",
->>>>>>> 5fc4d1b6
         "YE": "Jemen",
         "YT": "Majot",
         "ZA": "Južnoafrička Republika",
