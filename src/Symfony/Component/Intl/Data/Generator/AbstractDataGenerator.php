--- conflicted
+++ resolved
@@ -30,11 +30,7 @@
     private $compiler;
     private $dirName;
 
-<<<<<<< HEAD
-    public function __construct(GenrbCompiler $compiler, string $dirName)
-=======
     public function __construct(BundleCompilerInterface $compiler, $dirName)
->>>>>>> 7ae5fe03
     {
         $this->compiler = $compiler;
         $this->dirName = $dirName;
