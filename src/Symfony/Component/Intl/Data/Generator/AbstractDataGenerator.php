<?php

/*
 * This file is part of the Symfony package.
 *
 * (c) Fabien Potencier <fabien@symfony.com>
 *
 * For the full copyright and license information, please view the LICENSE
 * file that was distributed with this source code.
 */

namespace Symfony\Component\Intl\Data\Generator;

use Symfony\Component\Filesystem\Filesystem;
use Symfony\Component\Intl\Data\Bundle\Compiler\BundleCompilerInterface;
use Symfony\Component\Intl\Data\Bundle\Reader\BundleEntryReader;
use Symfony\Component\Intl\Data\Bundle\Reader\BundleEntryReaderInterface;
use Symfony\Component\Intl\Data\Bundle\Reader\IntlBundleReader;
use Symfony\Component\Intl\Data\Util\LocaleScanner;

/**
 * The rule for compiling the currency bundle.
 *
 * @author Bernhard Schussek <bschussek@gmail.com>
 *
 * @internal
 */
abstract class AbstractDataGenerator
{
    private $compiler;
    private $dirName;

    public function __construct(BundleCompilerInterface $compiler, string $dirName)
    {
        $this->compiler = $compiler;
        $this->dirName = $dirName;
    }

    public function generateData(GeneratorConfig $config)
    {
        $filesystem = new Filesystem();
        $localeScanner = new LocaleScanner();
        $reader = new BundleEntryReader(new IntlBundleReader());

        $writers = $config->getBundleWriters();
        $tempDir = sys_get_temp_dir().'/icu-data-'.$this->dirName;

        // Prepare filesystem directories
        foreach ($writers as $targetDir => $writer) {
            $filesystem->remove($targetDir.'/'.$this->dirName);
            $filesystem->mkdir($targetDir.'/'.$this->dirName);
        }

        $filesystem->remove($tempDir);
        $filesystem->mkdir($tempDir);

        $locales = $this->scanLocales($localeScanner, $config->getSourceDir());

        $this->compileTemporaryBundles($this->compiler, $config->getSourceDir(), $tempDir);

        $this->preGenerate();

        foreach ($locales as $locale) {
            $localeData = $this->generateDataForLocale($reader, $tempDir, $locale);

            if (null !== $localeData) {
                foreach ($writers as $targetDir => $writer) {
                    $writer->write($targetDir.'/'.$this->dirName, $locale, $localeData);
                }
            }
        }

        $rootData = $this->generateDataForRoot($reader, $tempDir);

        if (null !== $rootData) {
            foreach ($writers as $targetDir => $writer) {
                $writer->write($targetDir.'/'.$this->dirName, 'root', $rootData);
            }
        }

        $metaData = $this->generateDataForMeta($reader, $tempDir);

        if (null !== $metaData) {
            foreach ($writers as $targetDir => $writer) {
                $writer->write($targetDir.'/'.$this->dirName, 'meta', $metaData);
            }
        }

        // Clean up
        $filesystem->remove($tempDir);
    }

    /**
     * @return string[]
     */
<<<<<<< HEAD
    abstract protected function scanLocales(LocaleScanner $scanner, string $sourceDir);
=======
    abstract protected function scanLocales(LocaleScanner $scanner, string $sourceDir): array;
>>>>>>> 8073b8ab

    abstract protected function compileTemporaryBundles(BundleCompilerInterface $compiler, string $sourceDir, string $tempDir);

    abstract protected function preGenerate();

<<<<<<< HEAD
    /**
     * @return array|null
     */
    abstract protected function generateDataForLocale(BundleEntryReaderInterface $reader, string $tempDir, string $displayLocale);

    /**
     * @return array|null
     */
    abstract protected function generateDataForRoot(BundleEntryReaderInterface $reader, string $tempDir);

    /**
     * @return array|null
     */
    abstract protected function generateDataForMeta(BundleEntryReaderInterface $reader, string $tempDir);
=======
    abstract protected function generateDataForLocale(BundleEntryReaderInterface $reader, string $tempDir, string $displayLocale): ?array;

    abstract protected function generateDataForRoot(BundleEntryReaderInterface $reader, string $tempDir): ?array;

    abstract protected function generateDataForMeta(BundleEntryReaderInterface $reader, string $tempDir): ?array;
>>>>>>> 8073b8ab
}<|MERGE_RESOLUTION|>--- conflicted
+++ resolved
@@ -93,36 +93,15 @@
     /**
      * @return string[]
      */
-<<<<<<< HEAD
-    abstract protected function scanLocales(LocaleScanner $scanner, string $sourceDir);
-=======
     abstract protected function scanLocales(LocaleScanner $scanner, string $sourceDir): array;
->>>>>>> 8073b8ab
 
     abstract protected function compileTemporaryBundles(BundleCompilerInterface $compiler, string $sourceDir, string $tempDir);
 
     abstract protected function preGenerate();
 
-<<<<<<< HEAD
-    /**
-     * @return array|null
-     */
-    abstract protected function generateDataForLocale(BundleEntryReaderInterface $reader, string $tempDir, string $displayLocale);
-
-    /**
-     * @return array|null
-     */
-    abstract protected function generateDataForRoot(BundleEntryReaderInterface $reader, string $tempDir);
-
-    /**
-     * @return array|null
-     */
-    abstract protected function generateDataForMeta(BundleEntryReaderInterface $reader, string $tempDir);
-=======
     abstract protected function generateDataForLocale(BundleEntryReaderInterface $reader, string $tempDir, string $displayLocale): ?array;
 
     abstract protected function generateDataForRoot(BundleEntryReaderInterface $reader, string $tempDir): ?array;
 
     abstract protected function generateDataForMeta(BundleEntryReaderInterface $reader, string $tempDir): ?array;
->>>>>>> 8073b8ab
 }