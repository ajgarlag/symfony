<?php

/*
 * This file is part of the Symfony package.
 *
 * (c) Fabien Potencier <fabien@symfony.com>
 *
 * For the full copyright and license information, please view the LICENSE
 * file that was distributed with this source code.
 */

namespace Symfony\Component\OptionsResolver;

use Symfony\Component\OptionsResolver\Exception\AccessException;
use Symfony\Component\OptionsResolver\Exception\InvalidOptionsException;
use Symfony\Component\OptionsResolver\Exception\MissingOptionsException;
use Symfony\Component\OptionsResolver\Exception\NoSuchOptionException;
use Symfony\Component\OptionsResolver\Exception\OptionDefinitionException;
use Symfony\Component\OptionsResolver\Exception\UndefinedOptionsException;

/**
 * Validates options and merges them with default values.
 *
 * @author Bernhard Schussek <bschussek@gmail.com>
 * @author Tobias Schultze <http://tobion.de>
 */
class OptionsResolver implements Options
{
    /**
     * The names of all defined options.
     */
    private $defined = array();

    /**
     * The default option values.
     */
    private $defaults = array();

    /**
     * The names of required options.
     */
    private $required = array();

    /**
     * The resolved option values.
     */
    private $resolved = array();

    /**
     * A list of normalizer closures.
     *
     * @var \Closure[]
     */
    private $normalizers = array();

    /**
     * A list of accepted values for each option.
     */
    private $allowedValues = array();

    /**
     * A list of accepted types for each option.
     */
    private $allowedTypes = array();

    /**
     * A list of closures for evaluating lazy options.
     */
    private $lazy = array();

    /**
     * A list of lazy options whose closure is currently being called.
     *
     * This list helps detecting circular dependencies between lazy options.
     */
    private $calling = array();

    /**
     * Whether the instance is locked for reading.
     *
     * Once locked, the options cannot be changed anymore. This is
     * necessary in order to avoid inconsistencies during the resolving
     * process. If any option is changed after being read, all evaluated
     * lazy options that depend on this option would become invalid.
     */
    private $locked = false;

    private static $typeAliases = array(
        'boolean' => 'bool',
        'integer' => 'int',
        'double' => 'float',
    );

    /**
     * Sets the default value of a given option.
     *
     * If the default value should be set based on other options, you can pass
     * a closure with the following signature:
     *
     *     function (Options $options) {
     *         // ...
     *     }
     *
     * The closure will be evaluated when {@link resolve()} is called. The
     * closure has access to the resolved values of other options through the
     * passed {@link Options} instance:
     *
     *     function (Options $options) {
     *         if (isset($options['port'])) {
     *             // ...
     *         }
     *     }
     *
     * If you want to access the previously set default value, add a second
     * argument to the closure's signature:
     *
     *     $options->setDefault('name', 'Default Name');
     *
     *     $options->setDefault('name', function (Options $options, $previousValue) {
     *         // 'Default Name' === $previousValue
     *     });
     *
     * This is mostly useful if the configuration of the {@link Options} object
     * is spread across different locations of your code, such as base and
     * sub-classes.
     *
     * @param string $option The name of the option
     * @param mixed  $value  The default value of the option
     *
     * @return $this
     *
     * @throws AccessException If called from a lazy option or normalizer
     */
    public function setDefault($option, $value)
    {
        // Setting is not possible once resolving starts, because then lazy
        // options could manipulate the state of the object, leading to
        // inconsistent results.
        if ($this->locked) {
            throw new AccessException('Default values cannot be set from a lazy option or normalizer.');
        }

        // If an option is a closure that should be evaluated lazily, store it
        // in the "lazy" property.
        if ($value instanceof \Closure) {
            $reflClosure = new \ReflectionFunction($value);
            $params = $reflClosure->getParameters();

            if (isset($params[0]) && null !== ($class = $params[0]->getClass()) && Options::class === $class->name) {
                // Initialize the option if no previous value exists
                if (!isset($this->defaults[$option])) {
                    $this->defaults[$option] = null;
                }

                // Ignore previous lazy options if the closure has no second parameter
                if (!isset($this->lazy[$option]) || !isset($params[1])) {
                    $this->lazy[$option] = array();
                }

                // Store closure for later evaluation
                $this->lazy[$option][] = $value;
                $this->defined[$option] = true;

                // Make sure the option is processed
                unset($this->resolved[$option]);

                return $this;
            }
        }

        // This option is not lazy anymore
        unset($this->lazy[$option]);

        // Yet undefined options can be marked as resolved, because we only need
        // to resolve options with lazy closures, normalizers or validation
        // rules, none of which can exist for undefined options
        // If the option was resolved before, update the resolved value
        if (!isset($this->defined[$option]) || array_key_exists($option, $this->resolved)) {
            $this->resolved[$option] = $value;
        }

        $this->defaults[$option] = $value;
        $this->defined[$option] = true;

        return $this;
    }

    /**
     * Sets a list of default values.
     *
     * @param array $defaults The default values to set
     *
     * @return $this
     *
     * @throws AccessException If called from a lazy option or normalizer
     */
    public function setDefaults(array $defaults)
    {
        foreach ($defaults as $option => $value) {
            $this->setDefault($option, $value);
        }

        return $this;
    }

    /**
     * Returns whether a default value is set for an option.
     *
     * Returns true if {@link setDefault()} was called for this option.
     * An option is also considered set if it was set to null.
     *
     * @param string $option The option name
     *
     * @return bool Whether a default value is set
     */
    public function hasDefault($option)
    {
        return array_key_exists($option, $this->defaults);
    }

    /**
     * Marks one or more options as required.
     *
     * @param string|string[] $optionNames One or more option names
     *
     * @return $this
     *
     * @throws AccessException If called from a lazy option or normalizer
     */
    public function setRequired($optionNames)
    {
        if ($this->locked) {
            throw new AccessException('Options cannot be made required from a lazy option or normalizer.');
        }

        foreach ((array) $optionNames as $option) {
            $this->defined[$option] = true;
            $this->required[$option] = true;
        }

        return $this;
    }

    /**
     * Returns whether an option is required.
     *
     * An option is required if it was passed to {@link setRequired()}.
     *
     * @param string $option The name of the option
     *
     * @return bool Whether the option is required
     */
    public function isRequired($option)
    {
        return isset($this->required[$option]);
    }

    /**
     * Returns the names of all required options.
     *
     * @return string[] The names of the required options
     *
     * @see isRequired()
     */
    public function getRequiredOptions()
    {
        return array_keys($this->required);
    }

    /**
     * Returns whether an option is missing a default value.
     *
     * An option is missing if it was passed to {@link setRequired()}, but not
     * to {@link setDefault()}. This option must be passed explicitly to
     * {@link resolve()}, otherwise an exception will be thrown.
     *
     * @param string $option The name of the option
     *
     * @return bool Whether the option is missing
     */
    public function isMissing($option)
    {
        return isset($this->required[$option]) && !array_key_exists($option, $this->defaults);
    }

    /**
     * Returns the names of all options missing a default value.
     *
     * @return string[] The names of the missing options
     *
     * @see isMissing()
     */
    public function getMissingOptions()
    {
        return array_keys(array_diff_key($this->required, $this->defaults));
    }

    /**
     * Defines a valid option name.
     *
     * Defines an option name without setting a default value. The option will
     * be accepted when passed to {@link resolve()}. When not passed, the
     * option will not be included in the resolved options.
     *
     * @param string|string[] $optionNames One or more option names
     *
     * @return $this
     *
     * @throws AccessException If called from a lazy option or normalizer
     */
    public function setDefined($optionNames)
    {
        if ($this->locked) {
            throw new AccessException('Options cannot be defined from a lazy option or normalizer.');
        }

        foreach ((array) $optionNames as $option) {
            $this->defined[$option] = true;
        }

        return $this;
    }

    /**
     * Returns whether an option is defined.
     *
     * Returns true for any option passed to {@link setDefault()},
     * {@link setRequired()} or {@link setDefined()}.
     *
     * @param string $option The option name
     *
     * @return bool Whether the option is defined
     */
    public function isDefined($option)
    {
        return isset($this->defined[$option]);
    }

    /**
     * Returns the names of all defined options.
     *
     * @return string[] The names of the defined options
     *
     * @see isDefined()
     */
    public function getDefinedOptions()
    {
        return array_keys($this->defined);
    }

    /**
     * Sets the normalizer for an option.
     *
     * The normalizer should be a closure with the following signature:
     *
     *     function (Options $options, $value) {
     *         // ...
     *     }
     *
     * The closure is invoked when {@link resolve()} is called. The closure
     * has access to the resolved values of other options through the passed
     * {@link Options} instance.
     *
     * The second parameter passed to the closure is the value of
     * the option.
     *
     * The resolved option value is set to the return value of the closure.
     *
     * @param string   $option     The option name
     * @param \Closure $normalizer The normalizer
     *
     * @return $this
     *
     * @throws UndefinedOptionsException If the option is undefined
     * @throws AccessException           If called from a lazy option or normalizer
     */
    public function setNormalizer($option, \Closure $normalizer)
    {
        if ($this->locked) {
            throw new AccessException('Normalizers cannot be set from a lazy option or normalizer.');
        }

        if (!isset($this->defined[$option])) {
            throw new UndefinedOptionsException(sprintf('The option "%s" does not exist. Defined options are: "%s".', $option, implode('", "', array_keys($this->defined))));
        }

        $this->normalizers[$option] = $normalizer;

        // Make sure the option is processed
        unset($this->resolved[$option]);

        return $this;
    }

    /**
     * Sets allowed values for an option.
     *
     * Instead of passing values, you may also pass a closures with the
     * following signature:
     *
     *     function ($value) {
     *         // return true or false
     *     }
     *
     * The closure receives the value as argument and should return true to
     * accept the value and false to reject the value.
     *
     * @param string $option        The option name
     * @param mixed  $allowedValues One or more acceptable values/closures
     *
     * @return $this
     *
     * @throws UndefinedOptionsException If the option is undefined
     * @throws AccessException           If called from a lazy option or normalizer
     */
    public function setAllowedValues($option, $allowedValues)
    {
        if ($this->locked) {
            throw new AccessException('Allowed values cannot be set from a lazy option or normalizer.');
        }

        if (!isset($this->defined[$option])) {
            throw new UndefinedOptionsException(sprintf('The option "%s" does not exist. Defined options are: "%s".', $option, implode('", "', array_keys($this->defined))));
        }

        $this->allowedValues[$option] = \is_array($allowedValues) ? $allowedValues : array($allowedValues);

        // Make sure the option is processed
        unset($this->resolved[$option]);

        return $this;
    }

    /**
     * Adds allowed values for an option.
     *
     * The values are merged with the allowed values defined previously.
     *
     * Instead of passing values, you may also pass a closures with the
     * following signature:
     *
     *     function ($value) {
     *         // return true or false
     *     }
     *
     * The closure receives the value as argument and should return true to
     * accept the value and false to reject the value.
     *
     * @param string $option        The option name
     * @param mixed  $allowedValues One or more acceptable values/closures
     *
     * @return $this
     *
     * @throws UndefinedOptionsException If the option is undefined
     * @throws AccessException           If called from a lazy option or normalizer
     */
    public function addAllowedValues($option, $allowedValues)
    {
        if ($this->locked) {
            throw new AccessException('Allowed values cannot be added from a lazy option or normalizer.');
        }

        if (!isset($this->defined[$option])) {
            throw new UndefinedOptionsException(sprintf('The option "%s" does not exist. Defined options are: "%s".', $option, implode('", "', array_keys($this->defined))));
        }

        if (!\is_array($allowedValues)) {
            $allowedValues = array($allowedValues);
        }

        if (!isset($this->allowedValues[$option])) {
            $this->allowedValues[$option] = $allowedValues;
        } else {
            $this->allowedValues[$option] = array_merge($this->allowedValues[$option], $allowedValues);
        }

        // Make sure the option is processed
        unset($this->resolved[$option]);

        return $this;
    }

    /**
     * Sets allowed types for an option.
     *
     * Any type for which a corresponding is_<type>() function exists is
     * acceptable. Additionally, fully-qualified class or interface names may
     * be passed.
     *
     * @param string          $option       The option name
     * @param string|string[] $allowedTypes One or more accepted types
     *
     * @return $this
     *
     * @throws UndefinedOptionsException If the option is undefined
     * @throws AccessException           If called from a lazy option or normalizer
     */
    public function setAllowedTypes($option, $allowedTypes)
    {
        if ($this->locked) {
            throw new AccessException('Allowed types cannot be set from a lazy option or normalizer.');
        }

        if (!isset($this->defined[$option])) {
            throw new UndefinedOptionsException(sprintf('The option "%s" does not exist. Defined options are: "%s".', $option, implode('", "', array_keys($this->defined))));
        }

        $this->allowedTypes[$option] = (array) $allowedTypes;

        // Make sure the option is processed
        unset($this->resolved[$option]);

        return $this;
    }

    /**
     * Adds allowed types for an option.
     *
     * The types are merged with the allowed types defined previously.
     *
     * Any type for which a corresponding is_<type>() function exists is
     * acceptable. Additionally, fully-qualified class or interface names may
     * be passed.
     *
     * @param string          $option       The option name
     * @param string|string[] $allowedTypes One or more accepted types
     *
     * @return $this
     *
     * @throws UndefinedOptionsException If the option is undefined
     * @throws AccessException           If called from a lazy option or normalizer
     */
    public function addAllowedTypes($option, $allowedTypes)
    {
        if ($this->locked) {
            throw new AccessException('Allowed types cannot be added from a lazy option or normalizer.');
        }

        if (!isset($this->defined[$option])) {
            throw new UndefinedOptionsException(sprintf('The option "%s" does not exist. Defined options are: "%s".', $option, implode('", "', array_keys($this->defined))));
        }

        if (!isset($this->allowedTypes[$option])) {
            $this->allowedTypes[$option] = (array) $allowedTypes;
        } else {
            $this->allowedTypes[$option] = array_merge($this->allowedTypes[$option], (array) $allowedTypes);
        }

        // Make sure the option is processed
        unset($this->resolved[$option]);

        return $this;
    }

    /**
     * Removes the option with the given name.
     *
     * Undefined options are ignored.
     *
     * @param string|string[] $optionNames One or more option names
     *
     * @return $this
     *
     * @throws AccessException If called from a lazy option or normalizer
     */
    public function remove($optionNames)
    {
        if ($this->locked) {
            throw new AccessException('Options cannot be removed from a lazy option or normalizer.');
        }

        foreach ((array) $optionNames as $option) {
            unset($this->defined[$option], $this->defaults[$option], $this->required[$option], $this->resolved[$option]);
            unset($this->lazy[$option], $this->normalizers[$option], $this->allowedTypes[$option], $this->allowedValues[$option]);
        }

        return $this;
    }

    /**
     * Removes all options.
     *
     * @return $this
     *
     * @throws AccessException If called from a lazy option or normalizer
     */
    public function clear()
    {
        if ($this->locked) {
            throw new AccessException('Options cannot be cleared from a lazy option or normalizer.');
        }

        $this->defined = array();
        $this->defaults = array();
        $this->required = array();
        $this->resolved = array();
        $this->lazy = array();
        $this->normalizers = array();
        $this->allowedTypes = array();
        $this->allowedValues = array();

        return $this;
    }

    /**
     * Merges options with the default values stored in the container and
     * validates them.
     *
     * Exceptions are thrown if:
     *
     *  - Undefined options are passed;
     *  - Required options are missing;
     *  - Options have invalid types;
     *  - Options have invalid values.
     *
     * @param array $options A map of option names to values
     *
     * @return array The merged and validated options
     *
     * @throws UndefinedOptionsException If an option name is undefined
     * @throws InvalidOptionsException   If an option doesn't fulfill the
     *                                   specified validation rules
     * @throws MissingOptionsException   If a required option is missing
     * @throws OptionDefinitionException If there is a cyclic dependency between
     *                                   lazy options and/or normalizers
     * @throws NoSuchOptionException     If a lazy option reads an unavailable option
     * @throws AccessException           If called from a lazy option or normalizer
     */
    public function resolve(array $options = array())
    {
        if ($this->locked) {
            throw new AccessException('Options cannot be resolved from a lazy option or normalizer.');
        }

        // Allow this method to be called multiple times
        $clone = clone $this;

        // Make sure that no unknown options are passed
        $diff = array_diff_key($options, $clone->defined);

        if (\count($diff) > 0) {
            ksort($clone->defined);
            ksort($diff);

            throw new UndefinedOptionsException(sprintf((\count($diff) > 1 ? 'The options "%s" do not exist.' : 'The option "%s" does not exist.').' Defined options are: "%s".', implode('", "', array_keys($diff)), implode('", "', array_keys($clone->defined))));
        }

        // Override options set by the user
        foreach ($options as $option => $value) {
            $clone->defaults[$option] = $value;
            unset($clone->resolved[$option], $clone->lazy[$option]);
        }

        // Check whether any required option is missing
        $diff = array_diff_key($clone->required, $clone->defaults);

        if (\count($diff) > 0) {
            ksort($diff);

            throw new MissingOptionsException(sprintf(\count($diff) > 1 ? 'The required options "%s" are missing.' : 'The required option "%s" is missing.', implode('", "', array_keys($diff))));
        }

        // Lock the container
        $clone->locked = true;

        // Now process the individual options. Use offsetGet(), which resolves
        // the option itself and any options that the option depends on
        foreach ($clone->defaults as $option => $_) {
            $clone->offsetGet($option);
        }

        return $clone->resolved;
    }

    /**
     * Returns the resolved value of an option.
     *
     * @param string $option The option name
     *
     * @return mixed The option value
     *
     * @throws AccessException           If accessing this method outside of
     *                                   {@link resolve()}
     * @throws NoSuchOptionException     If the option is not set
     * @throws InvalidOptionsException   If the option doesn't fulfill the
     *                                   specified validation rules
     * @throws OptionDefinitionException If there is a cyclic dependency between
     *                                   lazy options and/or normalizers
     */
    public function offsetGet($option)
    {
        if (!$this->locked) {
            throw new AccessException('Array access is only supported within closures of lazy options and normalizers.');
        }

        // Shortcut for resolved options
        if (array_key_exists($option, $this->resolved)) {
            return $this->resolved[$option];
        }

        // Check whether the option is set at all
        if (!array_key_exists($option, $this->defaults)) {
            if (!isset($this->defined[$option])) {
                throw new NoSuchOptionException(sprintf('The option "%s" does not exist. Defined options are: "%s".', $option, implode('", "', array_keys($this->defined))));
            }

            throw new NoSuchOptionException(sprintf('The optional option "%s" has no value set. You should make sure it is set with "isset" before reading it.', $option));
        }

        $value = $this->defaults[$option];

        // Resolve the option if the default value is lazily evaluated
        if (isset($this->lazy[$option])) {
            // If the closure is already being called, we have a cyclic
            // dependency
            if (isset($this->calling[$option])) {
                throw new OptionDefinitionException(sprintf('The options "%s" have a cyclic dependency.', implode('", "', array_keys($this->calling))));
            }

            // The following section must be protected from cyclic
            // calls. Set $calling for the current $option to detect a cyclic
            // dependency
            // BEGIN
            $this->calling[$option] = true;
            try {
                foreach ($this->lazy[$option] as $closure) {
                    $value = $closure($this, $value);
                }
            } finally {
                unset($this->calling[$option]);
            }
            // END
        }

        // Validate the type of the resolved option
        if (isset($this->allowedTypes[$option])) {
            $valid = false;
            $invalidTypes = array();

            foreach ($this->allowedTypes[$option] as $type) {
                $type = isset(self::$typeAliases[$type]) ? self::$typeAliases[$type] : $type;

                if ($valid = $this->verifyTypes($type, $value, $invalidTypes)) {
                    break;
                }
            }

            if (!$valid) {
<<<<<<< HEAD
                $keys = array_keys($invalidTypes);

                if (1 === \count($keys) && '[]' === substr($keys[0], -2)) {
                    throw new InvalidOptionsException(sprintf('The option "%s" with value %s is expected to be of type "%s", but one of the elements is of type "%s".', $option, $this->formatValue($value), implode('" or "', $this->allowedTypes[$option]), $keys[0]));
                }

                throw new InvalidOptionsException(sprintf('The option "%s" with value %s is expected to be of type "%s", but is of type "%s".', $option, $this->formatValue($value), implode('" or "', $this->allowedTypes[$option]), implode('|', array_keys($invalidTypes))));
=======
                throw new InvalidOptionsException(sprintf('The option "%s" with value %s is expected to be of type "%s", but is of type "%s".', $option, $this->formatValue($value), implode('" or "', $this->allowedTypes[$option]), $this->formatTypeOf($value)));
>>>>>>> f408a676
            }
        }

        // Validate the value of the resolved option
        if (isset($this->allowedValues[$option])) {
            $success = false;
            $printableAllowedValues = array();

            foreach ($this->allowedValues[$option] as $allowedValue) {
                if ($allowedValue instanceof \Closure) {
                    if ($allowedValue($value)) {
                        $success = true;
                        break;
                    }

                    // Don't include closures in the exception message
                    continue;
                } elseif ($value === $allowedValue) {
                    $success = true;
                    break;
                }

                $printableAllowedValues[] = $allowedValue;
            }

            if (!$success) {
                $message = sprintf(
                    'The option "%s" with value %s is invalid.',
                    $option,
                    $this->formatValue($value)
                );

                if (\count($printableAllowedValues) > 0) {
                    $message .= sprintf(
                        ' Accepted values are: %s.',
                        $this->formatValues($printableAllowedValues)
                    );
                }

                throw new InvalidOptionsException($message);
            }
        }

        // Normalize the validated option
        if (isset($this->normalizers[$option])) {
            // If the closure is already being called, we have a cyclic
            // dependency
            if (isset($this->calling[$option])) {
                throw new OptionDefinitionException(sprintf('The options "%s" have a cyclic dependency.', implode('", "', array_keys($this->calling))));
            }

            $normalizer = $this->normalizers[$option];

            // The following section must be protected from cyclic
            // calls. Set $calling for the current $option to detect a cyclic
            // dependency
            // BEGIN
            $this->calling[$option] = true;
            try {
                $value = $normalizer($this, $value);
            } finally {
                unset($this->calling[$option]);
            }
            // END
        }

        // Mark as resolved
        $this->resolved[$option] = $value;

        return $value;
    }

    /**
     * @param string $type
     * @param mixed  $value
     * @param array  &$invalidTypes
     *
     * @return bool
     */
    private function verifyTypes($type, $value, array &$invalidTypes)
    {
        if (\is_array($value) && '[]' === substr($type, -2)) {
            return $this->verifyArrayType($type, $value, $invalidTypes);
        }

        if (self::isValueValidType($type, $value)) {
            return true;
        }

        if (!$invalidTypes) {
            $invalidTypes[$this->formatTypeOf($value, null)] = true;
        }

        return false;
    }

    /**
     * @return bool
     */
    private function verifyArrayType($type, array $value, array &$invalidTypes, $level = 0)
    {
        $type = substr($type, 0, -2);

        $suffix = '[]';
        while (\strlen($suffix) <= $level * 2) {
            $suffix .= '[]';
        }

        if ('[]' === substr($type, -2)) {
            $success = true;
            foreach ($value as $item) {
                if (!\is_array($item)) {
                    $invalidTypes[$this->formatTypeOf($item, null).$suffix] = true;

                    return false;
                }

                if (!$this->verifyArrayType($type, $item, $invalidTypes, $level + 1)) {
                    $success = false;
                }
            }

            return $success;
        }

        foreach ($value as $item) {
            if (!self::isValueValidType($type, $item)) {
                $invalidTypes[$this->formatTypeOf($item, $type).$suffix] = $value;

                return false;
            }
        }

        return true;
    }

    /**
     * Returns whether a resolved option with the given name exists.
     *
     * @param string $option The option name
     *
     * @return bool Whether the option is set
     *
     * @throws AccessException If accessing this method outside of {@link resolve()}
     *
     * @see \ArrayAccess::offsetExists()
     */
    public function offsetExists($option)
    {
        if (!$this->locked) {
            throw new AccessException('Array access is only supported within closures of lazy options and normalizers.');
        }

        return array_key_exists($option, $this->defaults);
    }

    /**
     * Not supported.
     *
     * @throws AccessException
     */
    public function offsetSet($option, $value)
    {
        throw new AccessException('Setting options via array access is not supported. Use setDefault() instead.');
    }

    /**
     * Not supported.
     *
     * @throws AccessException
     */
    public function offsetUnset($option)
    {
        throw new AccessException('Removing options via array access is not supported. Use remove() instead.');
    }

    /**
     * Returns the number of set options.
     *
     * This may be only a subset of the defined options.
     *
     * @return int Number of options
     *
     * @throws AccessException If accessing this method outside of {@link resolve()}
     *
     * @see \Countable::count()
     */
    public function count()
    {
        if (!$this->locked) {
            throw new AccessException('Counting is only supported within closures of lazy options and normalizers.');
        }

        return \count($this->defaults);
    }

    /**
     * Returns a string representation of the type of the value.
     *
     * This method should be used if you pass the type of a value as
     * message parameter to a constraint violation. Note that such
     * parameters should usually not be included in messages aimed at
     * non-technical people.
     *
     * @param mixed  $value The value to return the type of
     * @param string $type
     *
     * @return string The type of the value
     */
    private function formatTypeOf($value, $type)
    {
        $suffix = '';

        if ('[]' === substr($type, -2)) {
            $suffix = '[]';
            $type = substr($type, 0, -2);
            while ('[]' === substr($type, -2)) {
                $type = substr($type, 0, -2);
                $value = array_shift($value);
                if (!\is_array($value)) {
                    break;
                }
                $suffix .= '[]';
            }

            if (\is_array($value)) {
                $subTypes = array();
                foreach ($value as $val) {
                    $subTypes[$this->formatTypeOf($val, null)] = true;
                }

                return implode('|', array_keys($subTypes)).$suffix;
            }
        }

        return (\is_object($value) ? \get_class($value) : \gettype($value)).$suffix;
    }

    /**
     * Returns a string representation of the value.
     *
     * This method returns the equivalent PHP tokens for most scalar types
     * (i.e. "false" for false, "1" for 1 etc.). Strings are always wrapped
     * in double quotes (").
     *
     * @param mixed $value The value to format as string
     *
     * @return string The string representation of the passed value
     */
    private function formatValue($value)
    {
        if (\is_object($value)) {
            return \get_class($value);
        }

        if (\is_array($value)) {
            return 'array';
        }

        if (\is_string($value)) {
            return '"'.$value.'"';
        }

        if (\is_resource($value)) {
            return 'resource';
        }

        if (null === $value) {
            return 'null';
        }

        if (false === $value) {
            return 'false';
        }

        if (true === $value) {
            return 'true';
        }

        return (string) $value;
    }

    /**
     * Returns a string representation of a list of values.
     *
     * Each of the values is converted to a string using
     * {@link formatValue()}. The values are then concatenated with commas.
     *
     * @param array $values A list of values
     *
     * @return string The string representation of the value list
     *
     * @see formatValue()
     */
    private function formatValues(array $values)
    {
        foreach ($values as $key => $value) {
            $values[$key] = $this->formatValue($value);
        }

        return implode(', ', $values);
    }

    private static function isValueValidType($type, $value)
    {
        return (\function_exists($isFunction = 'is_'.$type) && $isFunction($value)) || $value instanceof $type;
    }

    /**
     * @return array
     */
    private function getInvalidValues(array $arrayValues, $type)
    {
        $invalidValues = array();

        foreach ($arrayValues as $key => $value) {
            if (!self::isValueValidType($type, $value)) {
                $invalidValues[$key] = $value;
            }
        }

        return $invalidValues;
    }
}<|MERGE_RESOLUTION|>--- conflicted
+++ resolved
@@ -746,7 +746,6 @@
             }
 
             if (!$valid) {
-<<<<<<< HEAD
                 $keys = array_keys($invalidTypes);
 
                 if (1 === \count($keys) && '[]' === substr($keys[0], -2)) {
@@ -754,9 +753,6 @@
                 }
 
                 throw new InvalidOptionsException(sprintf('The option "%s" with value %s is expected to be of type "%s", but is of type "%s".', $option, $this->formatValue($value), implode('" or "', $this->allowedTypes[$option]), implode('|', array_keys($invalidTypes))));
-=======
-                throw new InvalidOptionsException(sprintf('The option "%s" with value %s is expected to be of type "%s", but is of type "%s".', $option, $this->formatValue($value), implode('" or "', $this->allowedTypes[$option]), $this->formatTypeOf($value)));
->>>>>>> f408a676
             }
         }
 
