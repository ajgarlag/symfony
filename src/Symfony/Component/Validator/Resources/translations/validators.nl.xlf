--- conflicted
+++ resolved
@@ -324,15 +324,11 @@
             </trans-unit>
             <trans-unit id="84">
                 <source>This value should be a multiple of {{ compared_value }}.</source>
-<<<<<<< HEAD
-                <target>Deze waarde moet een veelvoud zijn van {{ compared_value }}.</target>
-=======
                 <target>Deze waarde zou een meervoud van {{ compared_value }} moeten zijn.</target>
             </trans-unit>
             <trans-unit id="85">
                 <source>This Business Identifier Code (BIC) is not associated with IBAN {{ iban }}.</source>
                 <target>Deze bedrijfsidentificatiecode (BIC) is niet gekoppeld aan IBAN {{ iban }}.</target>
->>>>>>> a9353c29
             </trans-unit>
         </body>
     </file>
