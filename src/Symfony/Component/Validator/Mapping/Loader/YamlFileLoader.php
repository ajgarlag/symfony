<?php

/*
 * This file is part of the Symfony package.
 *
 * (c) Fabien Potencier <fabien@symfony.com>
 *
 * For the full copyright and license information, please view the LICENSE
 * file that was distributed with this source code.
 */

namespace Symfony\Component\Validator\Mapping\Loader;

use Symfony\Component\Validator\Mapping\ClassMetadata;
use Symfony\Component\Yaml\Yaml;

class YamlFileLoader extends FileLoader
{
    /**
     * An array of YAML class descriptions
     * @val array
     */
    protected $classes = null;

    /**
     * {@inheritDoc}
     */
    public function loadClassMetadata(ClassMetadata $metadata)
    {
        if (null === $this->classes) {
            $this->classes = Yaml::parse($this->file);

            // empty file
            if (null === $this->classes) {
                return false;
            }

            // not an array
            if (!is_array($this->classes)) {
                throw new \InvalidArgumentException(sprintf('The file "%s" must contain a YAML array.', $this->file));
            }

            if (isset($this->classes['namespaces'])) {
                foreach ($this->classes['namespaces'] as $alias => $namespace) {
                    $this->addNamespaceAlias($alias, $namespace);
                }

                unset($this->classes['namespaces']);
            }
        }

        // TODO validation

        if (isset($this->classes[$metadata->getClassName()])) {
            $yaml = $this->classes[$metadata->getClassName()];

<<<<<<< HEAD
            if (isset($yaml['group_sequence_provider'])) {
                $metadata->setGroupSequenceProvider((bool) $yaml['group_sequence_provider']);
            }

            if (isset($yaml['constraints']) && is_array($yaml['constraints'])) {
=======
            if (isset($yaml['group_sequence'])) {
                $metadata->setGroupSequence($yaml['group_sequence']);
            }

            if (isset($yaml['constraints'])) {
>>>>>>> fee3f4e1
                foreach ($this->parseNodes($yaml['constraints']) as $constraint) {
                    $metadata->addConstraint($constraint);
                }
            }

            if (isset($yaml['properties']) && is_array($yaml['properties'])) {
                foreach ($yaml['properties'] as $property => $constraints) {
                    if (null !== $constraints) {
                        foreach ($this->parseNodes($constraints) as $constraint) {
                            $metadata->addPropertyConstraint($property, $constraint);
                        }
                    }
                }
            }

            if (isset($yaml['getters']) && is_array($yaml['getters'])) {
                foreach ($yaml['getters'] as $getter => $constraints) {
                    if (null !== $constraints) {
                        foreach ($this->parseNodes($constraints) as $constraint) {
                            $metadata->addGetterConstraint($getter, $constraint);
                        }
                    }
                }
            }

            return true;
        }

        return false;
    }

    /**
     * Parses a collection of YAML nodes
     *
     * @param array $nodes The YAML nodes
     *
     * @return array An array of values or Constraint instances
     */
    protected function parseNodes(array $nodes)
    {
        $values = array();

        foreach ($nodes as $name => $childNodes) {
            if (is_numeric($name) && is_array($childNodes) && count($childNodes) == 1) {
                $options = current($childNodes);

                if (is_array($options)) {
                    $options = $this->parseNodes($options);
                }

                $values[] = $this->newConstraint(key($childNodes), $options);
            } else {
                if (is_array($childNodes)) {
                    $childNodes = $this->parseNodes($childNodes);
                }

                $values[$name] = $childNodes;
            }
        }

        return $values;
    }
}<|MERGE_RESOLUTION|>--- conflicted
+++ resolved
@@ -54,19 +54,15 @@
         if (isset($this->classes[$metadata->getClassName()])) {
             $yaml = $this->classes[$metadata->getClassName()];
 
-<<<<<<< HEAD
             if (isset($yaml['group_sequence_provider'])) {
                 $metadata->setGroupSequenceProvider((bool) $yaml['group_sequence_provider']);
             }
 
-            if (isset($yaml['constraints']) && is_array($yaml['constraints'])) {
-=======
             if (isset($yaml['group_sequence'])) {
                 $metadata->setGroupSequence($yaml['group_sequence']);
             }
 
-            if (isset($yaml['constraints'])) {
->>>>>>> fee3f4e1
+            if (isset($yaml['constraints']) && is_array($yaml['constraints'])) {
                 foreach ($this->parseNodes($yaml['constraints']) as $constraint) {
                     $metadata->addConstraint($constraint);
                 }
