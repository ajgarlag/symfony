<?php

/*
 * This file is part of the Symfony package.
 *
 * (c) Fabien Potencier <fabien@symfony.com>
 *
 * For the full copyright and license information, please view the LICENSE
 * file that was distributed with this source code.
 */

namespace Symfony\Component\Validator\Tests;

use PHPUnit\Framework\TestCase;
<<<<<<< HEAD
=======
use Psr\Cache\CacheItemPoolInterface;
use Symfony\Component\Validator\Util\LegacyTranslatorProxy;
>>>>>>> eb0ffbc8
use Symfony\Component\Validator\ValidatorBuilder;

class ValidatorBuilderTest extends TestCase
{
    /**
     * @var ValidatorBuilder
     */
    protected $builder;

    protected function setUp(): void
    {
        $this->builder = new ValidatorBuilder();
    }

    protected function tearDown(): void
    {
        $this->builder = null;
    }

    public function testAddObjectInitializer()
    {
        $this->assertSame($this->builder, $this->builder->addObjectInitializer(
            $this->getMockBuilder('Symfony\Component\Validator\ObjectInitializerInterface')->getMock()
        ));
    }

    public function testAddObjectInitializers()
    {
        $this->assertSame($this->builder, $this->builder->addObjectInitializers([]));
    }

    public function testAddXmlMapping()
    {
        $this->assertSame($this->builder, $this->builder->addXmlMapping('mapping'));
    }

    public function testAddXmlMappings()
    {
        $this->assertSame($this->builder, $this->builder->addXmlMappings([]));
    }

    public function testAddYamlMapping()
    {
        $this->assertSame($this->builder, $this->builder->addYamlMapping('mapping'));
    }

    public function testAddYamlMappings()
    {
        $this->assertSame($this->builder, $this->builder->addYamlMappings([]));
    }

    public function testAddMethodMapping()
    {
        $this->assertSame($this->builder, $this->builder->addMethodMapping('mapping'));
    }

    public function testAddMethodMappings()
    {
        $this->assertSame($this->builder, $this->builder->addMethodMappings([]));
    }

    public function testEnableAnnotationMapping()
    {
        $this->assertSame($this->builder, $this->builder->enableAnnotationMapping());
    }

    public function testDisableAnnotationMapping()
    {
        $this->assertSame($this->builder, $this->builder->disableAnnotationMapping());
    }

    public function testSetMappingCache()
    {
        $this->assertSame($this->builder, $this->builder->setMappingCache($this->createMock(CacheItemPoolInterface::class)));
    }

    /**
     * @group legacy
     * @expectedDeprecation Symfony\Component\Validator\ValidatorBuilder::setMetadataCache is deprecated since Symfony 4.4. Use setMappingCache() instead.
     */
    public function testSetMetadataCache()
    {
        $this->assertSame($this->builder, $this->builder->setMetadataCache(
            $this->getMockBuilder('Symfony\Component\Validator\Mapping\Cache\CacheInterface')->getMock())
        );
    }

    public function testSetConstraintValidatorFactory()
    {
        $this->assertSame($this->builder, $this->builder->setConstraintValidatorFactory(
            $this->getMockBuilder('Symfony\Component\Validator\ConstraintValidatorFactoryInterface')->getMock())
        );
    }

    public function testSetTranslator()
    {
        $this->assertSame($this->builder, $this->builder->setTranslator(
            $this->getMockBuilder('Symfony\Contracts\Translation\TranslatorInterface')->getMock())
        );
    }

    public function testSetTranslationDomain()
    {
        $this->assertSame($this->builder, $this->builder->setTranslationDomain('TRANS_DOMAIN'));
    }

    public function testGetValidator()
    {
        $this->assertInstanceOf('Symfony\Component\Validator\Validator\RecursiveValidator', $this->builder->getValidator());
    }
}<|MERGE_RESOLUTION|>--- conflicted
+++ resolved
@@ -12,11 +12,7 @@
 namespace Symfony\Component\Validator\Tests;
 
 use PHPUnit\Framework\TestCase;
-<<<<<<< HEAD
-=======
 use Psr\Cache\CacheItemPoolInterface;
-use Symfony\Component\Validator\Util\LegacyTranslatorProxy;
->>>>>>> eb0ffbc8
 use Symfony\Component\Validator\ValidatorBuilder;
 
 class ValidatorBuilderTest extends TestCase
@@ -93,17 +89,6 @@
         $this->assertSame($this->builder, $this->builder->setMappingCache($this->createMock(CacheItemPoolInterface::class)));
     }
 
-    /**
-     * @group legacy
-     * @expectedDeprecation Symfony\Component\Validator\ValidatorBuilder::setMetadataCache is deprecated since Symfony 4.4. Use setMappingCache() instead.
-     */
-    public function testSetMetadataCache()
-    {
-        $this->assertSame($this->builder, $this->builder->setMetadataCache(
-            $this->getMockBuilder('Symfony\Component\Validator\Mapping\Cache\CacheInterface')->getMock())
-        );
-    }
-
     public function testSetConstraintValidatorFactory()
     {
         $this->assertSame($this->builder, $this->builder->setConstraintValidatorFactory(
