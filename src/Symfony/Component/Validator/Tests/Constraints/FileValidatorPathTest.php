--- conflicted
+++ resolved
@@ -26,19 +26,10 @@
             'notFoundMessage' => 'myMessage',
         ));
 
-<<<<<<< HEAD
-=======
-        $this->context->expects($this->once())
-            ->method('addViolation')
-            ->with('myMessage', array(
-                '{{ file }}' => '"foobar"',
-            ));
-
->>>>>>> a4ec72e5
         $this->validator->validate('foobar', $constraint);
 
         $this->assertViolation('myMessage', array(
-            '{{ file }}' => 'foobar',
+            '{{ file }}' => '"foobar"',
         ));
     }
 }