<?php

/*
 * This file is part of the Symfony package.
 *
 * (c) Fabien Potencier <fabien@symfony.com>
 *
 * For the full copyright and license information, please view the LICENSE
 * file that was distributed with this source code.
 */

namespace Symfony\Component\Validator\Tests\Constraints;

use Symfony\Component\Intl\Util\IntlTestHelper;
use Symfony\Component\Validator\Constraints\Country;
use Symfony\Component\Validator\Constraints\CountryValidator;
use Symfony\Component\Validator\Validation;

class CountryValidatorTest extends AbstractConstraintValidatorTest
{
<<<<<<< HEAD
    protected function setUp()
    {
        IntlTestHelper::requireFullIntl($this);

        parent::setUp();
    }

    protected function getApiVersion()
    {
        return Validation::API_VERSION_2_5;
    }

=======
>>>>>>> 1270e725
    protected function createValidator()
    {
        return new CountryValidator();
    }

    public function testNullIsValid()
    {
        $this->validator->validate(null, new Country());

        $this->assertNoViolation();
    }

    public function testEmptyStringIsValid()
    {
        $this->validator->validate('', new Country());

        $this->assertNoViolation();
    }

    /**
     * @expectedException \Symfony\Component\Validator\Exception\UnexpectedTypeException
     */
    public function testExpectsStringCompatibleType()
    {
        $this->validator->validate(new \stdClass(), new Country());
    }

    /**
     * @dataProvider getValidCountries
     */
    public function testValidCountries($country)
    {
        $this->validator->validate($country, new Country());

        $this->assertNoViolation();
    }

    public function getValidCountries()
    {
        return array(
            array('GB'),
            array('AT'),
            array('MY'),
        );
    }

    /**
     * @dataProvider getInvalidCountries
     */
    public function testInvalidCountries($country)
    {
        $constraint = new Country(array(
            'message' => 'myMessage',
        ));

        $this->validator->validate($country, $constraint);

        $this->buildViolation('myMessage')
            ->setParameter('{{ value }}', '"'.$country.'"')
            ->assertRaised();
    }

    public function getInvalidCountries()
    {
        return array(
            array('foobar'),
            array('EN'),
        );
    }

    public function testValidateUsingCountrySpecificLocale()
    {
        // in order to test with "en_GB"
        IntlTestHelper::requireFullIntl($this);

        \Locale::setDefault('en_GB');

        $existingCountry = 'GB';

        $this->validator->validate($existingCountry, new Country());

        $this->assertNoViolation();
    }
}<|MERGE_RESOLUTION|>--- conflicted
+++ resolved
@@ -18,21 +18,11 @@
 
 class CountryValidatorTest extends AbstractConstraintValidatorTest
 {
-<<<<<<< HEAD
-    protected function setUp()
-    {
-        IntlTestHelper::requireFullIntl($this);
-
-        parent::setUp();
-    }
-
     protected function getApiVersion()
     {
         return Validation::API_VERSION_2_5;
     }
 
-=======
->>>>>>> 1270e725
     protected function createValidator()
     {
         return new CountryValidator();
