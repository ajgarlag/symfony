<?php

/*
 * This file is part of the Symfony package.
 *
 * (c) Fabien Potencier <fabien@symfony.com>
 *
 * For the full copyright and license information, please view the LICENSE
 * file that was distributed with this source code.
 */

namespace Symfony\Component\Validator\Tests\Constraints;

use Symfony\Component\Intl\Util\IntlTestHelper;
use Symfony\Component\Validator\Constraint;
use Symfony\Component\Validator\Exception\ConstraintDefinitionException;
use Symfony\Component\Validator\Test\ConstraintValidatorTestCase;

class ComparisonTest_Class
{
    protected $value;

    public function __construct($value)
    {
        $this->value = $value;
    }

    public function __toString()
    {
        return (string) $this->value;
    }

    public function getValue()
    {
        return $this->value;
    }
}

/**
 * @author Daniel Holmes <daniel@danielholmes.org>
 */
abstract class AbstractComparisonValidatorTestCase extends ConstraintValidatorTestCase
{
    protected static function addPhp5Dot5Comparisons(array $comparisons)
    {
        $result = $comparisons;

        // Duplicate all tests involving DateTime objects to be tested with
        // DateTimeImmutable objects as well
        foreach ($comparisons as $comparison) {
            $add = false;

            foreach ($comparison as $i => $value) {
                if ($value instanceof \DateTime) {
                    $comparison[$i] = new \DateTimeImmutable(
                        $value->format('Y-m-d H:i:s.u e'),
                        $value->getTimezone()
                    );
                    $add = true;
                } elseif ('DateTime' === $value) {
                    $comparison[$i] = 'DateTimeImmutable';
                    $add = true;
                }
            }

            if ($add) {
                $result[] = $comparison;
            }
        }

        return $result;
    }

    public function provideInvalidConstraintOptions()
    {
        return array(
            array(null),
            array(array()),
        );
    }

    /**
     * @dataProvider provideInvalidConstraintOptions
     * @expectedException \Symfony\Component\Validator\Exception\ConstraintDefinitionException
     * @expectedExceptionMessage requires either the "value" or "propertyPath" option to be set.
     */
    public function testThrowsConstraintExceptionIfNoValueOrPropertyPath($options)
    {
        $this->createConstraint($options);
    }

    /**
     * @expectedException \Symfony\Component\Validator\Exception\ConstraintDefinitionException
     * @expectedExceptionMessage requires only one of the "value" or "propertyPath" options to be set, not both.
     */
    public function testThrowsConstraintExceptionIfBothValueAndPropertyPath()
    {
        $this->createConstraint((array(
            'value' => 'value',
            'propertyPath' => 'propertyPath',
        )));
    }

    /**
     * @dataProvider provideAllValidComparisons
     *
     * @param mixed $dirtyValue
     * @param mixed $comparisonValue
     */
    public function testValidComparisonToValue($dirtyValue, $comparisonValue)
    {
        $constraint = $this->createConstraint(array('value' => $comparisonValue));

        $this->validator->validate($dirtyValue, $constraint);

        $this->assertNoViolation();
    }

    /**
     * @return array
     */
    public function provideAllValidComparisons()
    {
        // The provider runs before setUp(), so we need to manually fix
        // the default timezone
        $this->setDefaultTimezone('UTC');

        $comparisons = self::addPhp5Dot5Comparisons($this->provideValidComparisons());

        $this->restoreDefaultTimezone();

        return $comparisons;
    }

    /**
     * @dataProvider provideValidComparisonsToPropertyPath
     */
    public function testValidComparisonToPropertyPath($comparedValue)
    {
        $constraint = $this->createConstraint(array('propertyPath' => 'value'));

        $object = new ComparisonTest_Class(5);

        $this->setObject($object);

        $this->validator->validate($comparedValue, $constraint);

        $this->assertNoViolation();
    }

    /**
     * @dataProvider provideValidComparisonsToPropertyPath
     */
    public function testValidComparisonToPropertyPathOnArray($comparedValue)
    {
        $constraint = $this->createConstraint(array('propertyPath' => '[root][value]'));

        $this->setObject(array('root' => array('value' => 5)));

        $this->validator->validate($comparedValue, $constraint);

        $this->assertNoViolation();
    }

    public function testNoViolationOnNullObjectWithPropertyPath()
    {
        $constraint = $this->createConstraint(array('propertyPath' => 'propertyPath'));

        $this->setObject(null);

        $this->validator->validate('some data', $constraint);

        $this->assertNoViolation();
    }

    public function testInvalidValuePath()
    {
        $constraint = $this->createConstraint(array('propertyPath' => 'foo'));

        if (method_exists($this, 'expectException')) {
            $this->expectException(ConstraintDefinitionException::class);
            $this->expectExceptionMessage(sprintf('Invalid property path "foo" provided to "%s" constraint', get_class($constraint)));
        } else {
            $this->setExpectedException(ConstraintDefinitionException::class, sprintf('Invalid property path "foo" provided to "%s" constraint', get_class($constraint)));
        }

        $object = new ComparisonTest_Class(5);

        $this->setObject($object);

        $this->validator->validate(5, $constraint);
    }

    /**
     * @return array
     */
    abstract public function provideValidComparisons();

    /**
     * @return array
     */
    abstract public function provideValidComparisonsToPropertyPath();

    /**
     * @dataProvider provideAllInvalidComparisons
     *
     * @param mixed  $dirtyValue
     * @param mixed  $dirtyValueAsString
     * @param mixed  $comparedValue
     * @param mixed  $comparedValueString
     * @param string $comparedValueType
     */
    public function testInvalidComparisonToValue($dirtyValue, $dirtyValueAsString, $comparedValue, $comparedValueString, $comparedValueType)
    {
        // Conversion of dates to string differs between ICU versions
        // Make sure we have the correct version loaded
        if ($dirtyValue instanceof \DateTime || $dirtyValue instanceof \DateTimeInterface) {
            IntlTestHelper::requireIntl($this, '57.1');
<<<<<<< HEAD
=======

            if (\PHP_VERSION_ID < 50304 && !(\extension_loaded('intl') && method_exists('IntlDateFormatter', 'setTimeZone'))) {
                $this->markTestSkipped('Intl supports formatting DateTime objects since 5.3.4');
            }
>>>>>>> 82d13dae
        }

        $constraint = $this->createConstraint(array('value' => $comparedValue));
        $constraint->message = 'Constraint Message';

        $this->validator->validate($dirtyValue, $constraint);

        $this->buildViolation('Constraint Message')
            ->setParameter('{{ value }}', $dirtyValueAsString)
            ->setParameter('{{ compared_value }}', $comparedValueString)
            ->setParameter('{{ compared_value_type }}', $comparedValueType)
            ->setCode($this->getErrorCode())
            ->assertRaised();
    }

    /**
     * @return array
     */
    public function provideAllInvalidComparisons()
    {
        // The provider runs before setUp(), so we need to manually fix
        // the default timezone
        $this->setDefaultTimezone('UTC');

        $comparisons = self::addPhp5Dot5Comparisons($this->provideInvalidComparisons());

        $this->restoreDefaultTimezone();

        return $comparisons;
    }

    /**
     * @return array
     */
    abstract public function provideInvalidComparisons();

    /**
     * @param array|null $options Options for the constraint
     *
     * @return Constraint
     */
    abstract protected function createConstraint(array $options = null);

    /**
     * @return string|null
     */
    protected function getErrorCode()
    {
    }
}<|MERGE_RESOLUTION|>--- conflicted
+++ resolved
@@ -179,9 +179,9 @@
 
         if (method_exists($this, 'expectException')) {
             $this->expectException(ConstraintDefinitionException::class);
-            $this->expectExceptionMessage(sprintf('Invalid property path "foo" provided to "%s" constraint', get_class($constraint)));
+            $this->expectExceptionMessage(sprintf('Invalid property path "foo" provided to "%s" constraint', \get_class($constraint)));
         } else {
-            $this->setExpectedException(ConstraintDefinitionException::class, sprintf('Invalid property path "foo" provided to "%s" constraint', get_class($constraint)));
+            $this->setExpectedException(ConstraintDefinitionException::class, sprintf('Invalid property path "foo" provided to "%s" constraint', \get_class($constraint)));
         }
 
         $object = new ComparisonTest_Class(5);
@@ -216,13 +216,6 @@
         // Make sure we have the correct version loaded
         if ($dirtyValue instanceof \DateTime || $dirtyValue instanceof \DateTimeInterface) {
             IntlTestHelper::requireIntl($this, '57.1');
-<<<<<<< HEAD
-=======
-
-            if (\PHP_VERSION_ID < 50304 && !(\extension_loaded('intl') && method_exists('IntlDateFormatter', 'setTimeZone'))) {
-                $this->markTestSkipped('Intl supports formatting DateTime objects since 5.3.4');
-            }
->>>>>>> 82d13dae
         }
 
         $constraint = $this->createConstraint(array('value' => $comparedValue));
