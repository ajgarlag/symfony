--- conflicted
+++ resolved
@@ -54,13 +54,8 @@
 
         parent::__construct($options);
 
-<<<<<<< HEAD
         if (null === $this->min && null === $this->max && null === $this->divisibleBy) {
-            throw new MissingOptionsException(sprintf('Either option "min", "max" or "divisibleBy" must be given for constraint %s.', __CLASS__), ['min', 'max', 'divisibleBy']);
-=======
-        if (null === $this->min && null === $this->max) {
-            throw new MissingOptionsException(sprintf('Either option "min" or "max" must be given for constraint "%s".', __CLASS__), ['min', 'max']);
->>>>>>> 4efa2875
+            throw new MissingOptionsException(sprintf('Either option "min", "max" or "divisibleBy" must be given for constraint "%s".', __CLASS__), ['min', 'max', 'divisibleBy']);
         }
     }
 }