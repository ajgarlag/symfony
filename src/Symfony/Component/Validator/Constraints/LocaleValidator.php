<?php

/*
 * This file is part of the Symfony package.
 *
 * (c) Fabien Potencier <fabien@symfony.com>
 *
 * For the full copyright and license information, please view the LICENSE
 * file that was distributed with this source code.
 */

namespace Symfony\Component\Validator\Constraints;

use Symfony\Component\Intl\Intl;
use Symfony\Component\Validator\Constraint;
use Symfony\Component\Validator\ConstraintValidator;
use Symfony\Component\Validator\Exception\UnexpectedTypeException;

/**
 * Validates whether a value is a valid locale code.
 *
 * @author Bernhard Schussek <bschussek@gmail.com>
 */
class LocaleValidator extends ConstraintValidator
{
    /**
     * {@inheritdoc}
     */
    public function validate($value, Constraint $constraint)
    {
        if (!$constraint instanceof Locale) {
            throw new UnexpectedTypeException($constraint, __NAMESPACE__.'\Locale');
        }

        if (null === $value || '' === $value) {
            return;
        }

        if (!is_scalar($value) && !(\is_object($value) && method_exists($value, '__toString'))) {
            throw new UnexpectedTypeException($value, 'string');
        }

        $inputValue = (string) $value;
        $value = $inputValue;
        if ($constraint->canonicalize) {
            $value = \Locale::canonicalize($value);
        }
        $localeBundle = Intl::getLocaleBundle();
        $locales = $localeBundle->getLocaleNames();

<<<<<<< HEAD
        if (!isset($locales[$value]) && !in_array($value, $localeBundle->getAliases(), true)) {
=======
        if (!isset($locales[$value]) && !\in_array($value, $aliases)) {
>>>>>>> b9433001
            $this->context->buildViolation($constraint->message)
                ->setParameter('{{ value }}', $this->formatValue($inputValue))
                ->setCode(Locale::NO_SUCH_LOCALE_ERROR)
                ->addViolation();
        }
    }
}<|MERGE_RESOLUTION|>--- conflicted
+++ resolved
@@ -48,11 +48,7 @@
         $localeBundle = Intl::getLocaleBundle();
         $locales = $localeBundle->getLocaleNames();
 
-<<<<<<< HEAD
-        if (!isset($locales[$value]) && !in_array($value, $localeBundle->getAliases(), true)) {
-=======
-        if (!isset($locales[$value]) && !\in_array($value, $aliases)) {
->>>>>>> b9433001
+        if (!isset($locales[$value]) && !\in_array($value, $localeBundle->getAliases(), true)) {
             $this->context->buildViolation($constraint->message)
                 ->setParameter('{{ value }}', $this->formatValue($inputValue))
                 ->setCode(Locale::NO_SUCH_LOCALE_ERROR)
