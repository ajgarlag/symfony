<?php

/*
 * This file is part of the Symfony package.
 *
 * (c) Fabien Potencier <fabien@symfony.com>
 *
 * For the full copyright and license information, please view the LICENSE
 * file that was distributed with this source code.
 */

namespace Symfony\Component\Lock\Store;

use Symfony\Component\Cache\Traits\RedisClusterProxy;
use Symfony\Component\Cache\Traits\RedisProxy;
use Symfony\Component\Lock\Exception\InvalidArgumentException;
use Symfony\Component\Lock\Exception\LockConflictedException;
use Symfony\Component\Lock\Exception\NotSupportedException;
use Symfony\Component\Lock\Key;
use Symfony\Component\Lock\StoreInterface;

/**
 * RedisStore is a StoreInterface implementation using Redis as store engine.
 *
 * @author Jérémy Derussé <jeremy@derusse.com>
 */
class RedisStore implements StoreInterface
{
    use ExpiringStoreTrait;

    private $redis;
    private $initialTtl;

    /**
     * @param \Redis|\RedisArray|\RedisCluster|\Predis\ClientInterface $redisClient
     * @param float                                                    $initialTtl  the expiration delay of locks in seconds
     */
    public function __construct($redisClient, float $initialTtl = 300.0)
    {
        if (!$redisClient instanceof \Redis && !$redisClient instanceof \RedisArray && !$redisClient instanceof \RedisCluster && !$redisClient instanceof \Predis\ClientInterface && !$redisClient instanceof RedisProxy) {
            throw new InvalidArgumentException(sprintf('%s() expects parameter 1 to be Redis, RedisArray, RedisCluster or Predis\ClientInterface, %s given', __METHOD__, \is_object($redisClient) ? \get_class($redisClient) : \gettype($redisClient)));
        }

        if ($initialTtl <= 0) {
            throw new InvalidArgumentException(sprintf('%s() expects a strictly positive TTL. Got %d.', __METHOD__, $initialTtl));
        }

        $this->redis = $redisClient;
        $this->initialTtl = $initialTtl;
    }

    /**
     * {@inheritdoc}
     */
    public function save(Key $key)
    {
        $script = '
            if redis.call("GET", KEYS[1]) == ARGV[1] then
                return redis.call("PEXPIRE", KEYS[1], ARGV[2])
            elseif redis.call("SET", KEYS[1], ARGV[1], "NX", "PX", ARGV[2]) then
                return 1
            else
                return 0
            end
        ';

        $key->reduceLifetime($this->initialTtl);
        if (!$this->evaluate($script, (string) $key, [$this->getUniqueToken($key), (int) ceil($this->initialTtl * 1000)])) {
            throw new LockConflictedException();
        }

        $this->checkNotExpired($key);
    }

    /**
     * {@inheritdoc}
     */
    public function waitAndSave(Key $key)
    {
        throw new NotSupportedException(sprintf('The store "%s" does not support blocking locks.', \get_class($this)));
    }

    /**
     * {@inheritdoc}
     */
    public function putOffExpiration(Key $key, $ttl)
    {
        $script = '
            if redis.call("GET", KEYS[1]) == ARGV[1] then
                return redis.call("PEXPIRE", KEYS[1], ARGV[2])
            else
                return 0
            end
        ';

        $key->reduceLifetime($ttl);
        if (!$this->evaluate($script, (string) $key, [$this->getUniqueToken($key), (int) ceil($ttl * 1000)])) {
            throw new LockConflictedException();
        }

        $this->checkNotExpired($key);
    }

    /**
     * {@inheritdoc}
     */
    public function delete(Key $key)
    {
        $script = '
            if redis.call("GET", KEYS[1]) == ARGV[1] then
                return redis.call("DEL", KEYS[1])
            else
                return 0
            end
        ';

        $this->evaluate($script, (string) $key, [$this->getUniqueToken($key)]);
    }

    /**
     * {@inheritdoc}
     */
    public function exists(Key $key)
    {
        return $this->redis->get((string) $key) === $this->getUniqueToken($key);
    }

    /**
     * Evaluates a script in the corresponding redis client.
     *
     * @return mixed
     */
    private function evaluate(string $script, string $resource, array $args)
    {
        if (
            $this->redis instanceof \Redis ||
            $this->redis instanceof \RedisCluster ||
            $this->redis instanceof RedisProxy ||
            $this->redis instanceof RedisClusterProxy
        ) {
            return $this->redis->eval($script, array_merge([$resource], $args), 1);
        }

        if ($this->redis instanceof \RedisArray) {
            return $this->redis->_instance($this->redis->_target($resource))->eval($script, array_merge([$resource], $args), 1);
        }

<<<<<<< HEAD
        if ($this->redis instanceof \Predis\Client) {
            return $this->redis->eval(...array_merge([$script, 1, $resource], $args));
=======
        if ($this->redis instanceof \Predis\ClientInterface) {
            return \call_user_func_array([$this->redis, 'eval'], array_merge([$script, 1, $resource], $args));
>>>>>>> 7c04a82a
        }

        throw new InvalidArgumentException(sprintf('%s() expects being initialized with a Redis, RedisArray, RedisCluster or Predis\ClientInterface, %s given', __METHOD__, \is_object($this->redis) ? \get_class($this->redis) : \gettype($this->redis)));
    }

    private function getUniqueToken(Key $key): string
    {
        if (!$key->hasState(__CLASS__)) {
            $token = base64_encode(random_bytes(32));
            $key->setState(__CLASS__, $token);
        }

        return $key->getState(__CLASS__);
    }
}<|MERGE_RESOLUTION|>--- conflicted
+++ resolved
@@ -145,13 +145,8 @@
             return $this->redis->_instance($this->redis->_target($resource))->eval($script, array_merge([$resource], $args), 1);
         }
 
-<<<<<<< HEAD
-        if ($this->redis instanceof \Predis\Client) {
+        if ($this->redis instanceof \Predis\ClientInterface) {
             return $this->redis->eval(...array_merge([$script, 1, $resource], $args));
-=======
-        if ($this->redis instanceof \Predis\ClientInterface) {
-            return \call_user_func_array([$this->redis, 'eval'], array_merge([$script, 1, $resource], $args));
->>>>>>> 7c04a82a
         }
 
         throw new InvalidArgumentException(sprintf('%s() expects being initialized with a Redis, RedisArray, RedisCluster or Predis\ClientInterface, %s given', __METHOD__, \is_object($this->redis) ? \get_class($this->redis) : \gettype($this->redis)));
