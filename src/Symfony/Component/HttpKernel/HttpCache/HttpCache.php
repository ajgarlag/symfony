--- conflicted
+++ resolved
@@ -444,27 +444,6 @@
             $this->surrogate->addSurrogateCapability($request);
         }
 
-<<<<<<< HEAD
-        // modify the X-Forwarded-For header if needed
-        $forwardedFor = $request->headers->get('X-Forwarded-For');
-        if ($forwardedFor) {
-            $request->headers->set('X-Forwarded-For', $forwardedFor.', '.$request->server->get('REMOTE_ADDR'));
-        } else {
-            $request->headers->set('X-Forwarded-For', $request->server->get('REMOTE_ADDR'));
-        }
-
-        // fix the client IP address by setting it to 127.0.0.1 as HttpCache
-        // is always called from the same process as the backend.
-        $request->server->set('REMOTE_ADDR', '127.0.0.1');
-
-        // make sure HttpCache is a trusted proxy
-        if (!\in_array('127.0.0.1', $trustedProxies = Request::getTrustedProxies())) {
-            $trustedProxies[] = '127.0.0.1';
-            Request::setTrustedProxies($trustedProxies, Request::HEADER_X_FORWARDED_ALL);
-        }
-
-=======
->>>>>>> 0f7667d6
         // always a "master" request (as the real master request can be in cache)
         $response = SubRequestHandler::handle($this->kernel, $request, HttpKernelInterface::MASTER_REQUEST, $catch);
 
