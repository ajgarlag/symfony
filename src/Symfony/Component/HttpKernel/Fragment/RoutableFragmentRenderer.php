--- conflicted
+++ resolved
@@ -47,18 +47,15 @@
      */
     protected function generateFragmentUri(ControllerReference $reference, Request $request, $strict = true)
     {
-<<<<<<< HEAD
         if ($strict) {
             $this->checkNonScalar($reference->attributes);
         }
 
-=======
         // We need to forward the current _format and _locale values as we don't have
         // a proper routing pattern to do the job for us.
         // This makes things inconsistent if you switch from rendering a controller
         // to rendering a route if the route pattern does not contain the special
         // _format and _locale placeholders.
->>>>>>> 6610a7c8
         if (!isset($reference->attributes['_format'])) {
             $reference->attributes['_format'] = $request->getRequestFormat();
         }
