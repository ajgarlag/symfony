<?php

/*
 * This file is part of the Symfony package.
 *
 * (c) Fabien Potencier <fabien@symfony.com>
 *
 * For the full copyright and license information, please view the LICENSE
 * file that was distributed with this source code.
 */

namespace Symfony\Component\HttpKernel\Fragment;

use Symfony\Component\EventDispatcher\EventDispatcherInterface;
use Symfony\Component\HttpFoundation\Request;
use Symfony\Component\HttpFoundation\Response;
use Symfony\Component\HttpKernel\Controller\ControllerReference;
use Symfony\Component\HttpKernel\Event\GetResponseForExceptionEvent;
use Symfony\Component\HttpKernel\HttpCache\SubRequestHandler;
use Symfony\Component\HttpKernel\HttpKernelInterface;
use Symfony\Component\HttpKernel\KernelEvents;

/**
 * Implements the inline rendering strategy where the Request is rendered by the current HTTP kernel.
 *
 * @author Fabien Potencier <fabien@symfony.com>
 */
class InlineFragmentRenderer extends RoutableFragmentRenderer
{
    private $kernel;
    private $dispatcher;

    public function __construct(HttpKernelInterface $kernel, EventDispatcherInterface $dispatcher = null)
    {
        $this->kernel = $kernel;
        $this->dispatcher = $dispatcher;
    }

    /**
     * {@inheritdoc}
     *
     * Additional available options:
     *
     *  * alt: an alternative URI to render in case of an error
     */
    public function render($uri, Request $request, array $options = array())
    {
        $reference = null;
        if ($uri instanceof ControllerReference) {
            $reference = $uri;

            // Remove attributes from the generated URI because if not, the Symfony
            // routing system will use them to populate the Request attributes. We don't
            // want that as we want to preserve objects (so we manually set Request attributes
            // below instead)
            $attributes = $reference->attributes;
            $reference->attributes = array();

            // The request format and locale might have been overridden by the user
            foreach (array('_format', '_locale') as $key) {
                if (isset($attributes[$key])) {
                    $reference->attributes[$key] = $attributes[$key];
                }
            }

            $uri = $this->generateFragmentUri($uri, $request, false, false);

            $reference->attributes = array_merge($attributes, $reference->attributes);
        }

        $subRequest = $this->createSubRequest($uri, $request);

        // override Request attributes as they can be objects (which are not supported by the generated URI)
        if (null !== $reference) {
            $subRequest->attributes->add($reference->attributes);
        }

        $level = ob_get_level();
        try {
            return SubRequestHandler::handle($this->kernel, $subRequest, HttpKernelInterface::SUB_REQUEST, false);
        } catch (\Exception $e) {
            // we dispatch the exception event to trigger the logging
            // the response that comes back is simply ignored
            if (isset($options['ignore_errors']) && $options['ignore_errors'] && $this->dispatcher) {
                $event = new GetResponseForExceptionEvent($this->kernel, $request, HttpKernelInterface::SUB_REQUEST, $e);

                $this->dispatcher->dispatch(KernelEvents::EXCEPTION, $event);
            }

            // let's clean up the output buffers that were created by the sub-request
            Response::closeOutputBuffers($level, false);

            if (isset($options['alt'])) {
                $alt = $options['alt'];
                unset($options['alt']);

                return $this->render($alt, $request, $options);
            }

            if (!isset($options['ignore_errors']) || !$options['ignore_errors']) {
                throw $e;
            }

            return new Response();
        }
    }

    protected function createSubRequest($uri, Request $request)
    {
        $cookies = $request->cookies->all();
        $server = $request->server->all();

<<<<<<< HEAD
        if (Request::HEADER_X_FORWARDED_FOR & Request::getTrustedHeaderSet()) {
            $currentXForwardedFor = $request->headers->get('X_FORWARDED_FOR', '');

            $server['HTTP_X_FORWARDED_FOR'] = ($currentXForwardedFor ? $currentXForwardedFor.', ' : '').$request->getClientIp();
        }

        $server['REMOTE_ADDR'] = $this->resolveTrustedProxy();

=======
>>>>>>> bcf5897b
        unset($server['HTTP_IF_MODIFIED_SINCE']);
        unset($server['HTTP_IF_NONE_MATCH']);

        $subRequest = Request::create($uri, 'get', array(), $cookies, array(), $server);
        if ($request->headers->has('Surrogate-Capability')) {
            $subRequest->headers->set('Surrogate-Capability', $request->headers->get('Surrogate-Capability'));
        }

        if ($session = $request->getSession()) {
            $subRequest->setSession($session);
        }

        return $subRequest;
    }

    /**
     * {@inheritdoc}
     */
    public function getName()
    {
        return 'inline';
    }
}<|MERGE_RESOLUTION|>--- conflicted
+++ resolved
@@ -110,17 +110,6 @@
         $cookies = $request->cookies->all();
         $server = $request->server->all();
 
-<<<<<<< HEAD
-        if (Request::HEADER_X_FORWARDED_FOR & Request::getTrustedHeaderSet()) {
-            $currentXForwardedFor = $request->headers->get('X_FORWARDED_FOR', '');
-
-            $server['HTTP_X_FORWARDED_FOR'] = ($currentXForwardedFor ? $currentXForwardedFor.', ' : '').$request->getClientIp();
-        }
-
-        $server['REMOTE_ADDR'] = $this->resolveTrustedProxy();
-
-=======
->>>>>>> bcf5897b
         unset($server['HTTP_IF_MODIFIED_SINCE']);
         unset($server['HTTP_IF_NONE_MATCH']);
 
