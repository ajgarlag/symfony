<?php

/*
 * This file is part of the Symfony package.
 *
 * (c) Fabien Potencier <fabien@symfony.com>
 *
 * For the full copyright and license information, please view the LICENSE
 * file that was distributed with this source code.
 */

namespace Symfony\Component\HttpKernel;

use Symfony\Bridge\ProxyManager\LazyProxy\Instantiator\RuntimeInstantiator;
use Symfony\Bridge\ProxyManager\LazyProxy\PhpDumper\ProxyDumper;
use Symfony\Component\DependencyInjection\ContainerInterface;
use Symfony\Component\DependencyInjection\ContainerBuilder;
use Symfony\Component\DependencyInjection\Dumper\PhpDumper;
use Symfony\Component\DependencyInjection\ParameterBag\ParameterBag;
use Symfony\Component\DependencyInjection\Loader\XmlFileLoader;
use Symfony\Component\DependencyInjection\Loader\YamlFileLoader;
use Symfony\Component\DependencyInjection\Loader\IniFileLoader;
use Symfony\Component\DependencyInjection\Loader\PhpFileLoader;
use Symfony\Component\DependencyInjection\Loader\DirectoryLoader;
use Symfony\Component\DependencyInjection\Loader\ClosureLoader;
use Symfony\Component\HttpFoundation\Request;
use Symfony\Component\HttpFoundation\Response;
use Symfony\Component\HttpKernel\Bundle\BundleInterface;
use Symfony\Component\HttpKernel\Config\EnvParametersResource;
use Symfony\Component\HttpKernel\Config\FileLocator;
use Symfony\Component\HttpKernel\DependencyInjection\MergeExtensionConfigurationPass;
use Symfony\Component\HttpKernel\DependencyInjection\AddClassesToCachePass;
use Symfony\Component\Config\Loader\LoaderResolver;
use Symfony\Component\Config\Loader\DelegatingLoader;
use Symfony\Component\Config\ConfigCache;
use Symfony\Component\ClassLoader\ClassCollectionLoader;

/**
 * The Kernel is the heart of the Symfony system.
 *
 * It manages an environment made of bundles.
 *
 * @author Fabien Potencier <fabien@symfony.com>
 */
abstract class Kernel implements KernelInterface, TerminableInterface
{
    /**
     * @var BundleInterface[]
     */
    protected $bundles = array();

    protected $bundleMap;
    protected $container;
    protected $rootDir;
    protected $environment;
    protected $debug;
    protected $booted = false;
    protected $name;
    protected $startTime;
    protected $loadClassCache;

<<<<<<< HEAD
    const VERSION = '3.1.0-DEV';
    const VERSION_ID = 30100;
    const MAJOR_VERSION = 3;
    const MINOR_VERSION = 1;
    const RELEASE_VERSION = 0;
    const EXTRA_VERSION = 'DEV';

    const END_OF_MAINTENANCE = '01/2017';
    const END_OF_LIFE = '07/2017';
=======
    const VERSION = '3.0.2-DEV';
    const VERSION_ID = 30002;
    const MAJOR_VERSION = 3;
    const MINOR_VERSION = 0;
    const RELEASE_VERSION = 2;
    const EXTRA_VERSION = 'DEV';

    const END_OF_MAINTENANCE = '07/2016';
    const END_OF_LIFE = '01/2017';
>>>>>>> 67df429d

    /**
     * Constructor.
     *
     * @param string $environment The environment
     * @param bool   $debug       Whether to enable debugging or not
     */
    public function __construct($environment, $debug)
    {
        $this->environment = $environment;
        $this->debug = (bool) $debug;
        $this->rootDir = $this->getRootDir();
        $this->name = $this->getName();

        if ($this->debug) {
            $this->startTime = microtime(true);
        }
    }

    public function __clone()
    {
        if ($this->debug) {
            $this->startTime = microtime(true);
        }

        $this->booted = false;
        $this->container = null;
    }

    /**
     * Boots the current kernel.
     */
    public function boot()
    {
        if (true === $this->booted) {
            return;
        }

        if ($this->loadClassCache) {
            $this->doLoadClassCache($this->loadClassCache[0], $this->loadClassCache[1]);
        }

        // init bundles
        $this->initializeBundles();

        // init container
        $this->initializeContainer();

        foreach ($this->getBundles() as $bundle) {
            $bundle->setContainer($this->container);
            $bundle->boot();
        }

        $this->booted = true;
    }

    /**
     * {@inheritdoc}
     */
    public function terminate(Request $request, Response $response)
    {
        if (false === $this->booted) {
            return;
        }

        if ($this->getHttpKernel() instanceof TerminableInterface) {
            $this->getHttpKernel()->terminate($request, $response);
        }
    }

    /**
     * {@inheritdoc}
     */
    public function shutdown()
    {
        if (false === $this->booted) {
            return;
        }

        $this->booted = false;

        foreach ($this->getBundles() as $bundle) {
            $bundle->shutdown();
            $bundle->setContainer(null);
        }

        $this->container = null;
    }

    /**
     * {@inheritdoc}
     */
    public function handle(Request $request, $type = HttpKernelInterface::MASTER_REQUEST, $catch = true)
    {
        if (false === $this->booted) {
            $this->boot();
        }

        return $this->getHttpKernel()->handle($request, $type, $catch);
    }

    /**
     * Gets a HTTP kernel from the container.
     *
     * @return HttpKernel
     */
    protected function getHttpKernel()
    {
        return $this->container->get('http_kernel');
    }

    /**
     * {@inheritdoc}
     */
    public function getBundles()
    {
        return $this->bundles;
    }

    /**
     * {@inheritdoc}
     */
    public function getBundle($name, $first = true)
    {
        if (!isset($this->bundleMap[$name])) {
            throw new \InvalidArgumentException(sprintf('Bundle "%s" does not exist or it is not enabled. Maybe you forgot to add it in the registerBundles() method of your %s.php file?', $name, get_class($this)));
        }

        if (true === $first) {
            return $this->bundleMap[$name][0];
        }

        return $this->bundleMap[$name];
    }

    /**
     * {@inheritdoc}
     *
     * @throws \RuntimeException if a custom resource is hidden by a resource in a derived bundle
     */
    public function locateResource($name, $dir = null, $first = true)
    {
        if ('@' !== $name[0]) {
            throw new \InvalidArgumentException(sprintf('A resource name must start with @ ("%s" given).', $name));
        }

        if (false !== strpos($name, '..')) {
            throw new \RuntimeException(sprintf('File name "%s" contains invalid characters (..).', $name));
        }

        $bundleName = substr($name, 1);
        $path = '';
        if (false !== strpos($bundleName, '/')) {
            list($bundleName, $path) = explode('/', $bundleName, 2);
        }

        $isResource = 0 === strpos($path, 'Resources') && null !== $dir;
        $overridePath = substr($path, 9);
        $resourceBundle = null;
        $bundles = $this->getBundle($bundleName, false);
        $files = array();

        foreach ($bundles as $bundle) {
            if ($isResource && file_exists($file = $dir.'/'.$bundle->getName().$overridePath)) {
                if (null !== $resourceBundle) {
                    throw new \RuntimeException(sprintf('"%s" resource is hidden by a resource from the "%s" derived bundle. Create a "%s" file to override the bundle resource.',
                        $file,
                        $resourceBundle,
                        $dir.'/'.$bundles[0]->getName().$overridePath
                    ));
                }

                if ($first) {
                    return $file;
                }
                $files[] = $file;
            }

            if (file_exists($file = $bundle->getPath().'/'.$path)) {
                if ($first && !$isResource) {
                    return $file;
                }
                $files[] = $file;
                $resourceBundle = $bundle->getName();
            }
        }

        if (count($files) > 0) {
            return $first && $isResource ? $files[0] : $files;
        }

        throw new \InvalidArgumentException(sprintf('Unable to find file "%s".', $name));
    }

    /**
     * {@inheritdoc}
     */
    public function getName()
    {
        if (null === $this->name) {
            $this->name = preg_replace('/[^a-zA-Z0-9_]+/', '', basename($this->rootDir));
        }

        return $this->name;
    }

    /**
     * {@inheritdoc}
     */
    public function getEnvironment()
    {
        return $this->environment;
    }

    /**
     * {@inheritdoc}
     */
    public function isDebug()
    {
        return $this->debug;
    }

    /**
     * {@inheritdoc}
     */
    public function getRootDir()
    {
        if (null === $this->rootDir) {
            $r = new \ReflectionObject($this);
            $this->rootDir = dirname($r->getFileName());
        }

        return $this->rootDir;
    }

    /**
     * {@inheritdoc}
     */
    public function getContainer()
    {
        return $this->container;
    }

    /**
     * Loads the PHP class cache.
     *
     * This methods only registers the fact that you want to load the cache classes.
     * The cache will actually only be loaded when the Kernel is booted.
     *
     * That optimization is mainly useful when using the HttpCache class in which
     * case the class cache is not loaded if the Response is in the cache.
     *
     * @param string $name      The cache name prefix
     * @param string $extension File extension of the resulting file
     */
    public function loadClassCache($name = 'classes', $extension = '.php')
    {
        $this->loadClassCache = array($name, $extension);
    }

    /**
     * Used internally.
     */
    public function setClassCache(array $classes)
    {
        file_put_contents($this->getCacheDir().'/classes.map', sprintf('<?php return %s;', var_export($classes, true)));
    }

    /**
     * {@inheritdoc}
     */
    public function getStartTime()
    {
        return $this->debug ? $this->startTime : -INF;
    }

    /**
     * {@inheritdoc}
     */
    public function getCacheDir()
    {
        return $this->rootDir.'/cache/'.$this->environment;
    }

    /**
     * {@inheritdoc}
     */
    public function getLogDir()
    {
        return $this->rootDir.'/logs';
    }

    /**
     * {@inheritdoc}
     */
    public function getCharset()
    {
        return 'UTF-8';
    }

    protected function doLoadClassCache($name, $extension)
    {
        if (!$this->booted && is_file($this->getCacheDir().'/classes.map')) {
            ClassCollectionLoader::load(include($this->getCacheDir().'/classes.map'), $this->getCacheDir(), $name, $this->debug, false, $extension);
        }
    }

    /**
     * Initializes the data structures related to the bundle management.
     *
     *  - the bundles property maps a bundle name to the bundle instance,
     *  - the bundleMap property maps a bundle name to the bundle inheritance hierarchy (most derived bundle first).
     *
     * @throws \LogicException if two bundles share a common name
     * @throws \LogicException if a bundle tries to extend a non-registered bundle
     * @throws \LogicException if a bundle tries to extend itself
     * @throws \LogicException if two bundles extend the same ancestor
     */
    protected function initializeBundles()
    {
        // init bundles
        $this->bundles = array();
        $topMostBundles = array();
        $directChildren = array();

        foreach ($this->registerBundles() as $bundle) {
            $name = $bundle->getName();
            if (isset($this->bundles[$name])) {
                throw new \LogicException(sprintf('Trying to register two bundles with the same name "%s"', $name));
            }
            $this->bundles[$name] = $bundle;

            if ($parentName = $bundle->getParent()) {
                if (isset($directChildren[$parentName])) {
                    throw new \LogicException(sprintf('Bundle "%s" is directly extended by two bundles "%s" and "%s".', $parentName, $name, $directChildren[$parentName]));
                }
                if ($parentName == $name) {
                    throw new \LogicException(sprintf('Bundle "%s" can not extend itself.', $name));
                }
                $directChildren[$parentName] = $name;
            } else {
                $topMostBundles[$name] = $bundle;
            }
        }

        // look for orphans
        if (!empty($directChildren) && count($diff = array_diff_key($directChildren, $this->bundles))) {
            $diff = array_keys($diff);

            throw new \LogicException(sprintf('Bundle "%s" extends bundle "%s", which is not registered.', $directChildren[$diff[0]], $diff[0]));
        }

        // inheritance
        $this->bundleMap = array();
        foreach ($topMostBundles as $name => $bundle) {
            $bundleMap = array($bundle);
            $hierarchy = array($name);

            while (isset($directChildren[$name])) {
                $name = $directChildren[$name];
                array_unshift($bundleMap, $this->bundles[$name]);
                $hierarchy[] = $name;
            }

            foreach ($hierarchy as $bundle) {
                $this->bundleMap[$bundle] = $bundleMap;
                array_pop($bundleMap);
            }
        }
    }

    /**
     * Gets the container class.
     *
     * @return string The container class
     */
    protected function getContainerClass()
    {
        return $this->name.ucfirst($this->environment).($this->debug ? 'Debug' : '').'ProjectContainer';
    }

    /**
     * Gets the container's base class.
     *
     * All names except Container must be fully qualified.
     *
     * @return string
     */
    protected function getContainerBaseClass()
    {
        return 'Container';
    }

    /**
     * Initializes the service container.
     *
     * The cached version of the service container is used when fresh, otherwise the
     * container is built.
     */
    protected function initializeContainer()
    {
        $class = $this->getContainerClass();
        $cache = new ConfigCache($this->getCacheDir().'/'.$class.'.php', $this->debug);
        $fresh = true;
        if (!$cache->isFresh()) {
            $container = $this->buildContainer();
            $container->compile();
            $this->dumpContainer($cache, $container, $class, $this->getContainerBaseClass());

            $fresh = false;
        }

        require_once $cache->getPath();

        $this->container = new $class();
        $this->container->set('kernel', $this);

        if (!$fresh && $this->container->has('cache_warmer')) {
            $this->container->get('cache_warmer')->warmUp($this->container->getParameter('kernel.cache_dir'));
        }
    }

    /**
     * Returns the kernel parameters.
     *
     * @return array An array of kernel parameters
     */
    protected function getKernelParameters()
    {
        $bundles = array();
        foreach ($this->bundles as $name => $bundle) {
            $bundles[$name] = get_class($bundle);
        }

        return array_merge(
            array(
                'kernel.root_dir' => realpath($this->rootDir) ?: $this->rootDir,
                'kernel.environment' => $this->environment,
                'kernel.debug' => $this->debug,
                'kernel.name' => $this->name,
                'kernel.cache_dir' => realpath($this->getCacheDir()) ?: $this->getCacheDir(),
                'kernel.logs_dir' => realpath($this->getLogDir()) ?: $this->getLogDir(),
                'kernel.bundles' => $bundles,
                'kernel.charset' => $this->getCharset(),
                'kernel.container_class' => $this->getContainerClass(),
            ),
            $this->getEnvParameters()
        );
    }

    /**
     * Gets the environment parameters.
     *
     * Only the parameters starting with "SYMFONY__" are considered.
     *
     * @return array An array of parameters
     */
    protected function getEnvParameters()
    {
        $parameters = array();
        foreach ($_SERVER as $key => $value) {
            if (0 === strpos($key, 'SYMFONY__')) {
                $parameters[strtolower(str_replace('__', '.', substr($key, 9)))] = $value;
            }
        }

        return $parameters;
    }

    /**
     * Builds the service container.
     *
     * @return ContainerBuilder The compiled service container
     *
     * @throws \RuntimeException
     */
    protected function buildContainer()
    {
        foreach (array('cache' => $this->getCacheDir(), 'logs' => $this->getLogDir()) as $name => $dir) {
            if (!is_dir($dir)) {
                if (false === @mkdir($dir, 0777, true) && !is_dir($dir)) {
                    throw new \RuntimeException(sprintf("Unable to create the %s directory (%s)\n", $name, $dir));
                }
            } elseif (!is_writable($dir)) {
                throw new \RuntimeException(sprintf("Unable to write in the %s directory (%s)\n", $name, $dir));
            }
        }

        $container = $this->getContainerBuilder();
        $container->addObjectResource($this);
        $this->prepareContainer($container);

        if (null !== $cont = $this->registerContainerConfiguration($this->getContainerLoader($container))) {
            $container->merge($cont);
        }

        $container->addCompilerPass(new AddClassesToCachePass($this));
        $container->addResource(new EnvParametersResource('SYMFONY__'));

        return $container;
    }

    /**
     * Prepares the ContainerBuilder before it is compiled.
     *
     * @param ContainerBuilder $container A ContainerBuilder instance
     */
    protected function prepareContainer(ContainerBuilder $container)
    {
        $extensions = array();
        foreach ($this->bundles as $bundle) {
            if ($extension = $bundle->getContainerExtension()) {
                $container->registerExtension($extension);
                $extensions[] = $extension->getAlias();
            }

            if ($this->debug) {
                $container->addObjectResource($bundle);
            }
        }
        foreach ($this->bundles as $bundle) {
            $bundle->build($container);
        }

        // ensure these extensions are implicitly loaded
        $container->getCompilerPassConfig()->setMergePass(new MergeExtensionConfigurationPass($extensions));
    }

    /**
     * Gets a new ContainerBuilder instance used to build the service container.
     *
     * @return ContainerBuilder
     */
    protected function getContainerBuilder()
    {
        $container = new ContainerBuilder(new ParameterBag($this->getKernelParameters()));

        if (class_exists('ProxyManager\Configuration') && class_exists('Symfony\Bridge\ProxyManager\LazyProxy\Instantiator\RuntimeInstantiator')) {
            $container->setProxyInstantiator(new RuntimeInstantiator());
        }

        return $container;
    }

    /**
     * Dumps the service container to PHP code in the cache.
     *
     * @param ConfigCache      $cache     The config cache
     * @param ContainerBuilder $container The service container
     * @param string           $class     The name of the class to generate
     * @param string           $baseClass The name of the container's base class
     */
    protected function dumpContainer(ConfigCache $cache, ContainerBuilder $container, $class, $baseClass)
    {
        // cache the container
        $dumper = new PhpDumper($container);

        if (class_exists('ProxyManager\Configuration') && class_exists('Symfony\Bridge\ProxyManager\LazyProxy\PhpDumper\ProxyDumper')) {
            $dumper->setProxyDumper(new ProxyDumper(md5($cache->getPath())));
        }

        $content = $dumper->dump(array('class' => $class, 'base_class' => $baseClass, 'file' => $cache->getPath()));
        if (!$this->debug) {
            $content = static::stripComments($content);
        }

        $cache->write($content, $container->getResources());
    }

    /**
     * Returns a loader for the container.
     *
     * @param ContainerInterface $container The service container
     *
     * @return DelegatingLoader The loader
     */
    protected function getContainerLoader(ContainerInterface $container)
    {
        $locator = new FileLocator($this);
        $resolver = new LoaderResolver(array(
            new XmlFileLoader($container, $locator),
            new YamlFileLoader($container, $locator),
            new IniFileLoader($container, $locator),
            new PhpFileLoader($container, $locator),
            new DirectoryLoader($container, $locator),
            new ClosureLoader($container),
        ));

        return new DelegatingLoader($resolver);
    }

    /**
     * Removes comments from a PHP source string.
     *
     * We don't use the PHP php_strip_whitespace() function
     * as we want the content to be readable and well-formatted.
     *
     * @param string $source A PHP string
     *
     * @return string The PHP string with the comments removed
     */
    public static function stripComments($source)
    {
        if (!function_exists('token_get_all')) {
            return $source;
        }

        $rawChunk = '';
        $output = '';
        $tokens = token_get_all($source);
        $ignoreSpace = false;
        for ($i = 0; isset($tokens[$i]); ++$i) {
            $token = $tokens[$i];
            if (!isset($token[1]) || 'b"' === $token) {
                $rawChunk .= $token;
            } elseif (T_START_HEREDOC === $token[0]) {
                $output .= $rawChunk.$token[1];
                do {
                    $token = $tokens[++$i];
                    $output .= isset($token[1]) && 'b"' !== $token ? $token[1] : $token;
                } while ($token[0] !== T_END_HEREDOC);
                $rawChunk = '';
            } elseif (T_WHITESPACE === $token[0]) {
                if ($ignoreSpace) {
                    $ignoreSpace = false;

                    continue;
                }

                // replace multiple new lines with a single newline
                $rawChunk .= preg_replace(array('/\n{2,}/S'), "\n", $token[1]);
            } elseif (in_array($token[0], array(T_COMMENT, T_DOC_COMMENT))) {
                $ignoreSpace = true;
            } else {
                $rawChunk .= $token[1];

                // The PHP-open tag already has a new-line
                if (T_OPEN_TAG === $token[0]) {
                    $ignoreSpace = true;
                }
            }
        }

        $output .= $rawChunk;

        if (PHP_VERSION_ID >= 70000) {
            // PHP 7 memory manager will not release after token_get_all(), see https://bugs.php.net/70098
            unset($tokens, $rawChunk);
            gc_mem_caches();
        }

        return $output;
    }

    public function serialize()
    {
        return serialize(array($this->environment, $this->debug));
    }

    public function unserialize($data)
    {
        list($environment, $debug) = unserialize($data);

        $this->__construct($environment, $debug);
    }
}<|MERGE_RESOLUTION|>--- conflicted
+++ resolved
@@ -59,7 +59,6 @@
     protected $startTime;
     protected $loadClassCache;
 
-<<<<<<< HEAD
     const VERSION = '3.1.0-DEV';
     const VERSION_ID = 30100;
     const MAJOR_VERSION = 3;
@@ -69,17 +68,6 @@
 
     const END_OF_MAINTENANCE = '01/2017';
     const END_OF_LIFE = '07/2017';
-=======
-    const VERSION = '3.0.2-DEV';
-    const VERSION_ID = 30002;
-    const MAJOR_VERSION = 3;
-    const MINOR_VERSION = 0;
-    const RELEASE_VERSION = 2;
-    const EXTRA_VERSION = 'DEV';
-
-    const END_OF_MAINTENANCE = '07/2016';
-    const END_OF_LIFE = '01/2017';
->>>>>>> 67df429d
 
     /**
      * Constructor.
