--- conflicted
+++ resolved
@@ -59,21 +59,12 @@
     protected $startTime;
     protected $loadClassCache;
 
-<<<<<<< HEAD
-    const VERSION         = '2.6.0-DEV';
-    const VERSION_ID      = '20600';
-    const MAJOR_VERSION   = '2';
-    const MINOR_VERSION   = '6';
+    const VERSION = '2.6.0-DEV';
+    const VERSION_ID = '20600';
+    const MAJOR_VERSION = '2';
+    const MINOR_VERSION = '6';
     const RELEASE_VERSION = '0';
-    const EXTRA_VERSION   = 'DEV';
-=======
-    const VERSION = '2.5.7-DEV';
-    const VERSION_ID = '20507';
-    const MAJOR_VERSION = '2';
-    const MINOR_VERSION = '5';
-    const RELEASE_VERSION = '7';
     const EXTRA_VERSION = 'DEV';
->>>>>>> b5b12a54
 
     /**
      * Constructor.
