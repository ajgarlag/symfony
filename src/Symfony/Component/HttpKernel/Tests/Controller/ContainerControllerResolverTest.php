--- conflicted
+++ resolved
@@ -31,11 +31,7 @@
         $container->expects($this->once())
             ->method('get')
             ->with('foo')
-<<<<<<< HEAD
-            ->will($this->returnValue($service))
-=======
-            ->willReturn($this)
->>>>>>> 3cd35227
+            ->willReturn($service)
         ;
 
         $resolver = $this->createControllerResolver(null, $container);
@@ -56,20 +52,11 @@
         $container->expects($this->once())
             ->method('has')
             ->with('foo')
-<<<<<<< HEAD
-            ->will($this->returnValue(true));
-        $container->expects($this->once())
-            ->method('get')
-            ->with('foo')
-            ->will($this->returnValue($service))
-=======
-            ->willReturn(true)
-        ;
-        $container->expects($this->once())
-            ->method('get')
-            ->with('foo')
-            ->willReturn($invokableController)
->>>>>>> 3cd35227
+            ->willReturn(true);
+        $container->expects($this->once())
+            ->method('get')
+            ->with('foo')
+            ->willReturn($service)
         ;
 
         $resolver = $this->createControllerResolver(null, $container);
@@ -89,23 +76,13 @@
         $container = $this->createMockContainer();
         $container->expects($this->once())
             ->method('has')
-<<<<<<< HEAD
-            ->with('foo')
-            ->will($this->returnValue(true))
-        ;
-        $container->expects($this->once())
-            ->method('get')
-            ->with('foo')
-            ->will($this->returnValue($service))
-=======
-            ->with($className)
+            ->with('foo')
             ->willReturn(true)
         ;
         $container->expects($this->once())
             ->method('get')
-            ->with($className)
-            ->willReturn($invokableController)
->>>>>>> 3cd35227
+            ->with('foo')
+            ->willReturn($service)
         ;
 
         $resolver = $this->createControllerResolver(null, $container);
@@ -124,18 +101,13 @@
         $container = $this->createMockContainer();
         $container->expects($this->once())
             ->method('has')
-<<<<<<< HEAD
             ->with(InvokableControllerService::class)
-            ->will($this->returnValue(true))
+            ->willReturn(true)
         ;
         $container->expects($this->once())
             ->method('get')
             ->with(InvokableControllerService::class)
-            ->will($this->returnValue($service))
-=======
-            ->with(NonInstantiableController::class)
-            ->willReturn(false)
->>>>>>> 3cd35227
+            ->willReturn($service)
         ;
 
         $resolver = $this->createControllerResolver(null, $container);
@@ -156,66 +128,16 @@
     public function testExceptionWhenUsingRemovedControllerServiceWithClassNameAsName()
     {
         $container = $this->getMockBuilder(Container::class)->getMock();
-<<<<<<< HEAD
         $container->expects($this->once())
             ->method('has')
             ->with(ControllerTestService::class)
-            ->will($this->returnValue(false))
-=======
-        $container->expects($this->at(0))
-            ->method('has')
-            ->with(ImpossibleConstructController::class)
-            ->willReturn(true)
-        ;
-
-        $container->expects($this->at(1))
-            ->method('has')
-            ->with(ImpossibleConstructController::class)
             ->willReturn(false)
->>>>>>> 3cd35227
         ;
 
         $container->expects($this->atLeastOnce())
             ->method('getRemovedIds')
             ->with()
-<<<<<<< HEAD
-            ->will($this->returnValue([ControllerTestService::class => true]))
-=======
-            ->willReturn([ImpossibleConstructController::class => true])
-        ;
-
-        $resolver = $this->createControllerResolver(null, $container);
-        $request = Request::create('/');
-        $request->attributes->set('_controller', [ImpossibleConstructController::class, 'action']);
-
-        if (\PHP_VERSION_ID < 70100) {
-            ErrorHandler::register();
-            try {
-                $resolver->getController($request);
-            } finally {
-                restore_error_handler();
-                restore_exception_handler();
-            }
-        } else {
-            $resolver->getController($request);
-        }
-    }
-
-    public function testNonInstantiableControllerWithCorrespondingService()
-    {
-        $service = new \stdClass();
-
-        $container = $this->createMockContainer();
-        $container->expects($this->atLeastOnce())
-            ->method('has')
-            ->with(NonInstantiableController::class)
-            ->willReturn(true)
-        ;
-        $container->expects($this->atLeastOnce())
-            ->method('get')
-            ->with(NonInstantiableController::class)
-            ->willReturn($service)
->>>>>>> 3cd35227
+            ->willReturn([ControllerTestService::class => true])
         ;
 
         $resolver = $this->createControllerResolver(null, $container);
@@ -253,53 +175,6 @@
         $resolver->getController($request);
     }
 
-<<<<<<< HEAD
-=======
-    /**
-     * @expectedException \LogicException
-     * @expectedExceptionMessage Controller "app.my_controller" cannot be called without a method name. Did you forget an "__invoke" method?
-     */
-    public function testExceptionWhenUsingControllerWithoutAnInvokeMethod()
-    {
-        $container = $this->getMockBuilder(Container::class)->getMock();
-        $container->expects($this->once())
-            ->method('has')
-            ->with('app.my_controller')
-            ->willReturn(true)
-        ;
-        $container->expects($this->once())
-            ->method('get')
-            ->with('app.my_controller')
-            ->willReturn(new ImpossibleConstructController('toto', 'controller'))
-        ;
-
-        $resolver = $this->createControllerResolver(null, $container);
-
-        $request = Request::create('/');
-        $request->attributes->set('_controller', 'app.my_controller');
-        $resolver->getController($request);
-    }
-
-    /**
-     * @dataProvider getUndefinedControllers
-     */
-    public function testGetControllerOnNonUndefinedFunction($controller, $exceptionName = null, $exceptionMessage = null)
-    {
-        // All this logic needs to be duplicated, since calling parent::testGetControllerOnNonUndefinedFunction will override the expected excetion and not use the regex
-        $resolver = $this->createControllerResolver();
-        if (method_exists($this, 'expectException')) {
-            $this->expectException($exceptionName);
-            $this->expectExceptionMessageRegExp($exceptionMessage);
-        } else {
-            $this->setExpectedExceptionRegExp($exceptionName, $exceptionMessage);
-        }
-
-        $request = Request::create('/');
-        $request->attributes->set('_controller', $controller);
-        $resolver->getController($request);
-    }
-
->>>>>>> 3cd35227
     public function getUndefinedControllers()
     {
         $tests = parent::getUndefinedControllers();
