<?php

/*
 * This file is part of the Symfony package.
 *
 * (c) Fabien Potencier <fabien@symfony.com>
 *
 * For the full copyright and license information, please view the LICENSE
 * file that was distributed with this source code.
 */

namespace Symfony\Component\HttpKernel\Profiler;

/**
 * Storage for profiler using files.
 *
 * @author Alexandre Salomé <alexandre.salome@gmail.com>
 */
class FileProfilerStorage implements ProfilerStorageInterface
{
    /**
     * Folder where profiler data are stored.
     *
     * @var string
     */
    private $folder;

    /**
     * Constructs the file storage using a "dsn-like" path.
     *
     * Example : "file:/path/to/the/storage/folder"
     *
     * @throws \RuntimeException
     */
    public function __construct(string $dsn)
    {
        if (0 !== strpos($dsn, 'file:')) {
            throw new \RuntimeException(sprintf('Please check your configuration. You are trying to use FileStorage with an invalid dsn "%s". The expected format is "file:/path/to/the/storage/folder".', $dsn));
        }
        $this->folder = substr($dsn, 5);

        if (!is_dir($this->folder) && false === @mkdir($this->folder, 0777, true) && !is_dir($this->folder)) {
            throw new \RuntimeException(sprintf('Unable to create the storage directory (%s).', $this->folder));
        }
    }

    /**
     * {@inheritdoc}
     */
<<<<<<< HEAD
    public function find(?string $ip, ?string $url, ?int $limit, ?string $method, int $start = null, int $end = null, string $statusCode = null)
=======
    public function find($ip, $url, $limit, $method, $start = null, $end = null, $statusCode = null): array
>>>>>>> 22319a99
    {
        $file = $this->getIndexFilename();

        if (!file_exists($file)) {
            return [];
        }

        $file = fopen($file, 'r');
        fseek($file, 0, SEEK_END);

        $result = [];
        while (\count($result) < $limit && $line = $this->readLineFromFile($file)) {
            $values = str_getcsv($line);
            list($csvToken, $csvIp, $csvMethod, $csvUrl, $csvTime, $csvParent, $csvStatusCode) = $values;
            $csvTime = (int) $csvTime;

            if ($ip && false === strpos($csvIp, $ip) || $url && false === strpos($csvUrl, $url) || $method && false === strpos($csvMethod, $method) || $statusCode && false === strpos($csvStatusCode, $statusCode)) {
                continue;
            }

            if (!empty($start) && $csvTime < $start) {
                continue;
            }

            if (!empty($end) && $csvTime > $end) {
                continue;
            }

            $result[$csvToken] = [
                'token' => $csvToken,
                'ip' => $csvIp,
                'method' => $csvMethod,
                'url' => $csvUrl,
                'time' => $csvTime,
                'parent' => $csvParent,
                'status_code' => $csvStatusCode,
            ];
        }

        fclose($file);

        return array_values($result);
    }

    /**
     * {@inheritdoc}
     */
    public function purge()
    {
        $flags = \FilesystemIterator::SKIP_DOTS;
        $iterator = new \RecursiveDirectoryIterator($this->folder, $flags);
        $iterator = new \RecursiveIteratorIterator($iterator, \RecursiveIteratorIterator::CHILD_FIRST);

        foreach ($iterator as $file) {
            if (is_file($file)) {
                unlink($file);
            } else {
                rmdir($file);
            }
        }
    }

    /**
     * {@inheritdoc}
     */
<<<<<<< HEAD
    public function read(string $token)
=======
    public function read($token): ?Profile
>>>>>>> 22319a99
    {
        if (!$token || !file_exists($file = $this->getFilename($token))) {
            return null;
        }

        return $this->createProfileFromData($token, unserialize(file_get_contents($file)));
    }

    /**
     * {@inheritdoc}
     *
     * @throws \RuntimeException
     */
    public function write(Profile $profile): bool
    {
        $file = $this->getFilename($profile->getToken());

        $profileIndexed = is_file($file);
        if (!$profileIndexed) {
            // Create directory
            $dir = \dirname($file);
            if (!is_dir($dir) && false === @mkdir($dir, 0777, true) && !is_dir($dir)) {
                throw new \RuntimeException(sprintf('Unable to create the storage directory (%s).', $dir));
            }
        }

        $profileToken = $profile->getToken();
        // when there are errors in sub-requests, the parent and/or children tokens
        // may equal the profile token, resulting in infinite loops
        $parentToken = $profile->getParentToken() !== $profileToken ? $profile->getParentToken() : null;
        $childrenToken = array_filter(array_map(function (Profile $p) use ($profileToken) {
            return $profileToken !== $p->getToken() ? $p->getToken() : null;
        }, $profile->getChildren()));

        // Store profile
        $data = [
            'token' => $profileToken,
            'parent' => $parentToken,
            'children' => $childrenToken,
            'data' => $profile->getCollectors(),
            'ip' => $profile->getIp(),
            'method' => $profile->getMethod(),
            'url' => $profile->getUrl(),
            'time' => $profile->getTime(),
            'status_code' => $profile->getStatusCode(),
        ];

        if (false === file_put_contents($file, serialize($data))) {
            return false;
        }

        if (!$profileIndexed) {
            // Add to index
            if (false === $file = fopen($this->getIndexFilename(), 'a')) {
                return false;
            }

            fputcsv($file, [
                $profile->getToken(),
                $profile->getIp(),
                $profile->getMethod(),
                $profile->getUrl(),
                $profile->getTime(),
                $profile->getParentToken(),
                $profile->getStatusCode(),
            ]);
            fclose($file);
        }

        return true;
    }

    /**
     * Gets filename to store data, associated to the token.
     *
     * @return string The profile filename
     */
    protected function getFilename(string $token)
    {
        // Uses 4 last characters, because first are mostly the same.
        $folderA = substr($token, -2, 2);
        $folderB = substr($token, -4, 2);

        return $this->folder.'/'.$folderA.'/'.$folderB.'/'.$token;
    }

    /**
     * Gets the index filename.
     *
     * @return string The index filename
     */
    protected function getIndexFilename()
    {
        return $this->folder.'/index.csv';
    }

    /**
     * Reads a line in the file, backward.
     *
     * This function automatically skips the empty lines and do not include the line return in result value.
     *
     * @param resource $file The file resource, with the pointer placed at the end of the line to read
     *
     * @return mixed A string representing the line or null if beginning of file is reached
     */
    protected function readLineFromFile($file)
    {
        $line = '';
        $position = ftell($file);

        if (0 === $position) {
            return null;
        }

        while (true) {
            $chunkSize = min($position, 1024);
            $position -= $chunkSize;
            fseek($file, $position);

            if (0 === $chunkSize) {
                // bof reached
                break;
            }

            $buffer = fread($file, $chunkSize);

            if (false === ($upTo = strrpos($buffer, "\n"))) {
                $line = $buffer.$line;
                continue;
            }

            $position += $upTo;
            $line = substr($buffer, $upTo + 1).$line;
            fseek($file, max(0, $position), SEEK_SET);

            if ('' !== $line) {
                break;
            }
        }

        return '' === $line ? null : $line;
    }

    protected function createProfileFromData(string $token, array $data, Profile $parent = null)
    {
        $profile = new Profile($token);
        $profile->setIp($data['ip']);
        $profile->setMethod($data['method']);
        $profile->setUrl($data['url']);
        $profile->setTime($data['time']);
        $profile->setStatusCode($data['status_code']);
        $profile->setCollectors($data['data']);

        if (!$parent && $data['parent']) {
            $parent = $this->read($data['parent']);
        }

        if ($parent) {
            $profile->setParent($parent);
        }

        foreach ($data['children'] as $token) {
            if (!$token || !file_exists($file = $this->getFilename($token))) {
                continue;
            }

            $profile->addChild($this->createProfileFromData($token, unserialize(file_get_contents($file)), $profile));
        }

        return $profile;
    }
}<|MERGE_RESOLUTION|>--- conflicted
+++ resolved
@@ -47,11 +47,7 @@
     /**
      * {@inheritdoc}
      */
-<<<<<<< HEAD
-    public function find(?string $ip, ?string $url, ?int $limit, ?string $method, int $start = null, int $end = null, string $statusCode = null)
-=======
-    public function find($ip, $url, $limit, $method, $start = null, $end = null, $statusCode = null): array
->>>>>>> 22319a99
+    public function find(?string $ip, ?string $url, ?int $limit, ?string $method, int $start = null, int $end = null, string $statusCode = null): array
     {
         $file = $this->getIndexFilename();
 
@@ -117,11 +113,7 @@
     /**
      * {@inheritdoc}
      */
-<<<<<<< HEAD
-    public function read(string $token)
-=======
-    public function read($token): ?Profile
->>>>>>> 22319a99
+    public function read(string $token): ?Profile
     {
         if (!$token || !file_exists($file = $this->getFilename($token))) {
             return null;
