<?php

/*
 * This file is part of the Symfony package.
 *
 * (c) Fabien Potencier <fabien@symfony.com>
 *
 * For the full copyright and license information, please view the LICENSE
 * file that was distributed with this source code.
 */

namespace Symfony\Component\Debug;

/**
 * Autoloader checking if the class is really defined in the file found.
 *
 * The ClassLoader will wrap all registered autoloaders
 * and will throw an exception if a file is found but does
 * not declare the class.
 *
 * @author Fabien Potencier <fabien@symfony.com>
 * @author Christophe Coevoet <stof@notk.org>
 * @author Nicolas Grekas <p@tchwork.com>
 */
class DebugClassLoader
{
    private $classLoader;
    private $isFinder;
    private $wasFinder;
    private static $caseCheck;
    private static $deprecated = array();
    private static $php7Reserved = array('int', 'float', 'bool', 'string', 'true', 'false', 'null');
    private static $darwinCache = array('/' => array('/', array()));

    /**
     * Constructor.
     *
     * @param callable|object $classLoader Passing an object is @deprecated since version 2.5 and support for it will be removed in 3.0
     */
    public function __construct($classLoader)
    {
        $this->wasFinder = is_object($classLoader) && method_exists($classLoader, 'findFile');

        if ($this->wasFinder) {
            @trigger_error('The '.__METHOD__.' method will no longer support receiving an object into its $classLoader argument in 3.0.', E_USER_DEPRECATED);
            $this->classLoader = array($classLoader, 'loadClass');
            $this->isFinder = true;
        } else {
            $this->classLoader = $classLoader;
            $this->isFinder = is_array($classLoader) && method_exists($classLoader[0], 'findFile');
        }

        if (!isset(self::$caseCheck)) {
            self::$caseCheck = false !== stripos(PHP_OS, 'win') ? (false !== stripos(PHP_OS, 'darwin') ? 2 : 1) : 0;
        }
    }

    /**
     * Gets the wrapped class loader.
     *
     * @return callable|object A class loader. Since version 2.5, returning an object is @deprecated and support for it will be removed in 3.0
     */
    public function getClassLoader()
    {
        return $this->wasFinder ? $this->classLoader[0] : $this->classLoader;
    }

    /**
     * Wraps all autoloaders.
     */
    public static function enable()
    {
        // Ensures we don't hit https://bugs.php.net/42098
        class_exists('Symfony\Component\Debug\ErrorHandler');
        class_exists('Psr\Log\LogLevel');

        if (!is_array($functions = spl_autoload_functions())) {
            return;
        }

        foreach ($functions as $function) {
            spl_autoload_unregister($function);
        }

        foreach ($functions as $function) {
            if (!is_array($function) || !$function[0] instanceof self) {
                $function = array(new static($function), 'loadClass');
            }

            spl_autoload_register($function);
        }
    }

    /**
     * Disables the wrapping.
     */
    public static function disable()
    {
        if (!is_array($functions = spl_autoload_functions())) {
            return;
        }

        foreach ($functions as $function) {
            spl_autoload_unregister($function);
        }

        foreach ($functions as $function) {
            if (is_array($function) && $function[0] instanceof self) {
                $function = $function[0]->getClassLoader();
            }

            spl_autoload_register($function);
        }
    }

    /**
     * Finds a file by class name.
     *
     * @param string $class A class name to resolve to file
     *
     * @return string|null
     *
     * @deprecated since version 2.5, to be removed in 3.0.
     */
    public function findFile($class)
    {
        @trigger_error('The '.__METHOD__.' method is deprecated since version 2.5 and will be removed in 3.0.', E_USER_DEPRECATED);

        if ($this->wasFinder) {
            return $this->classLoader[0]->findFile($class);
        }
    }

    /**
     * Loads the given class or interface.
     *
     * @param string $class The name of the class
     *
     * @return bool|null True, if loaded
     *
     * @throws \RuntimeException
     */
    public function loadClass($class)
    {
        ErrorHandler::stackErrors();

        try {
            if ($this->isFinder) {
                if ($file = $this->classLoader[0]->findFile($class)) {
                    require_once $file;
                }
            } else {
                call_user_func($this->classLoader, $class);
                $file = false;
            }
        } catch (\Exception $e) {
            ErrorHandler::unstackErrors();

            throw $e;
        }

        ErrorHandler::unstackErrors();

        $exists = class_exists($class, false) || interface_exists($class, false) || (function_exists('trait_exists') && trait_exists($class, false));

        if ('\\' === $class[0]) {
            $class = substr($class, 1);
        }

        if ($exists) {
            $refl = new \ReflectionClass($class);
            $name = $refl->getName();

            if ($name !== $class && 0 === strcasecmp($name, $class)) {
                throw new \RuntimeException(sprintf('Case mismatch between loaded and declared class names: %s vs %s', $class, $name));
            }

            if (in_array(strtolower($refl->getShortName()), self::$php7Reserved)) {
                @trigger_error(sprintf('%s uses a reserved class name (%s) that will break on PHP 7 and higher', $name, $refl->getShortName()), E_USER_DEPRECATED);
            } elseif (preg_match('#\n \* @deprecated (.*?)\r?\n \*(?: @|/$)#s', $refl->getDocComment(), $notice)) {
                self::$deprecated[$name] = preg_replace('#\s*\r?\n \* +#', ' ', $notice[1]);
            } else {
                if (2 > $len = 1 + (strpos($name, '\\', 1 + strpos($name, '\\')) ?: strpos($name, '_'))) {
                    $len = 0;
                    $ns = '';
                } else {
                    switch ($ns = substr($name, 0, $len)) {
                        case 'Symfony\Bridge\\':
                        case 'Symfony\Bundle\\':
                        case 'Symfony\Component\\':
                            $ns = 'Symfony\\';
                            $len = strlen($ns);
                            break;
                    }
                }
                $parent = get_parent_class($class);

                if (!$parent || strncmp($ns, $parent, $len)) {
                    if ($parent && isset(self::$deprecated[$parent]) && strncmp($ns, $parent, $len)) {
                        @trigger_error(sprintf('The %s class extends %s that is deprecated %s', $name, $parent, self::$deprecated[$parent]), E_USER_DEPRECATED);
                    }

<<<<<<< HEAD
                    $parentInterfaces = array();
                    $deprecatedInterfaces = array();
                    if ($parent) {
                        foreach ($parent->getInterfaceNames() as $interface) {
                            $parentInterfaces[$interface] = 1;
                        }
                    }

                    foreach ($refl->getInterfaceNames() as $interface) {
                        if (isset(self::$deprecated[$interface]) && strncmp($ns, $interface, $len)) {
                            $deprecatedInterfaces[] = $interface;
                        }
                        foreach (class_implements($interface) as $interface) {
                            $parentInterfaces[$interface] = 1;
                        }
                    }

                    foreach ($deprecatedInterfaces as $interface) {
                        if (!isset($parentInterfaces[$interface])) {
                            @trigger_error(sprintf('The %s %s %s that is deprecated %s', $name, $refl->isInterface() ? 'interface extends' : 'class implements', $interface, self::$deprecated[$interface]), E_USER_DEPRECATED);
=======
                    foreach (class_implements($class) as $interface) {
                        if (isset(self::$deprecated[$interface]) && strncmp($ns, $interface, $len) && !is_subclass_of($parent, $interface)) {
                            @trigger_error(sprintf('The %s %s %s that is deprecated %s', $name, interface_exists($class) ? 'interface extends' : 'class implements', $interface, self::$deprecated[$interface]), E_USER_DEPRECATED);
>>>>>>> 81c50d62
                        }
                    }
                }
            }
        }

        if ($file) {
            if (!$exists) {
                if (false !== strpos($class, '/')) {
                    throw new \RuntimeException(sprintf('Trying to autoload a class with an invalid name "%s". Be careful that the namespace separator is "\" in PHP, not "/".', $class));
                }

                throw new \RuntimeException(sprintf('The autoloader expected class "%s" to be defined in file "%s". The file was found but the class was not in it, the class name or namespace probably has a typo.', $class, $file));
            }
            if (self::$caseCheck) {
                $real = explode('\\', $class.strrchr($file, '.'));
                $tail = explode(DIRECTORY_SEPARATOR, str_replace('/', DIRECTORY_SEPARATOR, $file));

                $i = count($tail) - 1;
                $j = count($real) - 1;

                while (isset($tail[$i], $real[$j]) && $tail[$i] === $real[$j]) {
                    --$i;
                    --$j;
                }

                array_splice($tail, 0, $i + 1);
            }
            if (self::$caseCheck && $tail) {
                $tail = DIRECTORY_SEPARATOR.implode(DIRECTORY_SEPARATOR, $tail);
                $tailLen = strlen($tail);
                $real = $refl->getFileName();

                if (2 === self::$caseCheck) {
                    // realpath() on MacOSX doesn't normalize the case of characters

                    $i = 1 + strrpos($real, '/');
                    $file = substr($real, $i);
                    $real = substr($real, 0, $i);

                    if (isset(self::$darwinCache[$real])) {
                        $kDir = $real;
                    } else {
                        $kDir = strtolower($real);

                        if (isset(self::$darwinCache[$kDir])) {
                            $real = self::$darwinCache[$kDir][0];
                        } else {
                            $dir = getcwd();
                            chdir($real);
                            $real = getcwd().'/';
                            chdir($dir);

                            $dir = $real;
                            $k = $kDir;
                            $i = strlen($dir) - 1;
                            while (!isset(self::$darwinCache[$k])) {
                                self::$darwinCache[$k] = array($dir, array());
                                self::$darwinCache[$dir] = &self::$darwinCache[$k];

                                while ('/' !== $dir[--$i]) {
                                }
                                $k = substr($k, 0, ++$i);
                                $dir = substr($dir, 0, $i--);
                            }
                        }
                    }

                    $dirFiles = self::$darwinCache[$kDir][1];

                    if (isset($dirFiles[$file])) {
                        $kFile = $file;
                    } else {
                        $kFile = strtolower($file);

                        if (!isset($dirFiles[$kFile])) {
                            foreach (scandir($real, 2) as $f) {
                                if ('.' !== $f[0]) {
                                    $dirFiles[$f] = $f;
                                    if ($f === $file) {
                                        $kFile = $k = $file;
                                    } elseif ($f !== $k = strtolower($f)) {
                                        $dirFiles[$k] = $f;
                                    }
                                }
                            }
                            self::$darwinCache[$kDir][1] = $dirFiles;
                        }
                    }

                    $real .= $dirFiles[$kFile];
                }

                if (0 === substr_compare($real, $tail, -$tailLen, $tailLen, true)
                  && 0 !== substr_compare($real, $tail, -$tailLen, $tailLen, false)
                ) {
                    throw new \RuntimeException(sprintf('Case mismatch between class and real file names: %s vs %s in %s', substr($tail, -$tailLen + 1), substr($real, -$tailLen + 1), substr($real, 0, -$tailLen + 1)));
                }
            }

            return true;
        }
    }
}<|MERGE_RESOLUTION|>--- conflicted
+++ resolved
@@ -200,11 +200,10 @@
                         @trigger_error(sprintf('The %s class extends %s that is deprecated %s', $name, $parent, self::$deprecated[$parent]), E_USER_DEPRECATED);
                     }
 
-<<<<<<< HEAD
                     $parentInterfaces = array();
                     $deprecatedInterfaces = array();
                     if ($parent) {
-                        foreach ($parent->getInterfaceNames() as $interface) {
+                        foreach (class_implements($parent) as $interface) {
                             $parentInterfaces[$interface] = 1;
                         }
                     }
@@ -221,11 +220,6 @@
                     foreach ($deprecatedInterfaces as $interface) {
                         if (!isset($parentInterfaces[$interface])) {
                             @trigger_error(sprintf('The %s %s %s that is deprecated %s', $name, $refl->isInterface() ? 'interface extends' : 'class implements', $interface, self::$deprecated[$interface]), E_USER_DEPRECATED);
-=======
-                    foreach (class_implements($class) as $interface) {
-                        if (isset(self::$deprecated[$interface]) && strncmp($ns, $interface, $len) && !is_subclass_of($parent, $interface)) {
-                            @trigger_error(sprintf('The %s %s %s that is deprecated %s', $name, interface_exists($class) ? 'interface extends' : 'class implements', $interface, self::$deprecated[$interface]), E_USER_DEPRECATED);
->>>>>>> 81c50d62
                         }
                     }
                 }
