--- conflicted
+++ resolved
@@ -174,15 +174,9 @@
 
         $flattened = FlattenException::create($exception)->getPrevious();
 
-<<<<<<< HEAD
-        $this->assertEquals($flattened->getMessage(), 'Oh noes!', 'The message is copied from the original exception.');
-        $this->assertEquals($flattened->getCode(), 42, 'The code is copied from the original exception.');
-        $this->assertEquals($flattened->getClass(), 'ParseError', 'The class is set to the class of the original exception');
-=======
-        $this->assertEquals('Parse error: Oh noes!', $flattened->getMessage(), 'The message is copied from the original exception.');
+        $this->assertEquals('Oh noes!', $flattened->getMessage(), 'The message is copied from the original exception.');
         $this->assertEquals(42, $flattened->getCode(), 'The code is copied from the original exception.');
-        $this->assertEquals('Symfony\Component\Debug\Exception\FatalThrowableError', $flattened->getClass(), 'The class is set to the class of the original exception');
->>>>>>> 65fc07a9
+        $this->assertEquals('ParseError', $flattened->getClass(), 'The class is set to the class of the original exception');
     }
 
     /**
