<?php

/*
 * This file is part of the Symfony package.
 *
 * (c) Fabien Potencier <fabien@symfony.com>
 *
 * For the full copyright and license information, please view the LICENSE
 * file that was distributed with this source code.
 */

namespace Symfony\Component\Debug;

use Psr\Log\LogLevel;
use Psr\Log\LoggerInterface;
use Symfony\Component\Debug\Exception\ContextErrorException;
use Symfony\Component\Debug\Exception\FatalErrorException;
use Symfony\Component\Debug\Exception\FatalThrowableError;
use Symfony\Component\Debug\Exception\OutOfMemoryException;
use Symfony\Component\Debug\FatalErrorHandler\UndefinedFunctionFatalErrorHandler;
use Symfony\Component\Debug\FatalErrorHandler\UndefinedMethodFatalErrorHandler;
use Symfony\Component\Debug\FatalErrorHandler\ClassNotFoundFatalErrorHandler;
use Symfony\Component\Debug\FatalErrorHandler\FatalErrorHandlerInterface;

/**
 * A generic ErrorHandler for the PHP engine.
 *
 * Provides five bit fields that control how errors are handled:
 * - thrownErrors: errors thrown as \ErrorException
 * - loggedErrors: logged errors, when not @-silenced
 * - scopedErrors: errors thrown or logged with their local context
 * - tracedErrors: errors logged with their stack trace, only once for repeated errors
 * - screamedErrors: never @-silenced errors
 *
 * Each error level can be logged by a dedicated PSR-3 logger object.
 * Screaming only applies to logging.
 * Throwing takes precedence over logging.
 * Uncaught exceptions are logged as E_ERROR.
 * E_DEPRECATED and E_USER_DEPRECATED levels never throw.
 * E_RECOVERABLE_ERROR and E_USER_ERROR levels always throw.
 * Non catchable errors that can be detected at shutdown time are logged when the scream bit field allows so.
 * As errors have a performance cost, repeated errors are all logged, so that the developer
 * can see them and weight them as more important to fix than others of the same level.
 *
 * @author Nicolas Grekas <p@tchwork.com>
 */
class ErrorHandler
{
    /**
     * @deprecated since version 2.6, to be removed in 3.0.
     */
    const TYPE_DEPRECATION = -100;

    private $levels = array(
        E_DEPRECATED => 'Deprecated',
        E_USER_DEPRECATED => 'User Deprecated',
        E_NOTICE => 'Notice',
        E_USER_NOTICE => 'User Notice',
        E_STRICT => 'Runtime Notice',
        E_WARNING => 'Warning',
        E_USER_WARNING => 'User Warning',
        E_COMPILE_WARNING => 'Compile Warning',
        E_CORE_WARNING => 'Core Warning',
        E_USER_ERROR => 'User Error',
        E_RECOVERABLE_ERROR => 'Catchable Fatal Error',
        E_COMPILE_ERROR => 'Compile Error',
        E_PARSE => 'Parse Error',
        E_ERROR => 'Error',
        E_CORE_ERROR => 'Core Error',
    );

    private $loggers = array(
        E_DEPRECATED => array(null, LogLevel::INFO),
        E_USER_DEPRECATED => array(null, LogLevel::INFO),
        E_NOTICE => array(null, LogLevel::WARNING),
        E_USER_NOTICE => array(null, LogLevel::WARNING),
        E_STRICT => array(null, LogLevel::WARNING),
        E_WARNING => array(null, LogLevel::WARNING),
        E_USER_WARNING => array(null, LogLevel::WARNING),
        E_COMPILE_WARNING => array(null, LogLevel::WARNING),
        E_CORE_WARNING => array(null, LogLevel::WARNING),
        E_USER_ERROR => array(null, LogLevel::CRITICAL),
        E_RECOVERABLE_ERROR => array(null, LogLevel::CRITICAL),
        E_COMPILE_ERROR => array(null, LogLevel::CRITICAL),
        E_PARSE => array(null, LogLevel::CRITICAL),
        E_ERROR => array(null, LogLevel::CRITICAL),
        E_CORE_ERROR => array(null, LogLevel::CRITICAL),
    );

    private $thrownErrors = 0x1FFF; // E_ALL - E_DEPRECATED - E_USER_DEPRECATED
    private $scopedErrors = 0x1FFF; // E_ALL - E_DEPRECATED - E_USER_DEPRECATED
    private $tracedErrors = 0x77FB; // E_ALL - E_STRICT - E_PARSE
    private $screamedErrors = 0x55; // E_ERROR + E_CORE_ERROR + E_COMPILE_ERROR + E_PARSE
    private $loggedErrors = 0;

    private $loggedTraces = array();
    private $isRecursive = 0;
    private $isRoot = false;
    private $exceptionHandler;
    private $bootstrappingLogger;

    private static $reservedMemory;
    private static $stackedErrors = array();
    private static $stackedErrorLevels = array();
<<<<<<< HEAD
    private static $toStringException = null;
=======
    private static $exitCode = 0;
>>>>>>> bc6128b4

    /**
     * Same init value as thrownErrors.
     *
     * @deprecated since version 2.6, to be removed in 3.0.
     */
    private $displayErrors = 0x1FFF;

    /**
     * Registers the error handler.
     *
     * @param self|null|int $handler The handler to register, or @deprecated (since version 2.6, to be removed in 3.0) bit field of thrown levels
     * @param bool          $replace Whether to replace or not any existing handler
     *
     * @return self The registered error handler
     */
    public static function register($handler = null, $replace = true)
    {
        if (null === self::$reservedMemory) {
            self::$reservedMemory = str_repeat('x', 10240);
            register_shutdown_function(__CLASS__.'::handleFatalError');
        }

        $levels = -1;

        if ($handlerIsNew = !$handler instanceof self) {
            // @deprecated polymorphism, to be removed in 3.0
            if (null !== $handler) {
                $levels = $replace ? $handler : 0;
                $replace = true;
            }
            $handler = new static();
        }

        if (null === $prev = set_error_handler(array($handler, 'handleError'))) {
            restore_error_handler();
            // Specifying the error types earlier would expose us to https://bugs.php.net/63206
            set_error_handler(array($handler, 'handleError'), $handler->thrownErrors | $handler->loggedErrors);
            $handler->isRoot = true;
        }

        if ($handlerIsNew && is_array($prev) && $prev[0] instanceof self) {
            $handler = $prev[0];
            $replace = false;
        }
        if ($replace || !$prev) {
            $handler->setExceptionHandler(set_exception_handler(array($handler, 'handleException')));
        } else {
            restore_error_handler();
        }

        $handler->throwAt($levels & $handler->thrownErrors, true);

        return $handler;
    }

    public function __construct(BufferingLogger $bootstrappingLogger = null)
    {
        if ($bootstrappingLogger) {
            $this->bootstrappingLogger = $bootstrappingLogger;
            $this->setDefaultLogger($bootstrappingLogger);
        }
    }

    /**
     * Sets a logger to non assigned errors levels.
     *
     * @param LoggerInterface $logger  A PSR-3 logger to put as default for the given levels
     * @param array|int       $levels  An array map of E_* to LogLevel::* or an integer bit field of E_* constants
     * @param bool            $replace Whether to replace or not any existing logger
     */
    public function setDefaultLogger(LoggerInterface $logger, $levels = null, $replace = false)
    {
        $loggers = array();

        if (is_array($levels)) {
            foreach ($levels as $type => $logLevel) {
                if (empty($this->loggers[$type][0]) || $replace || $this->loggers[$type][0] === $this->bootstrappingLogger) {
                    $loggers[$type] = array($logger, $logLevel);
                }
            }
        } else {
            if (null === $levels) {
                $levels = E_ALL | E_STRICT;
            }
            foreach ($this->loggers as $type => $log) {
                if (($type & $levels) && (empty($log[0]) || $replace || $log[0] === $this->bootstrappingLogger)) {
                    $log[0] = $logger;
                    $loggers[$type] = $log;
                }
            }
        }

        $this->setLoggers($loggers);
    }

    /**
     * Sets a logger for each error level.
     *
     * @param array $loggers Error levels to [LoggerInterface|null, LogLevel::*] map
     *
     * @return array The previous map
     *
     * @throws \InvalidArgumentException
     */
    public function setLoggers(array $loggers)
    {
        $prevLogged = $this->loggedErrors;
        $prev = $this->loggers;
        $flush = array();

        foreach ($loggers as $type => $log) {
            if (!isset($prev[$type])) {
                throw new \InvalidArgumentException('Unknown error type: '.$type);
            }
            if (!is_array($log)) {
                $log = array($log);
            } elseif (!array_key_exists(0, $log)) {
                throw new \InvalidArgumentException('No logger provided');
            }
            if (null === $log[0]) {
                $this->loggedErrors &= ~$type;
            } elseif ($log[0] instanceof LoggerInterface) {
                $this->loggedErrors |= $type;
            } else {
                throw new \InvalidArgumentException('Invalid logger provided');
            }
            $this->loggers[$type] = $log + $prev[$type];

            if ($this->bootstrappingLogger && $prev[$type][0] === $this->bootstrappingLogger) {
                $flush[$type] = $type;
            }
        }
        $this->reRegister($prevLogged | $this->thrownErrors);

        if ($flush) {
            foreach ($this->bootstrappingLogger->cleanLogs() as $log) {
                $type = $log[2]['type'];
                if (!isset($flush[$type])) {
                    $this->bootstrappingLogger->log($log[0], $log[1], $log[2]);
                } elseif ($this->loggers[$type][0]) {
                    $this->loggers[$type][0]->log($this->loggers[$type][1], $log[1], $log[2]);
                }
            }
        }

        return $prev;
    }

    /**
     * Sets a user exception handler.
     *
     * @param callable $handler A handler that will be called on Exception
     *
     * @return callable|null The previous exception handler
     *
     * @throws \InvalidArgumentException
     */
    public function setExceptionHandler($handler)
    {
        if (null !== $handler && !is_callable($handler)) {
            throw new \LogicException('The exception handler must be a valid PHP callable.');
        }
        $prev = $this->exceptionHandler;
        $this->exceptionHandler = $handler;

        return $prev;
    }

    /**
     * Sets the PHP error levels that throw an exception when a PHP error occurs.
     *
     * @param int  $levels  A bit field of E_* constants for thrown errors
     * @param bool $replace Replace or amend the previous value
     *
     * @return int The previous value
     */
    public function throwAt($levels, $replace = false)
    {
        $prev = $this->thrownErrors;
        $this->thrownErrors = ($levels | E_RECOVERABLE_ERROR | E_USER_ERROR) & ~E_USER_DEPRECATED & ~E_DEPRECATED;
        if (!$replace) {
            $this->thrownErrors |= $prev;
        }
        $this->reRegister($prev | $this->loggedErrors);

        // $this->displayErrors is @deprecated since version 2.6
        $this->displayErrors = $this->thrownErrors;

        return $prev;
    }

    /**
     * Sets the PHP error levels for which local variables are preserved.
     *
     * @param int  $levels  A bit field of E_* constants for scoped errors
     * @param bool $replace Replace or amend the previous value
     *
     * @return int The previous value
     */
    public function scopeAt($levels, $replace = false)
    {
        $prev = $this->scopedErrors;
        $this->scopedErrors = (int) $levels;
        if (!$replace) {
            $this->scopedErrors |= $prev;
        }

        return $prev;
    }

    /**
     * Sets the PHP error levels for which the stack trace is preserved.
     *
     * @param int  $levels  A bit field of E_* constants for traced errors
     * @param bool $replace Replace or amend the previous value
     *
     * @return int The previous value
     */
    public function traceAt($levels, $replace = false)
    {
        $prev = $this->tracedErrors;
        $this->tracedErrors = (int) $levels;
        if (!$replace) {
            $this->tracedErrors |= $prev;
        }

        return $prev;
    }

    /**
     * Sets the error levels where the @-operator is ignored.
     *
     * @param int  $levels  A bit field of E_* constants for screamed errors
     * @param bool $replace Replace or amend the previous value
     *
     * @return int The previous value
     */
    public function screamAt($levels, $replace = false)
    {
        $prev = $this->screamedErrors;
        $this->screamedErrors = (int) $levels;
        if (!$replace) {
            $this->screamedErrors |= $prev;
        }

        return $prev;
    }

    /**
     * Re-registers as a PHP error handler if levels changed.
     */
    private function reRegister($prev)
    {
        if ($prev !== $this->thrownErrors | $this->loggedErrors) {
            $handler = set_error_handler('var_dump');
            $handler = is_array($handler) ? $handler[0] : null;
            restore_error_handler();
            if ($handler === $this) {
                restore_error_handler();
                if ($this->isRoot) {
                    set_error_handler(array($this, 'handleError'), $this->thrownErrors | $this->loggedErrors);
                } else {
                    set_error_handler(array($this, 'handleError'));
                }
            }
        }
    }

    /**
     * Handles errors by filtering then logging them according to the configured bit fields.
     *
     * @param int    $type    One of the E_* constants
     * @param string $message
     * @param string $file
     * @param int    $line
     *
     * @return bool Returns false when no handling happens so that the PHP engine can handle the error itself
     *
     * @throws \ErrorException When $this->thrownErrors requests so
     *
     * @internal
     */
    public function handleError($type, $message, $file, $line)
    {
        $level = error_reporting() | E_RECOVERABLE_ERROR | E_USER_ERROR | E_DEPRECATED | E_USER_DEPRECATED;
        $log = $this->loggedErrors & $type;
        $throw = $this->thrownErrors & $type & $level;
        $type &= $level | $this->screamedErrors;

        if (!$type || (!$log && !$throw)) {
            return $type && $log;
        }
        $scope = $this->scopedErrors & $type;

        if (4 < $numArgs = func_num_args()) {
            $context = $scope ? (func_get_arg(4) ?: array()) : array();
            $backtrace = 5 < $numArgs ? func_get_arg(5) : null; // defined on HHVM
        } else {
            $context = array();
            $backtrace = null;
        }

        if (isset($context['GLOBALS']) && $scope) {
            $e = $context;                  // Whatever the signature of the method,
            unset($e['GLOBALS'], $context); // $context is always a reference in 5.3
            $context = $e;
        }

        if (null !== $backtrace && $type & E_ERROR) {
            // E_ERROR fatal errors are triggered on HHVM when
            // hhvm.error_handling.call_user_handler_on_fatals=1
            // which is the way to get their backtrace.
            $this->handleFatalError(compact('type', 'message', 'file', 'line', 'backtrace'));

            return true;
        }

        if ($throw) {
            if (null !== self::$toStringException) {
                $throw = self::$toStringException;
                self::$toStringException = null;
            } elseif ($scope && class_exists('Symfony\Component\Debug\Exception\ContextErrorException')) {
                // Checking for class existence is a work around for https://bugs.php.net/42098
                $throw = new ContextErrorException($this->levels[$type].': '.$message, 0, $type, $file, $line, $context);
            } else {
                $throw = new \ErrorException($this->levels[$type].': '.$message, 0, $type, $file, $line);
            }

            if (PHP_VERSION_ID <= 50407 && (PHP_VERSION_ID >= 50400 || PHP_VERSION_ID <= 50317)) {
                // Exceptions thrown from error handlers are sometimes not caught by the exception
                // handler and shutdown handlers are bypassed before 5.4.8/5.3.18.
                // We temporarily re-enable display_errors to prevent any blank page related to this bug.

                $throw->errorHandlerCanary = new ErrorHandlerCanary();
            }

            if (E_USER_ERROR & $type) {
                $backtrace = $backtrace ?: $throw->getTrace();

                for ($i = 1; isset($backtrace[$i]); ++$i) {
                    if (isset($backtrace[$i]['function'], $backtrace[$i]['type'], $backtrace[$i - 1]['function'])
                        && '__toString' === $backtrace[$i]['function']
                        && '->' === $backtrace[$i]['type']
                        && !isset($backtrace[$i - 1]['class'])
                        && ('trigger_error' === $backtrace[$i - 1]['function'] || 'user_error' === $backtrace[$i - 1]['function'])
                    ) {
                        // Here, we know trigger_error() has been called from __toString().
                        // HHVM is fine with throwing from __toString() but PHP triggers a fatal error instead.
                        // A small convention allows working around the limitation:
                        // given a caught $e exception in __toString(), quitting the method with
                        // `return trigger_error($e, E_USER_ERROR);` allows this error handler
                        // to make $e get through the __toString() barrier.

                        foreach ($context as $e) {
                            if (($e instanceof \Exception || $e instanceof \Throwable) && $e->__toString() === $message) {
                                if (1 === $i) {
                                    // On HHVM
                                    $throw = $e;
                                    break;
                                }
                                self::$toStringException = $e;

                                return true;
                            }
                        }

                        if (1 < $i) {
                            // On PHP (not on HHVM), display the original error message instead of the default one.
                            $this->handleException($throw);

                            // Stop the process by giving back the error to the native handler.
                            return false;
                        }
                    }
                }
            }

            throw $throw;
        }

        // For duplicated errors, log the trace only once
        $e = md5("{$type}/{$line}/{$file}\x00{$message}", true);
        $trace = true;

        if (!($this->tracedErrors & $type) || isset($this->loggedTraces[$e])) {
            $trace = false;
        } else {
            $this->loggedTraces[$e] = 1;
        }

        $e = compact('type', 'file', 'line', 'level');

        if ($type & $level) {
            if ($scope) {
                $e['scope_vars'] = $context;
                if ($trace) {
                    $e['stack'] = $backtrace ?: debug_backtrace(DEBUG_BACKTRACE_PROVIDE_OBJECT);
                }
            } elseif ($trace) {
                if (null === $backtrace) {
                    $e['stack'] = debug_backtrace(DEBUG_BACKTRACE_IGNORE_ARGS);
                } else {
                    foreach ($backtrace as &$frame) {
                        unset($frame['args'], $frame);
                    }
                    $e['stack'] = $backtrace;
                }
            }
        }

        if ($this->isRecursive) {
            $log = 0;
        } elseif (self::$stackedErrorLevels) {
            self::$stackedErrors[] = array($this->loggers[$type][0], ($type & $level) ? $this->loggers[$type][1] : LogLevel::DEBUG, $message, $e);
        } else {
            try {
                $this->isRecursive = true;
                $this->loggers[$type][0]->log(($type & $level) ? $this->loggers[$type][1] : LogLevel::DEBUG, $message, $e);
                $this->isRecursive = false;
            } catch (\Exception $e) {
                $this->isRecursive = false;

                throw $e;
            } catch (\Throwable $e) {
                $this->isRecursive = false;

                throw $e;
            }
        }

        return $type && $log;
    }

    /**
     * Handles an exception by logging then forwarding it to another handler.
     *
     * @param \Exception|\Throwable $exception An exception to handle
     * @param array                 $error     An array as returned by error_get_last()
     *
     * @internal
     */
    public function handleException($exception, array $error = null)
    {
        if (null === $error) {
            self::$exitCode = 255;
        }
        if (!$exception instanceof \Exception) {
            $exception = new FatalThrowableError($exception);
        }
        $type = $exception instanceof FatalErrorException ? $exception->getSeverity() : E_ERROR;

        if (($this->loggedErrors & $type) || $exception instanceof FatalThrowableError) {
            $e = array(
                'type' => $type,
                'file' => $exception->getFile(),
                'line' => $exception->getLine(),
                'level' => error_reporting(),
                'stack' => $exception->getTrace(),
            );
            if ($exception instanceof FatalErrorException) {
                if ($exception instanceof FatalThrowableError) {
                    $error = array(
                        'type' => $type,
                        'message' => $message = $exception->getMessage(),
                        'file' => $e['file'],
                        'line' => $e['line'],
                    );
                } else {
                    $message = 'Fatal '.$exception->getMessage();
                }
            } elseif ($exception instanceof \ErrorException) {
                $message = 'Uncaught '.$exception->getMessage();
                if ($exception instanceof ContextErrorException) {
                    $e['context'] = $exception->getContext();
                }
            } else {
                $message = 'Uncaught Exception: '.$exception->getMessage();
            }
        }
        if ($this->loggedErrors & $type) {
            try {
                $this->loggers[$type][0]->log($this->loggers[$type][1], $message, $e);
            } catch (\Exception $handlerException) {
            } catch (\Throwable $handlerException) {
            }
        }
        if ($exception instanceof FatalErrorException && !$exception instanceof OutOfMemoryException && $error) {
            foreach ($this->getFatalErrorHandlers() as $handler) {
                if ($e = $handler->handleError($error, $exception)) {
                    $exception = $e;
                    break;
                }
            }
        }
        if (empty($this->exceptionHandler)) {
            throw $exception; // Give back $exception to the native handler
        }
        try {
            call_user_func($this->exceptionHandler, $exception);
        } catch (\Exception $handlerException) {
        } catch (\Throwable $handlerException) {
        }
        if (isset($handlerException)) {
            $this->exceptionHandler = null;
            $this->handleException($handlerException);
        }
    }

    /**
     * Shutdown registered function for handling PHP fatal errors.
     *
     * @param array $error An array as returned by error_get_last()
     *
     * @internal
     */
    public static function handleFatalError(array $error = null)
    {
        if (null === self::$reservedMemory) {
            return;
        }

        self::$reservedMemory = null;

        $handler = set_error_handler('var_dump');
        $handler = is_array($handler) ? $handler[0] : null;
        restore_error_handler();

        if (!$handler instanceof self) {
            return;
        }

        if ($exit = null === $error) {
            $error = error_get_last();
        }

        try {
            while (self::$stackedErrorLevels) {
                static::unstackErrors();
            }
        } catch (\Exception $exception) {
            // Handled below
        } catch (\Throwable $exception) {
            // Handled below
        }

        if ($error && $error['type'] &= E_PARSE | E_ERROR | E_CORE_ERROR | E_COMPILE_ERROR) {
            // Let's not throw anymore but keep logging
            $handler->throwAt(0, true);
            $trace = isset($error['backtrace']) ? $error['backtrace'] : null;

            if (0 === strpos($error['message'], 'Allowed memory') || 0 === strpos($error['message'], 'Out of memory')) {
                $exception = new OutOfMemoryException($handler->levels[$error['type']].': '.$error['message'], 0, $error['type'], $error['file'], $error['line'], 2, false, $trace);
            } else {
                $exception = new FatalErrorException($handler->levels[$error['type']].': '.$error['message'], 0, $error['type'], $error['file'], $error['line'], 2, true, $trace);
            }
        }

        try {
            if (isset($exception)) {
                self::$exitCode = 255;
                $handler->handleException($exception, $error);
            }
        } catch (FatalErrorException $e) {
            // Ignore this re-throw
        }

        if ($exit && self::$exitCode) {
            $exitCode = self::$exitCode;
            register_shutdown_function('register_shutdown_function', function () use ($exitCode) { exit($exitCode); });
        }
    }

    /**
     * Configures the error handler for delayed handling.
     * Ensures also that non-catchable fatal errors are never silenced.
     *
     * As shown by http://bugs.php.net/42098 and http://bugs.php.net/60724
     * PHP has a compile stage where it behaves unusually. To workaround it,
     * we plug an error handler that only stacks errors for later.
     *
     * The most important feature of this is to prevent
     * autoloading until unstackErrors() is called.
     */
    public static function stackErrors()
    {
        self::$stackedErrorLevels[] = error_reporting(error_reporting() | E_PARSE | E_ERROR | E_CORE_ERROR | E_COMPILE_ERROR);
    }

    /**
     * Unstacks stacked errors and forwards to the logger.
     */
    public static function unstackErrors()
    {
        $level = array_pop(self::$stackedErrorLevels);

        if (null !== $level) {
            $e = error_reporting($level);
            if ($e !== ($level | E_PARSE | E_ERROR | E_CORE_ERROR | E_COMPILE_ERROR)) {
                // If the user changed the error level, do not overwrite it
                error_reporting($e);
            }
        }

        if (empty(self::$stackedErrorLevels)) {
            $errors = self::$stackedErrors;
            self::$stackedErrors = array();

            foreach ($errors as $e) {
                $e[0]->log($e[1], $e[2], $e[3]);
            }
        }
    }

    /**
     * Gets the fatal error handlers.
     *
     * Override this method if you want to define more fatal error handlers.
     *
     * @return FatalErrorHandlerInterface[] An array of FatalErrorHandlerInterface
     */
    protected function getFatalErrorHandlers()
    {
        return array(
            new UndefinedFunctionFatalErrorHandler(),
            new UndefinedMethodFatalErrorHandler(),
            new ClassNotFoundFatalErrorHandler(),
        );
    }

    /**
     * Sets the level at which the conversion to Exception is done.
     *
     * @param int|null $level The level (null to use the error_reporting() value and 0 to disable)
     *
     * @deprecated since version 2.6, to be removed in 3.0. Use throwAt() instead.
     */
    public function setLevel($level)
    {
        @trigger_error('The '.__METHOD__.' method is deprecated since version 2.6 and will be removed in 3.0. Use the throwAt() method instead.', E_USER_DEPRECATED);

        $level = null === $level ? error_reporting() : $level;
        $this->throwAt($level, true);
    }

    /**
     * Sets the display_errors flag value.
     *
     * @param int $displayErrors The display_errors flag value
     *
     * @deprecated since version 2.6, to be removed in 3.0. Use throwAt() instead.
     */
    public function setDisplayErrors($displayErrors)
    {
        @trigger_error('The '.__METHOD__.' method is deprecated since version 2.6 and will be removed in 3.0. Use the throwAt() method instead.', E_USER_DEPRECATED);

        if ($displayErrors) {
            $this->throwAt($this->displayErrors, true);
        } else {
            $displayErrors = $this->displayErrors;
            $this->throwAt(0, true);
            $this->displayErrors = $displayErrors;
        }
    }

    /**
     * Sets a logger for the given channel.
     *
     * @param LoggerInterface $logger  A logger interface
     * @param string          $channel The channel associated with the logger (deprecation, emergency or scream)
     *
     * @deprecated since version 2.6, to be removed in 3.0. Use setLoggers() or setDefaultLogger() instead.
     */
    public static function setLogger(LoggerInterface $logger, $channel = 'deprecation')
    {
        @trigger_error('The '.__METHOD__.' static method is deprecated since version 2.6 and will be removed in 3.0. Use the setLoggers() or setDefaultLogger() methods instead.', E_USER_DEPRECATED);

        $handler = set_error_handler('var_dump');
        $handler = is_array($handler) ? $handler[0] : null;
        restore_error_handler();
        if (!$handler instanceof self) {
            return;
        }
        if ('deprecation' === $channel) {
            $handler->setDefaultLogger($logger, E_DEPRECATED | E_USER_DEPRECATED, true);
            $handler->screamAt(E_DEPRECATED | E_USER_DEPRECATED);
        } elseif ('scream' === $channel) {
            $handler->setDefaultLogger($logger, E_ALL | E_STRICT, false);
            $handler->screamAt(E_ALL | E_STRICT);
        } elseif ('emergency' === $channel) {
            $handler->setDefaultLogger($logger, E_PARSE | E_ERROR | E_CORE_ERROR | E_COMPILE_ERROR, true);
            $handler->screamAt(E_PARSE | E_ERROR | E_CORE_ERROR | E_COMPILE_ERROR);
        }
    }

    /**
     * @deprecated since version 2.6, to be removed in 3.0. Use handleError() instead.
     */
    public function handle($level, $message, $file = 'unknown', $line = 0, $context = array())
    {
        $this->handleError(E_USER_DEPRECATED, 'The '.__METHOD__.' method is deprecated since version 2.6 and will be removed in 3.0. Use the handleError() method instead.', __FILE__, __LINE__, array());

        return $this->handleError($level, $message, $file, $line, (array) $context);
    }

    /**
     * Handles PHP fatal errors.
     *
     * @deprecated since version 2.6, to be removed in 3.0. Use handleFatalError() instead.
     */
    public function handleFatal()
    {
        @trigger_error('The '.__METHOD__.' method is deprecated since version 2.6 and will be removed in 3.0. Use the handleFatalError() method instead.', E_USER_DEPRECATED);

        static::handleFatalError();
    }
}

/**
 * Private class used to work around https://bugs.php.net/54275.
 *
 * @author Nicolas Grekas <p@tchwork.com>
 *
 * @internal
 */
class ErrorHandlerCanary
{
    private static $displayErrors = null;

    public function __construct()
    {
        if (null === self::$displayErrors) {
            self::$displayErrors = ini_set('display_errors', 1);
        }
    }

    public function __destruct()
    {
        if (null !== self::$displayErrors) {
            ini_set('display_errors', self::$displayErrors);
            self::$displayErrors = null;
        }
    }
}<|MERGE_RESOLUTION|>--- conflicted
+++ resolved
@@ -102,11 +102,8 @@
     private static $reservedMemory;
     private static $stackedErrors = array();
     private static $stackedErrorLevels = array();
-<<<<<<< HEAD
     private static $toStringException = null;
-=======
     private static $exitCode = 0;
->>>>>>> bc6128b4
 
     /**
      * Same init value as thrownErrors.
