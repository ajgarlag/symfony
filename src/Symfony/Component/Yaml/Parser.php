--- conflicted
+++ resolved
@@ -93,7 +93,6 @@
 
         try {
             $data = $this->doParse($value, $flags);
-<<<<<<< HEAD
         } finally {
             if (null !== $mbEncoding) {
                 mb_internal_encoding($mbEncoding);
@@ -103,25 +102,7 @@
             $this->refs = [];
             $this->skippedLineNumbers = [];
             $this->locallySkippedLineNumbers = [];
-=======
-        } catch (\Exception $e) {
-        } catch (\Throwable $e) {
-        }
-
-        if (null !== $mbEncoding) {
-            mb_internal_encoding($mbEncoding);
-        }
-
-        $this->lines = [];
-        $this->currentLine = '';
-        $this->refs = [];
-        $this->skippedLineNumbers = [];
-        $this->locallySkippedLineNumbers = [];
-        $this->totalNumberOfLines = null;
-
-        if (null !== $e) {
-            throw $e;
->>>>>>> da644e6e
+            $this->totalNumberOfLines = null;
         }
 
         return $data;
