--- conflicted
+++ resolved
@@ -352,13 +352,8 @@
                     throw new ParseException('Multiple documents are not supported.', $this->currentLineNb + 1, $this->currentLine, $this->filename);
                 }
 
-<<<<<<< HEAD
-                if (isset($this->currentLine[1]) && '?' === $this->currentLine[0] && ' ' === $this->currentLine[1]) {
+                if ($deprecatedUsage = (isset($this->currentLine[1]) && '?' === $this->currentLine[0] && ' ' === $this->currentLine[1])) {
                     throw new ParseException('Complex mappings are not supported.', $this->getRealCurrentLineNb() + 1, $this->currentLine);
-=======
-                if ($deprecatedUsage = (isset($this->currentLine[1]) && '?' === $this->currentLine[0] && ' ' === $this->currentLine[1])) {
-                    @trigger_error($this->getDeprecationMessage('Starting an unquoted string with a question mark followed by a space is deprecated since Symfony 3.3 and will throw \Symfony\Component\Yaml\Exception\ParseException in 4.0.'), E_USER_DEPRECATED);
->>>>>>> c1bc67f1
                 }
 
                 // 1-liner optionally followed by newline(s)
