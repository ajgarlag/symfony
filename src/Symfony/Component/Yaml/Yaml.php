--- conflicted
+++ resolved
@@ -35,13 +35,6 @@
     const DUMP_EMPTY_ARRAY_AS_SEQUENCE = 1024;
 
     /**
-<<<<<<< HEAD
-=======
-     * @deprecated since version 3.4, to be removed in 4.0. Quote your evaluable keys instead.
-     */
-    const PARSE_KEYS_AS_STRINGS = 2048;
-
-    /**
      * Parses a YAML file into a PHP value.
      *
      *  Usage:
@@ -65,7 +58,6 @@
     }
 
     /**
->>>>>>> 55aa6624
      * Parses YAML into a PHP value.
      *
      *  Usage:
