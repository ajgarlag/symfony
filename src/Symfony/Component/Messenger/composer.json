--- conflicted
+++ resolved
@@ -31,14 +31,8 @@
         "symfony/property-access": "^4.4|^5.0",
         "symfony/serializer": "^4.4|^5.0",
         "symfony/service-contracts": "^1.1|^2",
-<<<<<<< HEAD
         "symfony/stopwatch": "^4.4|^5.0",
-        "symfony/validator": "^4.4|^5.0",
-        "symfony/var-dumper": "^4.4|^5.0"
-=======
-        "symfony/stopwatch": "^3.4|^4.0|^5.0",
-        "symfony/validator": "^3.4|^4.0|^5.0"
->>>>>>> a0708cca
+        "symfony/validator": "^4.4|^5.0"
     },
     "conflict": {
         "symfony/event-dispatcher": "<4.4",
