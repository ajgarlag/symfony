<?php

/*
 * This file is part of the Symfony package.
 *
 * (c) Fabien Potencier <fabien@symfony.com>
 *
 * For the full copyright and license information, please view the LICENSE
 * file that was distributed with this source code.
 */

namespace Symfony\Component\Messenger\Transport\Doctrine;

use Doctrine\DBAL\Connection as DBALConnection;
use Doctrine\DBAL\DBALException;
use Doctrine\DBAL\Exception\TableNotFoundException;
use Doctrine\DBAL\Query\QueryBuilder;
use Doctrine\DBAL\Schema\Schema;
use Doctrine\DBAL\Schema\Synchronizer\SchemaSynchronizer;
use Doctrine\DBAL\Schema\Synchronizer\SingleDatabaseSynchronizer;
use Doctrine\DBAL\Types\Type;
use Symfony\Component\Messenger\Exception\InvalidArgumentException;
use Symfony\Component\Messenger\Exception\TransportException;

/**
 * @author Vincent Touzet <vincent.touzet@gmail.com>
 *
 * @final
 *
 * @experimental in 4.3
 */
class Connection
{
    private const DEFAULT_OPTIONS = [
        'table_name' => 'messenger_messages',
        'queue_name' => 'default',
        'redeliver_timeout' => 3600,
        'auto_setup' => true,
    ];

    /**
     * Configuration of the connection.
     *
     * Available options:
     *
     * * table_name: name of the table
     * * connection: name of the Doctrine's entity manager
     * * queue_name: name of the queue
     * * redeliver_timeout: Timeout before redeliver messages still in handling state (i.e: delivered_at is not null and message is still in table). Default 3600
     * * auto_setup: Whether the table should be created automatically during send / get. Default : true
     */
    private $configuration = [];
    private $driverConnection;
    private $schemaSynchronizer;

    public function __construct(array $configuration, DBALConnection $driverConnection, SchemaSynchronizer $schemaSynchronizer = null)
    {
        $this->configuration = array_replace_recursive(self::DEFAULT_OPTIONS, $configuration);
        $this->driverConnection = $driverConnection;
        $this->schemaSynchronizer = $schemaSynchronizer ?? new SingleDatabaseSynchronizer($this->driverConnection);
    }

    public function getConfiguration(): array
    {
        return $this->configuration;
    }

    public static function buildConfiguration($dsn, array $options = [])
    {
        if (false === $components = parse_url($dsn)) {
            throw new InvalidArgumentException(sprintf('The given Doctrine Messenger DSN "%s" is invalid.', $dsn));
        }

        $query = [];
        if (isset($components['query'])) {
            parse_str($components['query'], $query);
        }

        $configuration = [
            'connection' => $components['host'],
            'table_name' => $options['table_name'] ?? ($query['table_name'] ?? self::DEFAULT_OPTIONS['table_name']),
            'queue_name' => $options['queue_name'] ?? ($query['queue_name'] ?? self::DEFAULT_OPTIONS['queue_name']),
            'redeliver_timeout' => $options['redeliver_timeout'] ?? ($query['redeliver_timeout'] ?? self::DEFAULT_OPTIONS['redeliver_timeout']),
            'auto_setup' => $options['auto_setup'] ?? ($query['auto_setup'] ?? self::DEFAULT_OPTIONS['auto_setup']),
        ];

        // check for extra keys in options
        $optionsExtraKeys = array_diff(array_keys($options), array_keys($configuration));
        if (0 < \count($optionsExtraKeys)) {
            throw new InvalidArgumentException(sprintf('Unknown option found : [%s]. Allowed options are [%s]', implode(', ', $optionsExtraKeys), implode(', ', self::DEFAULT_OPTIONS)));
        }

        // check for extra keys in options
        $queryExtraKeys = array_diff(array_keys($query), array_keys($configuration));
        if (0 < \count($queryExtraKeys)) {
            throw new InvalidArgumentException(sprintf('Unknown option found in DSN: [%s]. Allowed options are [%s]', implode(', ', $queryExtraKeys), implode(', ', self::DEFAULT_OPTIONS)));
        }

        return $configuration;
    }

    /**
     * @param int $delay The delay in milliseconds
     *
     * @return string The inserted id
     *
     * @throws \Doctrine\DBAL\DBALException
     */
    public function send(string $body, array $headers, int $delay = 0): string
    {
        $now = new \DateTime();
        $availableAt = (clone $now)->modify(sprintf('+%d seconds', $delay / 1000));

        $queryBuilder = $this->driverConnection->createQueryBuilder()
            ->insert($this->configuration['table_name'])
            ->values([
                'body' => ':body',
                'headers' => ':headers',
                'queue_name' => ':queue_name',
                'created_at' => ':created_at',
                'available_at' => ':available_at',
            ]);

        $this->executeQuery($queryBuilder->getSQL(), [
            ':body' => $body,
            ':headers' => json_encode($headers),
            ':queue_name' => $this->configuration['queue_name'],
            ':created_at' => self::formatDateTime($now),
            ':available_at' => self::formatDateTime($availableAt),
        ]);

        return $this->driverConnection->lastInsertId();
    }

    public function get(): ?array
    {
        if ($this->configuration['auto_setup']) {
            $this->setup();
        }
        $this->driverConnection->beginTransaction();
        try {
            $query = $this->createAvailableMessagesQueryBuilder()
                ->orderBy('available_at', 'ASC')
                ->setMaxResults(1);

            // use SELECT ... FOR UPDATE to lock table
            $doctrineEnvelope = $this->executeQuery(
                $query->getSQL().' '.$this->driverConnection->getDatabasePlatform()->getWriteLockSQL(),
                $query->getParameters()
            )->fetch();

            if (false === $doctrineEnvelope) {
                $this->driverConnection->commit();

                return null;
            }

<<<<<<< HEAD
            $doctrineEnvelope['headers'] = json_decode($doctrineEnvelope['headers'], true);
=======
            $doctrineEnvelope = $this->decodeEnvelopeHeaders($doctrineEnvelope);
>>>>>>> 3aec2acc

            $queryBuilder = $this->driverConnection->createQueryBuilder()
                ->update($this->configuration['table_name'])
                ->set('delivered_at', ':delivered_at')
                ->where('id = :id');
            $now = new \DateTime();
            $this->executeQuery($queryBuilder->getSQL(), [
                ':id' => $doctrineEnvelope['id'],
                ':delivered_at' => self::formatDateTime($now),
            ]);

            $this->driverConnection->commit();

            return $doctrineEnvelope;
        } catch (\Throwable $e) {
            $this->driverConnection->rollBack();

            throw $e;
        }
    }

    public function ack(string $id): bool
    {
        try {
            return $this->driverConnection->delete($this->configuration['table_name'], ['id' => $id]) > 0;
        } catch (DBALException $exception) {
            throw new TransportException($exception->getMessage(), 0, $exception);
        }
    }

    public function reject(string $id): bool
    {
        try {
            return $this->driverConnection->delete($this->configuration['table_name'], ['id' => $id]) > 0;
        } catch (DBALException $exception) {
            throw new TransportException($exception->getMessage(), 0, $exception);
        }
    }

    public function setup(): void
    {
        $configuration = $this->driverConnection->getConfiguration();
        // Since Doctrine 2.9 the getFilterSchemaAssetsExpression is deprecated
        $hasFilterCallback = method_exists($configuration, 'getSchemaAssetsFilter');

        if ($hasFilterCallback) {
            $assetFilter = $this->driverConnection->getConfiguration()->getSchemaAssetsFilter();
            $this->driverConnection->getConfiguration()->setSchemaAssetsFilter(null);
        } else {
            $assetFilter = $this->driverConnection->getConfiguration()->getFilterSchemaAssetsExpression();
            $this->driverConnection->getConfiguration()->setFilterSchemaAssetsExpression(null);
        }

        $this->schemaSynchronizer->updateSchema($this->getSchema(), true);

        if ($hasFilterCallback) {
            $this->driverConnection->getConfiguration()->setSchemaAssetsFilter($assetFilter);
        } else {
            $this->driverConnection->getConfiguration()->setFilterSchemaAssetsExpression($assetFilter);
        }
    }

    public function getMessageCount(): int
    {
        $queryBuilder = $this->createAvailableMessagesQueryBuilder()
            ->select('COUNT(m.id) as message_count')
            ->setMaxResults(1);

        return $this->executeQuery($queryBuilder->getSQL(), $queryBuilder->getParameters())->fetchColumn();
    }

    public function findAll(int $limit = null): array
    {
        if ($this->configuration['auto_setup']) {
            $this->setup();
        }

        $queryBuilder = $this->createAvailableMessagesQueryBuilder();
        if (null !== $limit) {
            $queryBuilder->setMaxResults($limit);
        }

        $data = $this->executeQuery($queryBuilder->getSQL(), $queryBuilder->getParameters())->fetchAll();

        return \array_map(function ($doctrineEnvelope) {
            return $this->decodeEnvelopeHeaders($doctrineEnvelope);
        }, $data);
    }

    public function find($id): ?array
    {
        if ($this->configuration['auto_setup']) {
            $this->setup();
        }

        $queryBuilder = $this->createQueryBuilder()
            ->where('m.id = :id');

        $data = $this->executeQuery($queryBuilder->getSQL(), [
            'id' => $id,
        ])->fetch();

        return false === $data ? null : $this->decodeEnvelopeHeaders($data);
    }

    private function createAvailableMessagesQueryBuilder(): QueryBuilder
    {
        $now = new \DateTime();
        $redeliverLimit = (clone $now)->modify(sprintf('-%d seconds', $this->configuration['redeliver_timeout']));

        return $this->createQueryBuilder()
            ->where('m.delivered_at is null OR m.delivered_at < :redeliver_limit')
            ->andWhere('m.available_at <= :now')
            ->andWhere('m.queue_name = :queue_name')
            ->setParameters([
                ':now' => self::formatDateTime($now),
                ':queue_name' => $this->configuration['queue_name'],
                ':redeliver_limit' => self::formatDateTime($redeliverLimit),
            ]);
    }

    private function createQueryBuilder(): QueryBuilder
    {
        return $this->driverConnection->createQueryBuilder()
            ->select('m.*')
            ->from($this->configuration['table_name'], 'm');
    }

    private function executeQuery(string $sql, array $parameters = [])
    {
        $stmt = null;
        try {
            $stmt = $this->driverConnection->prepare($sql);
            $stmt->execute($parameters);
        } catch (TableNotFoundException $e) {
            // create table
            if (!$this->driverConnection->isTransactionActive() && $this->configuration['auto_setup']) {
                $this->setup();
            }
            // statement not prepared ? SQLite throw on exception on prepare if the table does not exist
            if (null === $stmt) {
                $stmt = $this->driverConnection->prepare($sql);
            }
            $stmt->execute($parameters);
        }

        return $stmt;
    }

    private function getSchema(): Schema
    {
        $schema = new Schema();
        $table = $schema->createTable($this->configuration['table_name']);
        $table->addColumn('id', Type::BIGINT)
            ->setAutoincrement(true)
            ->setNotnull(true);
        $table->addColumn('body', Type::TEXT)
            ->setNotnull(true);
        $table->addColumn('headers', Type::TEXT)
            ->setNotnull(true);
        $table->addColumn('queue_name', Type::STRING)
            ->setNotnull(true);
        $table->addColumn('created_at', Type::DATETIME)
            ->setNotnull(true);
        $table->addColumn('available_at', Type::DATETIME)
            ->setNotnull(true);
        $table->addColumn('delivered_at', Type::DATETIME)
            ->setNotnull(false);
        $table->setPrimaryKey(['id']);
        $table->addIndex(['queue_name']);
        $table->addIndex(['available_at']);
        $table->addIndex(['delivered_at']);

        return $schema;
    }

    public static function formatDateTime(\DateTimeInterface $dateTime)
    {
        return $dateTime->format('Y-m-d\TH:i:s');
    }

    private function decodeEnvelopeHeaders(array $doctrineEnvelope): array
    {
        $doctrineEnvelope['headers'] = \json_decode($doctrineEnvelope['headers'], true);

        return $doctrineEnvelope;
    }
}<|MERGE_RESOLUTION|>--- conflicted
+++ resolved
@@ -155,11 +155,7 @@
                 return null;
             }
 
-<<<<<<< HEAD
-            $doctrineEnvelope['headers'] = json_decode($doctrineEnvelope['headers'], true);
-=======
             $doctrineEnvelope = $this->decodeEnvelopeHeaders($doctrineEnvelope);
->>>>>>> 3aec2acc
 
             $queryBuilder = $this->driverConnection->createQueryBuilder()
                 ->update($this->configuration['table_name'])
