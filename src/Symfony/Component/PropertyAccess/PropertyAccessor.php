<?php

/*
 * This file is part of the Symfony package.
 *
 * (c) Fabien Potencier <fabien@symfony.com>
 *
 * For the full copyright and license information, please view the LICENSE
 * file that was distributed with this source code.
 */

namespace Symfony\Component\PropertyAccess;

use Symfony\Component\PropertyAccess\Exception\AccessException;
use Symfony\Component\PropertyAccess\Exception\NoSuchPropertyException;
use Symfony\Component\PropertyAccess\Exception\NoSuchIndexException;
use Symfony\Component\PropertyAccess\Exception\UnexpectedTypeException;

/**
 * Default implementation of {@link PropertyAccessorInterface}.
 *
 * @author Bernhard Schussek <bschussek@gmail.com>
 */
class PropertyAccessor implements PropertyAccessorInterface
{
    const VALUE = 0;
    const IS_REF = 1;

    /**
     * @var bool
     */
    private $magicCall;

    /**
     * @var bool
     */
    private $ignoreInvalidIndices;

    /**
     * Should not be used by application code. Use
     * {@link PropertyAccess::createPropertyAccessor()} instead.
     */
    public function __construct($magicCall = false, $throwExceptionOnInvalidIndex = false)
    {
        $this->magicCall = $magicCall;
        $this->ignoreInvalidIndices = !$throwExceptionOnInvalidIndex;
    }

    /**
     * {@inheritdoc}
     */
    public function getValue($objectOrArray, $propertyPath)
    {
        if (!$propertyPath instanceof PropertyPathInterface) {
            $propertyPath = new PropertyPath($propertyPath);
        }

        $propertyValues = & $this->readPropertiesUntil($objectOrArray, $propertyPath, $propertyPath->getLength(), $this->ignoreInvalidIndices);

        return $propertyValues[count($propertyValues) - 1][self::VALUE];
    }

    /**
     * {@inheritdoc}
     */
    public function setValue(&$objectOrArray, $propertyPath, $value)
    {
        if (!$propertyPath instanceof PropertyPathInterface) {
            $propertyPath = new PropertyPath($propertyPath);
        }

        $propertyValues = & $this->readPropertiesUntil($objectOrArray, $propertyPath, $propertyPath->getLength() - 1);
        $overwrite = true;

        // Add the root object to the list
        array_unshift($propertyValues, array(
            self::VALUE => &$objectOrArray,
            self::IS_REF => true,
        ));

        for ($i = count($propertyValues) - 1; $i >= 0; --$i) {
            $objectOrArray = & $propertyValues[$i][self::VALUE];

            if ($overwrite) {
<<<<<<< HEAD
                if (!is_object($objectOrArray) && !is_array($objectOrArray)) {
                    throw new UnexpectedTypeException($objectOrArray, $propertyPath, $i);
                }

=======
>>>>>>> f9ddaebe
                $property = $propertyPath->getElement($i);

                if ($propertyPath->isIndex($i)) {
                    $this->writeIndex($objectOrArray, $property, $value);
                } else {
                    $this->writeProperty($objectOrArray, $property, $value);
                }
            }

            $value = & $objectOrArray;
            $overwrite = !$propertyValues[$i][self::IS_REF];
        }
    }

    /**
     * {@inheritdoc}
     */
    public function isReadable($objectOrArray, $propertyPath)
    {
        if (!$propertyPath instanceof PropertyPathInterface) {
            $propertyPath = new PropertyPath($propertyPath);
        }

        try {
            $this->readPropertiesUntil($objectOrArray, $propertyPath, $propertyPath->getLength(), $this->ignoreInvalidIndices);

            return true;
        } catch (AccessException $e) {
            return false;
        } catch (UnexpectedTypeException $e) {
            return false;
        }
    }

    /**
     * {@inheritdoc}
     */
    public function isWritable($objectOrArray, $propertyPath)
    {
        if (!$propertyPath instanceof PropertyPathInterface) {
            $propertyPath = new PropertyPath($propertyPath);
        }

        try {
            $propertyValues = $this->readPropertiesUntil($objectOrArray, $propertyPath, $propertyPath->getLength() - 1);
            $overwrite = true;

            // Add the root object to the list
            array_unshift($propertyValues, array(
                self::VALUE => $objectOrArray,
                self::IS_REF => true,
            ));

            for ($i = count($propertyValues) - 1; $i >= 0; --$i) {
                $objectOrArray = $propertyValues[$i][self::VALUE];

                if ($overwrite) {
                    $property = $propertyPath->getElement($i);

                    if ($propertyPath->isIndex($i)) {
                        if (!$objectOrArray instanceof \ArrayAccess && !is_array($objectOrArray)) {
                            return false;
                        }
                    } else {
                        if (!$this->isPropertyWritable($objectOrArray, $property)) {
                            return false;
                        }
                    }
                }

                $overwrite = !$propertyValues[$i][self::IS_REF];
            }

            return true;
        } catch (AccessException $e) {
            return false;
        } catch (UnexpectedTypeException $e) {
            return false;
        }
    }

    /**
     * Reads the path from an object up to a given path index.
     *
     * @param object|array          $objectOrArray        The object or array to read from
     * @param PropertyPathInterface $propertyPath         The property path to read
     * @param int                   $lastIndex            The index up to which should be read
     * @param bool                  $ignoreInvalidIndices Whether to ignore invalid indices
     *                                                    or throw an exception
     *
     * @return array The values read in the path.
     *
     * @throws UnexpectedTypeException If a value within the path is neither object nor array.
     * @throws NoSuchIndexException    If a non-existing index is accessed
     */
    private function &readPropertiesUntil(&$objectOrArray, PropertyPathInterface $propertyPath, $lastIndex, $ignoreInvalidIndices = true)
    {
        if (!is_object($objectOrArray) && !is_array($objectOrArray)) {
            throw new UnexpectedTypeException($objectOrArray, 'object or array');
        }

        $propertyValues = array();

        for ($i = 0; $i < $lastIndex; ++$i) {
<<<<<<< HEAD
            if (!is_object($objectOrArray) && !is_array($objectOrArray)) {
                throw new UnexpectedTypeException($objectOrArray, $propertyPath, $i);
            }

=======
>>>>>>> f9ddaebe
            $property = $propertyPath->getElement($i);
            $isIndex = $propertyPath->isIndex($i);

            // Create missing nested arrays on demand
            if ($isIndex &&
                (
                    ($objectOrArray instanceof \ArrayAccess && !isset($objectOrArray[$property])) ||
                    (is_array($objectOrArray) && !array_key_exists($property, $objectOrArray))
                )
            ) {
                if (!$ignoreInvalidIndices) {
                    if (!is_array($objectOrArray)) {
                        if (!$objectOrArray instanceof \Traversable) {
                            throw new NoSuchIndexException(sprintf(
                                'Cannot read property "%s".',
                                $property
                            ));
                        }

                        $objectOrArray = iterator_to_array($objectOrArray);
                    }

                    throw new NoSuchIndexException(sprintf(
                        'Cannot read property "%s". Available properties are "%s"',
                        $property,
                        print_r(array_keys($objectOrArray), true)
                    ));
                }

                $objectOrArray[$property] = $i + 1 < $propertyPath->getLength() ? array() : null;
            }

            if ($isIndex) {
                $propertyValue = & $this->readIndex($objectOrArray, $property);
            } else {
                $propertyValue = & $this->readProperty($objectOrArray, $property);
            }

            $objectOrArray = & $propertyValue[self::VALUE];

            // the final value of the path must not be validated
            if ($i + 1 < $propertyPath->getLength() && !is_object($objectOrArray) && !is_array($objectOrArray)) {
                throw new UnexpectedTypeException($objectOrArray, 'object or array');
            }

            $propertyValues[] = & $propertyValue;
        }

        return $propertyValues;
    }

    /**
     * Reads a key from an array-like structure.
     *
     * @param \ArrayAccess|array $array The array or \ArrayAccess object to read from
     * @param string|int         $index The key to read
     *
     * @return mixed The value of the key
     *
     * @throws NoSuchIndexException If the array does not implement \ArrayAccess or it is not an array
     */
    private function &readIndex(&$array, $index)
    {
        if (!$array instanceof \ArrayAccess && !is_array($array)) {
            throw new NoSuchIndexException(sprintf('Index "%s" cannot be read from object of type "%s" because it doesn\'t implement \ArrayAccess', $index, get_class($array)));
        }

        // Use an array instead of an object since performance is very crucial here
        $result = array(
            self::VALUE => null,
            self::IS_REF => false,
        );

        if (isset($array[$index])) {
            if (is_array($array)) {
                $result[self::VALUE] = & $array[$index];
                $result[self::IS_REF] = true;
            } else {
                $result[self::VALUE] = $array[$index];
                // Objects are always passed around by reference
                $result[self::IS_REF] = is_object($array[$index]) ? true : false;
            }
        }

        return $result;
    }

    /**
     * Reads the a property from an object or array.
     *
     * @param object $object   The object to read from.
     * @param string $property The property to read.
     *
     * @return mixed The value of the read property
     *
     * @throws NoSuchPropertyException If the property does not exist or is not
     *                                 public.
     */
    private function &readProperty(&$object, $property)
    {
        // Use an array instead of an object since performance is
        // very crucial here
        $result = array(
            self::VALUE => null,
            self::IS_REF => false,
        );

        if (!is_object($object)) {
            throw new NoSuchPropertyException(sprintf('Cannot read property "%s" from an array. Maybe you should write the property path as "[%s]" instead?', $property, $property));
        }

        $camelized = $this->camelize($property);
        $reflClass = new \ReflectionClass($object);
        $getter = 'get'.$camelized;
        $getsetter = lcfirst($camelized); // jQuery style, e.g. read: last(), write: last($item)
        $isser = 'is'.$camelized;
        $hasser = 'has'.$camelized;
        $classHasProperty = $reflClass->hasProperty($property);

        if ($reflClass->hasMethod($getter) && $reflClass->getMethod($getter)->isPublic()) {
            $result[self::VALUE] = $object->$getter();
        } elseif ($this->isMethodAccessible($reflClass, $getsetter, 0)) {
            $result[self::VALUE] = $object->$getsetter();
        } elseif ($reflClass->hasMethod($isser) && $reflClass->getMethod($isser)->isPublic()) {
            $result[self::VALUE] = $object->$isser();
        } elseif ($reflClass->hasMethod($hasser) && $reflClass->getMethod($hasser)->isPublic()) {
            $result[self::VALUE] = $object->$hasser();
        } elseif ($reflClass->hasMethod('__get') && $reflClass->getMethod('__get')->isPublic()) {
            $result[self::VALUE] = $object->$property;
        } elseif ($classHasProperty && $reflClass->getProperty($property)->isPublic()) {
            $result[self::VALUE] = & $object->$property;
            $result[self::IS_REF] = true;
        } elseif (!$classHasProperty && property_exists($object, $property)) {
            // Needed to support \stdClass instances. We need to explicitly
            // exclude $classHasProperty, otherwise if in the previous clause
            // a *protected* property was found on the class, property_exists()
            // returns true, consequently the following line will result in a
            // fatal error.
            $result[self::VALUE] = & $object->$property;
            $result[self::IS_REF] = true;
        } elseif ($this->magicCall && $reflClass->hasMethod('__call') && $reflClass->getMethod('__call')->isPublic()) {
            // we call the getter and hope the __call do the job
            $result[self::VALUE] = $object->$getter();
        } else {
            $methods = array($getter, $getsetter, $isser, $hasser, '__get');
            if ($this->magicCall) {
                $methods[] = '__call';
            }

            throw new NoSuchPropertyException(sprintf(
                'Neither the property "%s" nor one of the methods "%s()" '.
                'exist and have public access in class "%s".',
                $property,
                implode('()", "', $methods),
                $reflClass->name
            ));
        }

        // Objects are always passed around by reference
        if (is_object($result[self::VALUE])) {
            $result[self::IS_REF] = true;
        }

        return $result;
    }

    /**
     * Sets the value of an index in a given array-accessible value.
     *
     * @param \ArrayAccess|array $array An array or \ArrayAccess object to write to
     * @param string|int         $index The index to write at
     * @param mixed              $value The value to write
     *
     * @throws NoSuchIndexException If the array does not implement \ArrayAccess or it is not an array
     */
    private function writeIndex(&$array, $index, $value)
    {
        if (!$array instanceof \ArrayAccess && !is_array($array)) {
            throw new NoSuchIndexException(sprintf('Index "%s" cannot be modified in object of type "%s" because it doesn\'t implement \ArrayAccess', $index, get_class($array)));
        }

        $array[$index] = $value;
    }

    /**
     * Sets the value of a property in the given object.
     *
     * @param object $object   The object to write to
     * @param string $property The property to write
     * @param mixed  $value    The value to write
     *
     * @throws NoSuchPropertyException If the property does not exist or is not
     *                                 public.
     */
    private function writeProperty(&$object, $property, $value)
    {
        if (!is_object($object)) {
            throw new NoSuchPropertyException(sprintf('Cannot write property "%s" to an array. Maybe you should write the property path as "[%s]" instead?', $property, $property));
        }

        $reflClass = new \ReflectionClass($object);
        $camelized = $this->camelize($property);
        $singulars = (array) StringUtil::singularify($camelized);

        if (is_array($value) || $value instanceof \Traversable) {
            $methods = $this->findAdderAndRemover($reflClass, $singulars);

            // Use addXxx() and removeXxx() to write the collection
            if (null !== $methods) {
                $this->writeCollection($object, $property, $value, $methods[0], $methods[1]);

                return;
            }
        }

        $setter = 'set'.$camelized;
        $getsetter = lcfirst($camelized); // jQuery style, e.g. read: last(), write: last($item)
        $classHasProperty = $reflClass->hasProperty($property);

        if ($this->isMethodAccessible($reflClass, $setter, 1)) {
            $object->$setter($value);
        } elseif ($this->isMethodAccessible($reflClass, $getsetter, 1)) {
            $object->$getsetter($value);
        } elseif ($this->isMethodAccessible($reflClass, '__set', 2)) {
            $object->$property = $value;
        } elseif ($classHasProperty && $reflClass->getProperty($property)->isPublic()) {
            $object->$property = $value;
        } elseif (!$classHasProperty && property_exists($object, $property)) {
            // Needed to support \stdClass instances. We need to explicitly
            // exclude $classHasProperty, otherwise if in the previous clause
            // a *protected* property was found on the class, property_exists()
            // returns true, consequently the following line will result in a
            // fatal error.
            $object->$property = $value;
        } elseif ($this->magicCall && $this->isMethodAccessible($reflClass, '__call', 2)) {
            // we call the getter and hope the __call do the job
            $object->$setter($value);
        } else {
            throw new NoSuchPropertyException(sprintf(
                'Neither the property "%s" nor one of the methods %s"%s()", "%s()", '.
                '"__set()" or "__call()" exist and have public access in class "%s".',
                $property,
                implode('', array_map(function ($singular) {
                    return '"add'.$singular.'()"/"remove'.$singular.'()", ';
                }, $singulars)),
                $setter,
                $getsetter,
                $reflClass->name
            ));
        }
    }

    /**
     * Adjusts a collection-valued property by calling add*() and remove*()
     * methods.
     *
     * @param object             $object       The object to write to
     * @param string             $property     The property to write
     * @param array|\Traversable $collection   The collection to write
     * @param string             $addMethod    The add*() method
     * @param string             $removeMethod The remove*() method
     */
    private function writeCollection($object, $property, $collection, $addMethod, $removeMethod)
    {
        // At this point the add and remove methods have been found
        // Use iterator_to_array() instead of clone in order to prevent side effects
        // see https://github.com/symfony/symfony/issues/4670
        $itemsToAdd = is_object($collection) ? iterator_to_array($collection) : $collection;
        $itemToRemove = array();
        $propertyValue = $this->readProperty($object, $property);
        $previousValue = $propertyValue[self::VALUE];

        if (is_array($previousValue) || $previousValue instanceof \Traversable) {
            foreach ($previousValue as $previousItem) {
                foreach ($collection as $key => $item) {
                    if ($item === $previousItem) {
                        // Item found, don't add
                        unset($itemsToAdd[$key]);

                        // Next $previousItem
                        continue 2;
                    }
                }

                // Item not found, add to remove list
                $itemToRemove[] = $previousItem;
            }
        }

        foreach ($itemToRemove as $item) {
            $object->{$removeMethod}($item);
        }

        foreach ($itemsToAdd as $item) {
            $object->{$addMethod}($item);
        }
    }

    /**
     * Returns whether a property is writable in the given object.
     *
     * @param object $object   The object to write to
     * @param string $property The property to write
     *
     * @return bool Whether the property is writable
     */
    private function isPropertyWritable($object, $property)
    {
        if (!is_object($object)) {
            return false;
        }

        $reflClass = new \ReflectionClass($object);

        $camelized = $this->camelize($property);
        $setter = 'set'.$camelized;
        $getsetter = lcfirst($camelized); // jQuery style, e.g. read: last(), write: last($item)
        $classHasProperty = $reflClass->hasProperty($property);

        if ($this->isMethodAccessible($reflClass, $setter, 1)
            || $this->isMethodAccessible($reflClass, $getsetter, 1)
            || $this->isMethodAccessible($reflClass, '__set', 2)
            || ($classHasProperty && $reflClass->getProperty($property)->isPublic())
            || (!$classHasProperty && property_exists($object, $property))
            || ($this->magicCall && $this->isMethodAccessible($reflClass, '__call', 2))) {
            return true;
        }

        $singulars = (array) StringUtil::singularify($camelized);

        // Any of the two methods is required, but not yet known
        if (null !== $this->findAdderAndRemover($reflClass, $singulars)) {
            return true;
        }

        return false;
    }

    /**
     * Camelizes a given string.
     *
     * @param string $string Some string
     *
     * @return string The camelized version of the string
     */
    private function camelize($string)
    {
        return strtr(ucwords(strtr($string, array('_' => ' '))), array(' ' => ''));
    }

    /**
     * Searches for add and remove methods.
     *
     * @param \ReflectionClass $reflClass The reflection class for the given object
     * @param array            $singulars The singular form of the property name or null
     *
     * @return array|null An array containing the adder and remover when found, null otherwise
     */
    private function findAdderAndRemover(\ReflectionClass $reflClass, array $singulars)
    {
        foreach ($singulars as $singular) {
            $addMethod = 'add'.$singular;
            $removeMethod = 'remove'.$singular;

            $addMethodFound = $this->isMethodAccessible($reflClass, $addMethod, 1);
            $removeMethodFound = $this->isMethodAccessible($reflClass, $removeMethod, 1);

            if ($addMethodFound && $removeMethodFound) {
                return array($addMethod, $removeMethod);
            }
        }
    }

    /**
     * Returns whether a method is public and has the number of required parameters.
     *
     * @param \ReflectionClass $class      The class of the method
     * @param string           $methodName The method name
     * @param int              $parameters The number of parameters
     *
     * @return bool Whether the method is public and has $parameters
     *              required parameters
     */
    private function isMethodAccessible(\ReflectionClass $class, $methodName, $parameters)
    {
        if ($class->hasMethod($methodName)) {
            $method = $class->getMethod($methodName);

            if ($method->isPublic()
                && $method->getNumberOfRequiredParameters() <= $parameters
                && $method->getNumberOfParameters() >= $parameters) {
                return true;
            }
        }

        return false;
    }
}<|MERGE_RESOLUTION|>--- conflicted
+++ resolved
@@ -82,13 +82,6 @@
             $objectOrArray = & $propertyValues[$i][self::VALUE];
 
             if ($overwrite) {
-<<<<<<< HEAD
-                if (!is_object($objectOrArray) && !is_array($objectOrArray)) {
-                    throw new UnexpectedTypeException($objectOrArray, $propertyPath, $i);
-                }
-
-=======
->>>>>>> f9ddaebe
                 $property = $propertyPath->getElement($i);
 
                 if ($propertyPath->isIndex($i)) {
@@ -187,19 +180,12 @@
     private function &readPropertiesUntil(&$objectOrArray, PropertyPathInterface $propertyPath, $lastIndex, $ignoreInvalidIndices = true)
     {
         if (!is_object($objectOrArray) && !is_array($objectOrArray)) {
-            throw new UnexpectedTypeException($objectOrArray, 'object or array');
+            throw new UnexpectedTypeException($objectOrArray, $propertyPath, 0);
         }
 
         $propertyValues = array();
 
         for ($i = 0; $i < $lastIndex; ++$i) {
-<<<<<<< HEAD
-            if (!is_object($objectOrArray) && !is_array($objectOrArray)) {
-                throw new UnexpectedTypeException($objectOrArray, $propertyPath, $i);
-            }
-
-=======
->>>>>>> f9ddaebe
             $property = $propertyPath->getElement($i);
             $isIndex = $propertyPath->isIndex($i);
 
@@ -242,7 +228,7 @@
 
             // the final value of the path must not be validated
             if ($i + 1 < $propertyPath->getLength() && !is_object($objectOrArray) && !is_array($objectOrArray)) {
-                throw new UnexpectedTypeException($objectOrArray, 'object or array');
+                throw new UnexpectedTypeException($objectOrArray, $propertyPath, $i+1);
             }
 
             $propertyValues[] = & $propertyValue;
