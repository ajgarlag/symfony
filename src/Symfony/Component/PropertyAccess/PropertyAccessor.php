<?php

/*
 * This file is part of the Symfony package.
 *
 * (c) Fabien Potencier <fabien@symfony.com>
 *
 * For the full copyright and license information, please view the LICENSE
 * file that was distributed with this source code.
 */

namespace Symfony\Component\PropertyAccess;

use Psr\Cache\CacheItemPoolInterface;
use Psr\Log\LoggerInterface;
use Psr\Log\NullLogger;
use Symfony\Component\Cache\Adapter\AdapterInterface;
use Symfony\Component\Cache\Adapter\ApcuAdapter;
use Symfony\Component\Cache\Adapter\NullAdapter;
use Symfony\Component\Inflector\Inflector;
use Symfony\Component\PropertyAccess\Exception\AccessException;
use Symfony\Component\PropertyAccess\Exception\InvalidArgumentException;
use Symfony\Component\PropertyAccess\Exception\NoSuchIndexException;
use Symfony\Component\PropertyAccess\Exception\NoSuchPropertyException;
use Symfony\Component\PropertyAccess\Exception\UnexpectedTypeException;

/**
 * Default implementation of {@link PropertyAccessorInterface}.
 *
 * @author Bernhard Schussek <bschussek@gmail.com>
 * @author Kévin Dunglas <dunglas@gmail.com>
 * @author Nicolas Grekas <p@tchwork.com>
 */
class PropertyAccessor implements PropertyAccessorInterface
{
    private const VALUE = 0;
    private const REF = 1;
    private const IS_REF_CHAINED = 2;
    private const ACCESS_HAS_PROPERTY = 0;
    private const ACCESS_TYPE = 1;
    private const ACCESS_NAME = 2;
    private const ACCESS_REF = 3;
    private const ACCESS_ADDER = 4;
    private const ACCESS_REMOVER = 5;
    private const ACCESS_TYPE_METHOD = 0;
    private const ACCESS_TYPE_PROPERTY = 1;
    private const ACCESS_TYPE_MAGIC = 2;
    private const ACCESS_TYPE_ADDER_AND_REMOVER = 3;
    private const ACCESS_TYPE_NOT_FOUND = 4;
    private const CACHE_PREFIX_READ = 'r';
    private const CACHE_PREFIX_WRITE = 'w';
    private const CACHE_PREFIX_PROPERTY_PATH = 'p';

    /**
     * @var bool
     */
    private $magicCall;
    private $ignoreInvalidIndices;
    private $ignoreInvalidProperty;

    /**
     * @var CacheItemPoolInterface
     */
    private $cacheItemPool;

    private $propertyPathCache = [];
    private $readPropertyCache = [];
    private $writePropertyCache = [];
    private static $resultProto = [self::VALUE => null];

    /**
     * Should not be used by application code. Use
     * {@link PropertyAccess::createPropertyAccessor()} instead.
     */
    public function __construct(bool $magicCall = false, bool $throwExceptionOnInvalidIndex = false, CacheItemPoolInterface $cacheItemPool = null, bool $throwExceptionOnInvalidPropertyPath = true)
    {
        $this->magicCall = $magicCall;
        $this->ignoreInvalidIndices = !$throwExceptionOnInvalidIndex;
        $this->cacheItemPool = $cacheItemPool instanceof NullAdapter ? null : $cacheItemPool; // Replace the NullAdapter by the null value
        $this->ignoreInvalidProperty = !$throwExceptionOnInvalidPropertyPath;
    }

    /**
     * {@inheritdoc}
     */
    public function getValue($objectOrArray, $propertyPath)
    {
        $zval = [
            self::VALUE => $objectOrArray,
        ];

        if (\is_object($objectOrArray) && false === strpbrk((string) $propertyPath, '.[')) {
            return $this->readProperty($zval, $propertyPath, $this->ignoreInvalidProperty)[self::VALUE];
        }

        $propertyPath = $this->getPropertyPath($propertyPath);

        $propertyValues = $this->readPropertiesUntil($zval, $propertyPath, $propertyPath->getLength(), $this->ignoreInvalidIndices);

        return $propertyValues[\count($propertyValues) - 1][self::VALUE];
    }

    /**
     * {@inheritdoc}
     */
    public function setValue(&$objectOrArray, $propertyPath, $value)
    {
        if (\is_object($objectOrArray) && false === strpbrk((string) $propertyPath, '.[')) {
            $zval = [
                self::VALUE => $objectOrArray,
            ];

            try {
                $this->writeProperty($zval, $propertyPath, $value);

                return;
            } catch (\TypeError $e) {
                self::throwInvalidArgumentException($e->getMessage(), $e->getTrace(), 0, $propertyPath);
                // It wasn't thrown in this class so rethrow it
                throw $e;
            }
        }

        $propertyPath = $this->getPropertyPath($propertyPath);

        $zval = [
            self::VALUE => $objectOrArray,
            self::REF => &$objectOrArray,
        ];
        $propertyValues = $this->readPropertiesUntil($zval, $propertyPath, $propertyPath->getLength() - 1);
        $overwrite = true;

        try {
            for ($i = \count($propertyValues) - 1; 0 <= $i; --$i) {
                $zval = $propertyValues[$i];
                unset($propertyValues[$i]);

                // You only need set value for current element if:
                // 1. it's the parent of the last index element
                // OR
                // 2. its child is not passed by reference
                //
                // This may avoid uncessary value setting process for array elements.
                // For example:
                // '[a][b][c]' => 'old-value'
                // If you want to change its value to 'new-value',
                // you only need set value for '[a][b][c]' and it's safe to ignore '[a][b]' and '[a]'
                if ($overwrite) {
                    $property = $propertyPath->getElement($i);

                    if ($propertyPath->isIndex($i)) {
                        if ($overwrite = !isset($zval[self::REF])) {
                            $ref = &$zval[self::REF];
                            $ref = $zval[self::VALUE];
                        }
                        $this->writeIndex($zval, $property, $value);
                        if ($overwrite) {
                            $zval[self::VALUE] = $zval[self::REF];
                        }
                    } else {
                        $this->writeProperty($zval, $property, $value);
                    }

                    // if current element is an object
                    // OR
                    // if current element's reference chain is not broken - current element
                    // as well as all its ancients in the property path are all passed by reference,
                    // then there is no need to continue the value setting process
                    if (\is_object($zval[self::VALUE]) || isset($zval[self::IS_REF_CHAINED])) {
                        break;
                    }
                }

                $value = $zval[self::VALUE];
            }
        } catch (\TypeError $e) {
            self::throwInvalidArgumentException($e->getMessage(), $e->getTrace(), 0, $propertyPath);

            // It wasn't thrown in this class so rethrow it
            throw $e;
        }
    }

    private static function throwInvalidArgumentException(string $message, array $trace, $i, $propertyPath)
    {
        // the type mismatch is not caused by invalid arguments (but e.g. by an incompatible return type hint of the writer method)
        if (0 !== strpos($message, 'Argument ')) {
            return;
        }

        if (isset($trace[$i]['file']) && __FILE__ === $trace[$i]['file'] && \array_key_exists(0, $trace[$i]['args'])) {
            $pos = strpos($message, $delim = 'must be of the type ') ?: (strpos($message, $delim = 'must be an instance of ') ?: strpos($message, $delim = 'must implement interface '));
            $pos += \strlen($delim);
            $type = $trace[$i]['args'][0];
            $type = \is_object($type) ? \get_class($type) : \gettype($type);

            throw new InvalidArgumentException(sprintf('Expected argument of type "%s", "%s" given at property path "%s".', substr($message, $pos, strpos($message, ',', $pos) - $pos), $type, $propertyPath));
        }
    }

    /**
     * {@inheritdoc}
     */
    public function isReadable($objectOrArray, $propertyPath)
    {
        if (!$propertyPath instanceof PropertyPathInterface) {
            $propertyPath = new PropertyPath($propertyPath);
        }

        try {
            $zval = [
                self::VALUE => $objectOrArray,
            ];
            $this->readPropertiesUntil($zval, $propertyPath, $propertyPath->getLength(), $this->ignoreInvalidIndices);

            return true;
        } catch (AccessException $e) {
            return false;
        } catch (UnexpectedTypeException $e) {
            return false;
        }
    }

    /**
     * {@inheritdoc}
     */
    public function isWritable($objectOrArray, $propertyPath)
    {
        $propertyPath = $this->getPropertyPath($propertyPath);

        try {
            $zval = [
                self::VALUE => $objectOrArray,
            ];
            $propertyValues = $this->readPropertiesUntil($zval, $propertyPath, $propertyPath->getLength() - 1);

            for ($i = \count($propertyValues) - 1; 0 <= $i; --$i) {
                $zval = $propertyValues[$i];
                unset($propertyValues[$i]);

                if ($propertyPath->isIndex($i)) {
                    if (!$zval[self::VALUE] instanceof \ArrayAccess && !\is_array($zval[self::VALUE])) {
                        return false;
                    }
                } else {
                    if (!$this->isPropertyWritable($zval[self::VALUE], $propertyPath->getElement($i))) {
                        return false;
                    }
                }

                if (\is_object($zval[self::VALUE])) {
                    return true;
                }
            }

            return true;
        } catch (AccessException $e) {
            return false;
        } catch (UnexpectedTypeException $e) {
            return false;
        }
    }

    /**
     * Reads the path from an object up to a given path index.
     *
     * @return array The values read in the path
     *
     * @throws UnexpectedTypeException if a value within the path is neither object nor array
     * @throws NoSuchIndexException    If a non-existing index is accessed
     */
    private function readPropertiesUntil(array $zval, PropertyPathInterface $propertyPath, int $lastIndex, bool $ignoreInvalidIndices = true)
    {
        if (!\is_object($zval[self::VALUE]) && !\is_array($zval[self::VALUE])) {
            throw new UnexpectedTypeException($zval[self::VALUE], $propertyPath, 0);
        }

        // Add the root object to the list
        $propertyValues = [$zval];

        for ($i = 0; $i < $lastIndex; ++$i) {
            $property = $propertyPath->getElement($i);
            $isIndex = $propertyPath->isIndex($i);

            if ($isIndex) {
                // Create missing nested arrays on demand
                if (($zval[self::VALUE] instanceof \ArrayAccess && !$zval[self::VALUE]->offsetExists($property)) ||
                    (\is_array($zval[self::VALUE]) && !isset($zval[self::VALUE][$property]) && !\array_key_exists($property, $zval[self::VALUE]))
                ) {
                    if (!$ignoreInvalidIndices) {
                        if (!\is_array($zval[self::VALUE])) {
                            if (!$zval[self::VALUE] instanceof \Traversable) {
                                throw new NoSuchIndexException(sprintf('Cannot read index "%s" while trying to traverse path "%s".', $property, (string) $propertyPath));
                            }

                            $zval[self::VALUE] = iterator_to_array($zval[self::VALUE]);
                        }

                        throw new NoSuchIndexException(sprintf('Cannot read index "%s" while trying to traverse path "%s". Available indices are "%s".', $property, (string) $propertyPath, print_r(array_keys($zval[self::VALUE]), true)));
                    }

                    if ($i + 1 < $propertyPath->getLength()) {
                        if (isset($zval[self::REF])) {
                            $zval[self::VALUE][$property] = [];
                            $zval[self::REF] = $zval[self::VALUE];
                        } else {
                            $zval[self::VALUE] = [$property => []];
                        }
                    }
                }

                $zval = $this->readIndex($zval, $property);
            } else {
                $zval = $this->readProperty($zval, $property, $this->ignoreInvalidProperty);
            }

            // the final value of the path must not be validated
            if ($i + 1 < $propertyPath->getLength() && !\is_object($zval[self::VALUE]) && !\is_array($zval[self::VALUE])) {
                throw new UnexpectedTypeException($zval[self::VALUE], $propertyPath, $i + 1);
            }

            if (isset($zval[self::REF]) && (0 === $i || isset($propertyValues[$i - 1][self::IS_REF_CHAINED]))) {
                // Set the IS_REF_CHAINED flag to true if:
                // current property is passed by reference and
                // it is the first element in the property path or
                // the IS_REF_CHAINED flag of its parent element is true
                // Basically, this flag is true only when the reference chain from the top element to current element is not broken
                $zval[self::IS_REF_CHAINED] = true;
            }

            $propertyValues[] = $zval;
        }

        return $propertyValues;
    }

    /**
     * Reads a key from an array-like structure.
     *
     * @param string|int $index The key to read
     *
     * @return array The array containing the value of the key
     *
     * @throws NoSuchIndexException If the array does not implement \ArrayAccess or it is not an array
     */
    private function readIndex(array $zval, $index)
    {
        if (!$zval[self::VALUE] instanceof \ArrayAccess && !\is_array($zval[self::VALUE])) {
            throw new NoSuchIndexException(sprintf('Cannot read index "%s" from object of type "%s" because it doesn\'t implement \ArrayAccess.', $index, \get_class($zval[self::VALUE])));
        }

        $result = self::$resultProto;

        if (isset($zval[self::VALUE][$index])) {
            $result[self::VALUE] = $zval[self::VALUE][$index];

            if (!isset($zval[self::REF])) {
                // Save creating references when doing read-only lookups
            } elseif (\is_array($zval[self::VALUE])) {
                $result[self::REF] = &$zval[self::REF][$index];
            } elseif (\is_object($result[self::VALUE])) {
                $result[self::REF] = $result[self::VALUE];
            }
        }

        return $result;
    }

    /**
     * Reads the a property from an object.
     *
     * @return array The array containing the value of the property
     *
     * @throws NoSuchPropertyException If $ignoreInvalidProperty is false and the property does not exist or is not public
     */
    private function readProperty(array $zval, string $property, bool $ignoreInvalidProperty = false)
    {
        if (!\is_object($zval[self::VALUE])) {
            throw new NoSuchPropertyException(sprintf('Cannot read property "%s" from an array. Maybe you intended to write the property path as "[%1$s]" instead.', $property));
        }

        $result = self::$resultProto;
        $object = $zval[self::VALUE];
        $access = $this->getReadAccessInfo(\get_class($object), $property);

        if (self::ACCESS_TYPE_METHOD === $access[self::ACCESS_TYPE]) {
            $result[self::VALUE] = $object->{$access[self::ACCESS_NAME]}();
        } elseif (self::ACCESS_TYPE_PROPERTY === $access[self::ACCESS_TYPE]) {
            $result[self::VALUE] = $object->{$access[self::ACCESS_NAME]};

            if ($access[self::ACCESS_REF] && isset($zval[self::REF])) {
                $result[self::REF] = &$object->{$access[self::ACCESS_NAME]};
            }
        } elseif (!$access[self::ACCESS_HAS_PROPERTY] && property_exists($object, $property)) {
            // Needed to support \stdClass instances. We need to explicitly
            // exclude $access[self::ACCESS_HAS_PROPERTY], otherwise if
            // a *protected* property was found on the class, property_exists()
            // returns true, consequently the following line will result in a
            // fatal error.

            $result[self::VALUE] = $object->$property;
            if (isset($zval[self::REF])) {
                $result[self::REF] = &$object->$property;
            }
        } elseif (self::ACCESS_TYPE_MAGIC === $access[self::ACCESS_TYPE]) {
            // we call the getter and hope the __call do the job
            $result[self::VALUE] = $object->{$access[self::ACCESS_NAME]}();
        } elseif (!$ignoreInvalidProperty) {
            throw new NoSuchPropertyException($access[self::ACCESS_NAME]);
        }

        // Objects are always passed around by reference
        if (isset($zval[self::REF]) && \is_object($result[self::VALUE])) {
            $result[self::REF] = $result[self::VALUE];
        }

        return $result;
    }

    /**
     * Guesses how to read the property value.
     *
     * @return array
     */
    private function getReadAccessInfo(string $class, string $property)
    {
        $key = str_replace('\\', '.', $class).'..'.$property;

        if (isset($this->readPropertyCache[$key])) {
            return $this->readPropertyCache[$key];
        }

        if ($this->cacheItemPool) {
            $item = $this->cacheItemPool->getItem(self::CACHE_PREFIX_READ.rawurlencode($key));
            if ($item->isHit()) {
                return $this->readPropertyCache[$key] = $item->get();
            }
        }

        $access = [];

        $reflClass = new \ReflectionClass($class);
        $access[self::ACCESS_HAS_PROPERTY] = $reflClass->hasProperty($property);
        $camelProp = $this->camelize($property);
        $getter = 'get'.$camelProp;
        $getsetter = lcfirst($camelProp); // jQuery style, e.g. read: last(), write: last($item)
        $isser = 'is'.$camelProp;
        $hasser = 'has'.$camelProp;
        $canAccessor = 'can'.$camelProp;

        if ($reflClass->hasMethod($getter) && $reflClass->getMethod($getter)->isPublic()) {
            $access[self::ACCESS_TYPE] = self::ACCESS_TYPE_METHOD;
            $access[self::ACCESS_NAME] = $getter;
        } elseif ($reflClass->hasMethod($getsetter) && $reflClass->getMethod($getsetter)->isPublic()) {
            $access[self::ACCESS_TYPE] = self::ACCESS_TYPE_METHOD;
            $access[self::ACCESS_NAME] = $getsetter;
        } elseif ($reflClass->hasMethod($isser) && $reflClass->getMethod($isser)->isPublic()) {
            $access[self::ACCESS_TYPE] = self::ACCESS_TYPE_METHOD;
            $access[self::ACCESS_NAME] = $isser;
        } elseif ($reflClass->hasMethod($hasser) && $reflClass->getMethod($hasser)->isPublic()) {
            $access[self::ACCESS_TYPE] = self::ACCESS_TYPE_METHOD;
            $access[self::ACCESS_NAME] = $hasser;
        } elseif ($reflClass->hasMethod($canAccessor) && $reflClass->getMethod($canAccessor)->isPublic()) {
            $access[self::ACCESS_TYPE] = self::ACCESS_TYPE_METHOD;
            $access[self::ACCESS_NAME] = $canAccessor;
        } elseif ($reflClass->hasMethod('__get') && $reflClass->getMethod('__get')->isPublic()) {
            $access[self::ACCESS_TYPE] = self::ACCESS_TYPE_PROPERTY;
            $access[self::ACCESS_NAME] = $property;
            $access[self::ACCESS_REF] = false;
        } elseif ($access[self::ACCESS_HAS_PROPERTY] && $reflClass->getProperty($property)->isPublic()) {
            $access[self::ACCESS_TYPE] = self::ACCESS_TYPE_PROPERTY;
            $access[self::ACCESS_NAME] = $property;
            $access[self::ACCESS_REF] = true;
        } elseif ($this->magicCall && $reflClass->hasMethod('__call') && $reflClass->getMethod('__call')->isPublic()) {
            // we call the getter and hope the __call do the job
            $access[self::ACCESS_TYPE] = self::ACCESS_TYPE_MAGIC;
            $access[self::ACCESS_NAME] = $getter;
        } else {
            $methods = [$getter, $getsetter, $isser, $hasser, '__get'];
            if ($this->magicCall) {
                $methods[] = '__call';
            }

            $access[self::ACCESS_TYPE] = self::ACCESS_TYPE_NOT_FOUND;
            $access[self::ACCESS_NAME] = sprintf(
                'Neither the property "%s" nor one of the methods "%s()" '.
                'exist and have public access in class "%s".',
                $property,
                implode('()", "', $methods),
                $reflClass->name
            );
        }

        if (isset($item)) {
            $this->cacheItemPool->save($item->set($access));
        }

        return $this->readPropertyCache[$key] = $access;
    }

    /**
     * Sets the value of an index in a given array-accessible value.
     *
     * @param string|int $index The index to write at
     * @param mixed      $value The value to write
     *
     * @throws NoSuchIndexException If the array does not implement \ArrayAccess or it is not an array
     */
    private function writeIndex(array $zval, $index, $value)
    {
        if (!$zval[self::VALUE] instanceof \ArrayAccess && !\is_array($zval[self::VALUE])) {
            throw new NoSuchIndexException(sprintf('Cannot modify index "%s" in object of type "%s" because it doesn\'t implement \ArrayAccess.', $index, \get_class($zval[self::VALUE])));
        }

        $zval[self::REF][$index] = $value;
    }

    /**
     * Sets the value of a property in the given object.
     *
     * @param mixed $value The value to write
     *
     * @throws NoSuchPropertyException if the property does not exist or is not public
     */
    private function writeProperty(array $zval, string $property, $value)
    {
        if (!\is_object($zval[self::VALUE])) {
            throw new NoSuchPropertyException(sprintf('Cannot write property "%s" to an array. Maybe you should write the property path as "[%1$s]" instead?', $property));
        }

        $object = $zval[self::VALUE];
        $access = $this->getWriteAccessInfo(\get_class($object), $property, $value);

        if (self::ACCESS_TYPE_METHOD === $access[self::ACCESS_TYPE]) {
            $object->{$access[self::ACCESS_NAME]}($value);
        } elseif (self::ACCESS_TYPE_PROPERTY === $access[self::ACCESS_TYPE]) {
            $object->{$access[self::ACCESS_NAME]} = $value;
        } elseif (self::ACCESS_TYPE_ADDER_AND_REMOVER === $access[self::ACCESS_TYPE]) {
            $this->writeCollection($zval, $property, $value, $access[self::ACCESS_ADDER], $access[self::ACCESS_REMOVER]);
        } elseif (!$access[self::ACCESS_HAS_PROPERTY] && property_exists($object, $property)) {
            // Needed to support \stdClass instances. We need to explicitly
            // exclude $access[self::ACCESS_HAS_PROPERTY], otherwise if
            // a *protected* property was found on the class, property_exists()
            // returns true, consequently the following line will result in a
            // fatal error.

            $object->$property = $value;
        } elseif (self::ACCESS_TYPE_MAGIC === $access[self::ACCESS_TYPE]) {
            $object->{$access[self::ACCESS_NAME]}($value);
        } elseif (self::ACCESS_TYPE_NOT_FOUND === $access[self::ACCESS_TYPE]) {
            throw new NoSuchPropertyException(sprintf('Could not determine access type for property "%s" in class "%s"%s', $property, \get_class($object), isset($access[self::ACCESS_NAME]) ? ': '.$access[self::ACCESS_NAME] : '.'));
        } else {
            throw new NoSuchPropertyException($access[self::ACCESS_NAME]);
        }
    }

    /**
     * Adjusts a collection-valued property by calling add*() and remove*() methods.
     */
<<<<<<< HEAD
    private function writeCollection(array $zval, string $property, $collection, string $addMethod, string $removeMethod)
=======
    private function writeCollection(array $zval, string $property, iterable $collection, string $addMethod, string $removeMethod)
>>>>>>> 7f62b7b8
    {
        // At this point the add and remove methods have been found
        $previousValue = $this->readProperty($zval, $property);
        $previousValue = $previousValue[self::VALUE];

        if ($previousValue instanceof \Traversable) {
            $previousValue = iterator_to_array($previousValue);
        }
        if ($previousValue && \is_array($previousValue)) {
            if (\is_object($collection)) {
                $collection = iterator_to_array($collection);
            }
            foreach ($previousValue as $key => $item) {
                if (!\in_array($item, $collection, true)) {
                    unset($previousValue[$key]);
                    $zval[self::VALUE]->{$removeMethod}($item);
                }
            }
        } else {
            $previousValue = false;
        }

        foreach ($collection as $item) {
            if (!$previousValue || !\in_array($item, $previousValue, true)) {
                $zval[self::VALUE]->{$addMethod}($item);
            }
        }
    }

    /**
     * Guesses how to write the property value.
     *
     * @param mixed $value
     */
    private function getWriteAccessInfo(string $class, string $property, $value): array
    {
        $useAdderAndRemover = \is_array($value) || $value instanceof \Traversable;
        $key = str_replace('\\', '.', $class).'..'.$property.'..'.(int) $useAdderAndRemover;

        if (isset($this->writePropertyCache[$key])) {
            return $this->writePropertyCache[$key];
        }

        if ($this->cacheItemPool) {
            $item = $this->cacheItemPool->getItem(self::CACHE_PREFIX_WRITE.rawurlencode($key));
            if ($item->isHit()) {
                return $this->writePropertyCache[$key] = $item->get();
            }
        }

        $access = [];

        $reflClass = new \ReflectionClass($class);
        $access[self::ACCESS_HAS_PROPERTY] = $reflClass->hasProperty($property);
        $camelized = $this->camelize($property);
        $singulars = (array) Inflector::singularize($camelized);
        $errors = [];

        if ($useAdderAndRemover) {
            foreach ($this->findAdderAndRemover($reflClass, $singulars) as $methods) {
                if (3 === \count($methods)) {
                    $access[self::ACCESS_TYPE] = self::ACCESS_TYPE_ADDER_AND_REMOVER;
                    $access[self::ACCESS_ADDER] = $methods[self::ACCESS_ADDER];
                    $access[self::ACCESS_REMOVER] = $methods[self::ACCESS_REMOVER];
                    break;
                }

                if (isset($methods[self::ACCESS_ADDER])) {
                    $errors[] = sprintf('The add method "%s" in class "%s" was found, but the corresponding remove method "%s" was not found', $methods['methods'][self::ACCESS_ADDER], $reflClass->name, $methods['methods'][self::ACCESS_REMOVER]);
                }

                if (isset($methods[self::ACCESS_REMOVER])) {
                    $errors[] = sprintf('The remove method "%s" in class "%s" was found, but the corresponding add method "%s" was not found', $methods['methods'][self::ACCESS_REMOVER], $reflClass->name, $methods['methods'][self::ACCESS_ADDER]);
                }
            }
        }

        if (!isset($access[self::ACCESS_TYPE])) {
            $setter = 'set'.$camelized;
            $getsetter = lcfirst($camelized); // jQuery style, e.g. read: last(), write: last($item)

            if ($this->isMethodAccessible($reflClass, $setter, 1)) {
                $access[self::ACCESS_TYPE] = self::ACCESS_TYPE_METHOD;
                $access[self::ACCESS_NAME] = $setter;
            } elseif ($this->isMethodAccessible($reflClass, $getsetter, 1)) {
                $access[self::ACCESS_TYPE] = self::ACCESS_TYPE_METHOD;
                $access[self::ACCESS_NAME] = $getsetter;
            } elseif ($this->isMethodAccessible($reflClass, '__set', 2)) {
                $access[self::ACCESS_TYPE] = self::ACCESS_TYPE_PROPERTY;
                $access[self::ACCESS_NAME] = $property;
            } elseif ($access[self::ACCESS_HAS_PROPERTY] && $reflClass->getProperty($property)->isPublic()) {
                $access[self::ACCESS_TYPE] = self::ACCESS_TYPE_PROPERTY;
                $access[self::ACCESS_NAME] = $property;
            } elseif ($this->magicCall && $this->isMethodAccessible($reflClass, '__call', 2)) {
                // we call the getter and hope the __call do the job
                $access[self::ACCESS_TYPE] = self::ACCESS_TYPE_MAGIC;
                $access[self::ACCESS_NAME] = $setter;
            } else {
                foreach ($this->findAdderAndRemover($reflClass, $singulars) as $methods) {
                    if (3 === \count($methods)) {
                        $errors[] = sprintf(
                            'The property "%s" in class "%s" can be defined with the methods "%s()" but '.
                            'the new value must be an array or an instance of \Traversable, '.
                            '"%s" given.',
                            $property,
                            $reflClass->name,
                            implode('()", "', [$methods[self::ACCESS_ADDER], $methods[self::ACCESS_REMOVER]]),
                            \is_object($value) ? \get_class($value) : \gettype($value)
                        );
                    }
                }

                if (!isset($access[self::ACCESS_NAME])) {
                    $access[self::ACCESS_TYPE] = self::ACCESS_TYPE_NOT_FOUND;

                    $triedMethods = [
                        $setter => 1,
                        $getsetter => 1,
                        '__set' => 2,
                        '__call' => 2,
                    ];

                    foreach ($singulars as $singular) {
                        $triedMethods['add'.$singular] = 1;
                        $triedMethods['remove'.$singular] = 1;
                    }

                    foreach ($triedMethods as $methodName => $parameters) {
                        if (!$reflClass->hasMethod($methodName)) {
                            continue;
                        }

                        $method = $reflClass->getMethod($methodName);

                        if (!$method->isPublic()) {
                            $errors[] = sprintf('The method "%s" in class "%s" was found but does not have public access', $methodName, $reflClass->name);
                            continue;
                        }

                        if ($method->getNumberOfRequiredParameters() > $parameters || $method->getNumberOfParameters() < $parameters) {
                            $errors[] = sprintf('The method "%s" in class "%s" requires %d arguments, but should accept only %d', $methodName, $reflClass->name, $method->getNumberOfRequiredParameters(), $parameters);
                        }
                    }

                    if (\count($errors)) {
                        $access[self::ACCESS_NAME] = implode('. ', $errors).'.';
                    } else {
                        $access[self::ACCESS_NAME] = sprintf(
                            'Neither the property "%s" nor one of the methods %s"%s()", "%s()", '.
                            '"__set()" or "__call()" exist and have public access in class "%s".',
                            $property,
                            implode('', array_map(function ($singular) {
                                return '"add'.$singular.'()"/"remove'.$singular.'()", ';
                            }, $singulars)),
                            $setter,
                            $getsetter,
                            $reflClass->name
                        );
                    }
                }
            }
        }

        if (isset($item)) {
            $this->cacheItemPool->save($item->set($access));
        }

        return $this->writePropertyCache[$key] = $access;
    }

    /**
     * Returns whether a property is writable in the given object.
     *
     * @param object $object The object to write to
     */
    private function isPropertyWritable($object, string $property): bool
    {
        if (!\is_object($object)) {
            return false;
        }

        $access = $this->getWriteAccessInfo(\get_class($object), $property, []);

        $isWritable = self::ACCESS_TYPE_METHOD === $access[self::ACCESS_TYPE]
            || self::ACCESS_TYPE_PROPERTY === $access[self::ACCESS_TYPE]
            || self::ACCESS_TYPE_ADDER_AND_REMOVER === $access[self::ACCESS_TYPE]
            || (!$access[self::ACCESS_HAS_PROPERTY] && property_exists($object, $property))
            || self::ACCESS_TYPE_MAGIC === $access[self::ACCESS_TYPE];

        if ($isWritable) {
            return true;
        }

        $access = $this->getWriteAccessInfo(\get_class($object), $property, '');

        return self::ACCESS_TYPE_METHOD === $access[self::ACCESS_TYPE]
            || self::ACCESS_TYPE_PROPERTY === $access[self::ACCESS_TYPE]
            || self::ACCESS_TYPE_ADDER_AND_REMOVER === $access[self::ACCESS_TYPE]
            || (!$access[self::ACCESS_HAS_PROPERTY] && property_exists($object, $property))
            || self::ACCESS_TYPE_MAGIC === $access[self::ACCESS_TYPE];
    }

    /**
     * Camelizes a given string.
     */
    private function camelize(string $string): string
    {
        return str_replace(' ', '', ucwords(str_replace('_', ' ', $string)));
    }

    /**
     * Searches for add and remove methods.
     *
     * @param \ReflectionClass $reflClass The reflection class for the given object
     * @param array            $singulars The singular form of the property name or null
     *
     * @return array|null An array containing the adder and remover when found, null otherwise
     */
    private function findAdderAndRemover(\ReflectionClass $reflClass, array $singulars)
    {
        foreach ($singulars as $singular) {
            $addMethod = 'add'.$singular;
            $removeMethod = 'remove'.$singular;
            $result = ['methods' => [self::ACCESS_ADDER => $addMethod, self::ACCESS_REMOVER => $removeMethod]];

            $addMethodFound = $this->isMethodAccessible($reflClass, $addMethod, 1);

            if ($addMethodFound) {
                $result[self::ACCESS_ADDER] = $addMethod;
            }

            $removeMethodFound = $this->isMethodAccessible($reflClass, $removeMethod, 1);

            if ($removeMethodFound) {
                $result[self::ACCESS_REMOVER] = $removeMethod;
            }

            yield $result;
        }
    }

    /**
     * Returns whether a method is public and has the number of required parameters.
     */
    private function isMethodAccessible(\ReflectionClass $class, string $methodName, int $parameters): bool
    {
        if ($class->hasMethod($methodName)) {
            $method = $class->getMethod($methodName);

            if ($method->isPublic()
                && $method->getNumberOfRequiredParameters() <= $parameters
                && $method->getNumberOfParameters() >= $parameters) {
                return true;
            }
        }

        return false;
    }

    /**
     * Gets a PropertyPath instance and caches it.
     *
     * @param string|PropertyPath $propertyPath
     */
    private function getPropertyPath($propertyPath): PropertyPath
    {
        if ($propertyPath instanceof PropertyPathInterface) {
            // Don't call the copy constructor has it is not needed here
            return $propertyPath;
        }

        if (isset($this->propertyPathCache[$propertyPath])) {
            return $this->propertyPathCache[$propertyPath];
        }

        if ($this->cacheItemPool) {
            $item = $this->cacheItemPool->getItem(self::CACHE_PREFIX_PROPERTY_PATH.rawurlencode($propertyPath));
            if ($item->isHit()) {
                return $this->propertyPathCache[$propertyPath] = $item->get();
            }
        }

        $propertyPathInstance = new PropertyPath($propertyPath);
        if (isset($item)) {
            $item->set($propertyPathInstance);
            $this->cacheItemPool->save($item);
        }

        return $this->propertyPathCache[$propertyPath] = $propertyPathInstance;
    }

    /**
     * Creates the APCu adapter if applicable.
     *
     * @return AdapterInterface
     *
     * @throws \LogicException When the Cache Component isn't available
     */
    public static function createCache(string $namespace, int $defaultLifetime, string $version, LoggerInterface $logger = null)
    {
        if (!class_exists('Symfony\Component\Cache\Adapter\ApcuAdapter')) {
            throw new \LogicException(sprintf('The Symfony Cache component must be installed to use %s().', __METHOD__));
        }

        if (!ApcuAdapter::isSupported()) {
            return new NullAdapter();
        }

        $apcu = new ApcuAdapter($namespace, $defaultLifetime / 5, $version);
        if ('cli' === \PHP_SAPI && !filter_var(ini_get('apc.enable_cli'), FILTER_VALIDATE_BOOLEAN)) {
            $apcu->setLogger(new NullLogger());
        } elseif (null !== $logger) {
            $apcu->setLogger($logger);
        }

        return $apcu;
    }
}<|MERGE_RESOLUTION|>--- conflicted
+++ resolved
@@ -557,11 +557,7 @@
     /**
      * Adjusts a collection-valued property by calling add*() and remove*() methods.
      */
-<<<<<<< HEAD
-    private function writeCollection(array $zval, string $property, $collection, string $addMethod, string $removeMethod)
-=======
     private function writeCollection(array $zval, string $property, iterable $collection, string $addMethod, string $removeMethod)
->>>>>>> 7f62b7b8
     {
         // At this point the add and remove methods have been found
         $previousValue = $this->readProperty($zval, $property);
