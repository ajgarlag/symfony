<?php

/*
 * This file is part of the Symfony package.
 *
 * (c) Fabien Potencier <fabien@symfony.com>
 *
 * For the full copyright and license information, please view the LICENSE
 * file that was distributed with this source code.
 */

namespace Symfony\Component\PropertyAccess\Tests;

use PHPUnit\Framework\TestCase;
use Symfony\Component\Cache\Adapter\ArrayAdapter;
use Symfony\Component\PropertyAccess\Exception\NoSuchIndexException;
use Symfony\Component\PropertyAccess\PropertyAccessor;
use Symfony\Component\PropertyAccess\Tests\Fixtures\TestClass;
use Symfony\Component\PropertyAccess\Tests\Fixtures\TestClassMagicCall;
use Symfony\Component\PropertyAccess\Tests\Fixtures\TestClassMagicGet;
use Symfony\Component\PropertyAccess\Tests\Fixtures\Ticket5775Object;
use Symfony\Component\PropertyAccess\Tests\Fixtures\TestClassSetValue;
use Symfony\Component\PropertyAccess\Tests\Fixtures\TestClassIsWritable;
use Symfony\Component\PropertyAccess\Tests\Fixtures\TestClassTypeErrorInsideCall;
use Symfony\Component\PropertyAccess\Tests\Fixtures\TypeHinted;

class PropertyAccessorTest extends TestCase
{
    /**
     * @var PropertyAccessor
     */
    private $propertyAccessor;

    protected function setUp()
    {
        $this->propertyAccessor = new PropertyAccessor();
    }

    public function getPathsWithUnexpectedType()
    {
        return array(
            array('', 'foobar'),
            array('foo', 'foobar'),
            array(null, 'foobar'),
            array(123, 'foobar'),
            array((object) array('prop' => null), 'prop.foobar'),
            array((object) array('prop' => (object) array('subProp' => null)), 'prop.subProp.foobar'),
            array(array('index' => null), '[index][foobar]'),
            array(array('index' => array('subIndex' => null)), '[index][subIndex][foobar]'),
        );
    }

    public function getPathsWithMissingProperty()
    {
        return array(
            array((object) array('firstName' => 'Bernhard'), 'lastName'),
            array((object) array('property' => (object) array('firstName' => 'Bernhard')), 'property.lastName'),
            array(array('index' => (object) array('firstName' => 'Bernhard')), '[index].lastName'),
            array(new TestClass('Bernhard'), 'protectedProperty'),
            array(new TestClass('Bernhard'), 'privateProperty'),
            array(new TestClass('Bernhard'), 'protectedAccessor'),
            array(new TestClass('Bernhard'), 'protectedIsAccessor'),
            array(new TestClass('Bernhard'), 'protectedHasAccessor'),
            array(new TestClass('Bernhard'), 'privateAccessor'),
            array(new TestClass('Bernhard'), 'privateIsAccessor'),
            array(new TestClass('Bernhard'), 'privateHasAccessor'),

            // Properties are not camelized
            array(new TestClass('Bernhard'), 'public_property'),
        );
    }

    public function getPathsWithMissingIndex()
    {
        return array(
            array(array('firstName' => 'Bernhard'), '[lastName]'),
            array(array(), '[index][lastName]'),
            array(array('index' => array()), '[index][lastName]'),
            array(array('index' => array('firstName' => 'Bernhard')), '[index][lastName]'),
            array((object) array('property' => array('firstName' => 'Bernhard')), 'property[lastName]'),
        );
    }

    /**
     * @dataProvider getValidPropertyPaths
     */
    public function testGetValue($objectOrArray, $path, $value)
    {
        $this->assertSame($value, $this->propertyAccessor->getValue($objectOrArray, $path));
    }

    /**
     * @dataProvider getPathsWithMissingProperty
     * @expectedException \Symfony\Component\PropertyAccess\Exception\NoSuchPropertyException
     */
    public function testGetValueThrowsExceptionIfPropertyNotFound($objectOrArray, $path)
    {
        $this->propertyAccessor->getValue($objectOrArray, $path);
    }

    /**
     * @dataProvider getPathsWithMissingIndex
     */
    public function testGetValueThrowsNoExceptionIfIndexNotFound($objectOrArray, $path)
    {
        $this->assertNull($this->propertyAccessor->getValue($objectOrArray, $path));
    }

    /**
     * @dataProvider getPathsWithMissingIndex
     * @expectedException \Symfony\Component\PropertyAccess\Exception\NoSuchIndexException
     */
    public function testGetValueThrowsExceptionIfIndexNotFoundAndIndexExceptionsEnabled($objectOrArray, $path)
    {
        $this->propertyAccessor = new PropertyAccessor(false, true);
        $this->propertyAccessor->getValue($objectOrArray, $path);
    }

    /**
     * @expectedException \Symfony\Component\PropertyAccess\Exception\NoSuchIndexException
     */
    public function testGetValueThrowsExceptionIfNotArrayAccess()
    {
        $this->propertyAccessor->getValue(new \stdClass(), '[index]');
    }

    public function testGetValueReadsMagicGet()
    {
        $this->assertSame('Bernhard', $this->propertyAccessor->getValue(new TestClassMagicGet('Bernhard'), 'magicProperty'));
    }

    public function testGetValueReadsArrayWithMissingIndexForCustomPropertyPath()
    {
        $object = new \ArrayObject();
        $array = array('child' => array('index' => $object));

        $this->assertNull($this->propertyAccessor->getValue($array, '[child][index][foo][bar]'));
        $this->assertSame(array(), $object->getArrayCopy());
    }

    // https://github.com/symfony/symfony/pull/4450
    public function testGetValueReadsMagicGetThatReturnsConstant()
    {
        $this->assertSame('constant value', $this->propertyAccessor->getValue(new TestClassMagicGet('Bernhard'), 'constantMagicProperty'));
    }

    public function testGetValueNotModifyObject()
    {
        $object = new \stdClass();
        $object->firstName = array('Bernhard');

        $this->assertNull($this->propertyAccessor->getValue($object, 'firstName[1]'));
        $this->assertSame(array('Bernhard'), $object->firstName);
    }

    public function testGetValueNotModifyObjectException()
    {
        $propertyAccessor = new PropertyAccessor(false, true);
        $object = new \stdClass();
        $object->firstName = array('Bernhard');

        try {
            $propertyAccessor->getValue($object, 'firstName[1]');
        } catch (NoSuchIndexException $e) {
        }

        $this->assertSame(array('Bernhard'), $object->firstName);
    }

    /**
     * @expectedException \Symfony\Component\PropertyAccess\Exception\NoSuchPropertyException
     */
    public function testGetValueDoesNotReadMagicCallByDefault()
    {
        $this->propertyAccessor->getValue(new TestClassMagicCall('Bernhard'), 'magicCallProperty');
    }

    public function testGetValueReadsMagicCallIfEnabled()
    {
        $this->propertyAccessor = new PropertyAccessor(true);

        $this->assertSame('Bernhard', $this->propertyAccessor->getValue(new TestClassMagicCall('Bernhard'), 'magicCallProperty'));
    }

    // https://github.com/symfony/symfony/pull/4450
    public function testGetValueReadsMagicCallThatReturnsConstant()
    {
        $this->propertyAccessor = new PropertyAccessor(true);

        $this->assertSame('constant value', $this->propertyAccessor->getValue(new TestClassMagicCall('Bernhard'), 'constantMagicCallProperty'));
    }

    /**
     * @dataProvider getPathsWithUnexpectedType
     * @expectedException \Symfony\Component\PropertyAccess\Exception\UnexpectedTypeException
     * @expectedExceptionMessage PropertyAccessor requires a graph of objects or arrays to operate on
     */
    public function testGetValueThrowsExceptionIfNotObjectOrArray($objectOrArray, $path)
    {
        $this->propertyAccessor->getValue($objectOrArray, $path);
    }

    /**
     * @dataProvider getValidPropertyPaths
     */
    public function testSetValue($objectOrArray, $path)
    {
        $this->propertyAccessor->setValue($objectOrArray, $path, 'Updated');

        $this->assertSame('Updated', $this->propertyAccessor->getValue($objectOrArray, $path));
    }

    /**
     * @dataProvider getPathsWithMissingProperty
     * @expectedException \Symfony\Component\PropertyAccess\Exception\NoSuchPropertyException
     */
    public function testSetValueThrowsExceptionIfPropertyNotFound($objectOrArray, $path)
    {
        $this->propertyAccessor->setValue($objectOrArray, $path, 'Updated');
    }

    /**
     * @dataProvider getPathsWithMissingIndex
     */
    public function testSetValueThrowsNoExceptionIfIndexNotFound($objectOrArray, $path)
    {
        $this->propertyAccessor->setValue($objectOrArray, $path, 'Updated');

        $this->assertSame('Updated', $this->propertyAccessor->getValue($objectOrArray, $path));
    }

    /**
     * @dataProvider getPathsWithMissingIndex
     */
    public function testSetValueThrowsNoExceptionIfIndexNotFoundAndIndexExceptionsEnabled($objectOrArray, $path)
    {
        $this->propertyAccessor = new PropertyAccessor(false, true);
        $this->propertyAccessor->setValue($objectOrArray, $path, 'Updated');

        $this->assertSame('Updated', $this->propertyAccessor->getValue($objectOrArray, $path));
    }

    /**
     * @expectedException \Symfony\Component\PropertyAccess\Exception\NoSuchIndexException
     */
    public function testSetValueThrowsExceptionIfNotArrayAccess()
    {
        $object = new \stdClass();

        $this->propertyAccessor->setValue($object, '[index]', 'Updated');
    }

    public function testSetValueUpdatesMagicSet()
    {
        $author = new TestClassMagicGet('Bernhard');

        $this->propertyAccessor->setValue($author, 'magicProperty', 'Updated');

        $this->assertEquals('Updated', $author->__get('magicProperty'));
    }

    /**
     * @expectedException \Symfony\Component\PropertyAccess\Exception\NoSuchPropertyException
     */
    public function testSetValueThrowsExceptionIfThereAreMissingParameters()
    {
        $object = new TestClass('Bernhard');

        $this->propertyAccessor->setValue($object, 'publicAccessorWithMoreRequiredParameters', 'Updated');
    }

    /**
     * @expectedException \Symfony\Component\PropertyAccess\Exception\NoSuchPropertyException
     */
    public function testSetValueDoesNotUpdateMagicCallByDefault()
    {
        $author = new TestClassMagicCall('Bernhard');

        $this->propertyAccessor->setValue($author, 'magicCallProperty', 'Updated');
    }

    public function testSetValueUpdatesMagicCallIfEnabled()
    {
        $this->propertyAccessor = new PropertyAccessor(true);

        $author = new TestClassMagicCall('Bernhard');

        $this->propertyAccessor->setValue($author, 'magicCallProperty', 'Updated');

        $this->assertEquals('Updated', $author->__call('getMagicCallProperty', array()));
    }

    /**
     * @dataProvider getPathsWithUnexpectedType
     * @expectedException \Symfony\Component\PropertyAccess\Exception\UnexpectedTypeException
     * @expectedExceptionMessage PropertyAccessor requires a graph of objects or arrays to operate on
     */
    public function testSetValueThrowsExceptionIfNotObjectOrArray($objectOrArray, $path)
    {
        $this->propertyAccessor->setValue($objectOrArray, $path, 'value');
    }

    public function testGetValueWhenArrayValueIsNull()
    {
        $this->propertyAccessor = new PropertyAccessor(false, true);
        $this->assertNull($this->propertyAccessor->getValue(array('index' => array('nullable' => null)), '[index][nullable]'));
    }

    /**
     * @dataProvider getValidPropertyPaths
     */
    public function testIsReadable($objectOrArray, $path)
    {
        $this->assertTrue($this->propertyAccessor->isReadable($objectOrArray, $path));
    }

    /**
     * @dataProvider getPathsWithMissingProperty
     */
    public function testIsReadableReturnsFalseIfPropertyNotFound($objectOrArray, $path)
    {
        $this->assertFalse($this->propertyAccessor->isReadable($objectOrArray, $path));
    }

    /**
     * @dataProvider getPathsWithMissingIndex
     */
    public function testIsReadableReturnsTrueIfIndexNotFound($objectOrArray, $path)
    {
        // Non-existing indices can be read. In this case, null is returned
        $this->assertTrue($this->propertyAccessor->isReadable($objectOrArray, $path));
    }

    /**
     * @dataProvider getPathsWithMissingIndex
     */
    public function testIsReadableReturnsFalseIfIndexNotFoundAndIndexExceptionsEnabled($objectOrArray, $path)
    {
        $this->propertyAccessor = new PropertyAccessor(false, true);

        // When exceptions are enabled, non-existing indices cannot be read
        $this->assertFalse($this->propertyAccessor->isReadable($objectOrArray, $path));
    }

    public function testIsReadableRecognizesMagicGet()
    {
        $this->assertTrue($this->propertyAccessor->isReadable(new TestClassMagicGet('Bernhard'), 'magicProperty'));
    }

    public function testIsReadableDoesNotRecognizeMagicCallByDefault()
    {
        $this->assertFalse($this->propertyAccessor->isReadable(new TestClassMagicCall('Bernhard'), 'magicCallProperty'));
    }

    public function testIsReadableRecognizesMagicCallIfEnabled()
    {
        $this->propertyAccessor = new PropertyAccessor(true);

        $this->assertTrue($this->propertyAccessor->isReadable(new TestClassMagicCall('Bernhard'), 'magicCallProperty'));
    }

    /**
     * @dataProvider getPathsWithUnexpectedType
     */
    public function testIsReadableReturnsFalseIfNotObjectOrArray($objectOrArray, $path)
    {
        $this->assertFalse($this->propertyAccessor->isReadable($objectOrArray, $path));
    }

    /**
     * @dataProvider getValidPropertyPaths
     */
    public function testIsWritable($objectOrArray, $path)
    {
        $this->assertTrue($this->propertyAccessor->isWritable($objectOrArray, $path));
    }

    /**
     * @dataProvider getPathsWithMissingProperty
     */
    public function testIsWritableReturnsFalseIfPropertyNotFound($objectOrArray, $path)
    {
        $this->assertFalse($this->propertyAccessor->isWritable($objectOrArray, $path));
    }

    /**
     * @dataProvider getPathsWithMissingIndex
     */
    public function testIsWritableReturnsTrueIfIndexNotFound($objectOrArray, $path)
    {
        // Non-existing indices can be written. Arrays are created on-demand.
        $this->assertTrue($this->propertyAccessor->isWritable($objectOrArray, $path));
    }

    /**
     * @dataProvider getPathsWithMissingIndex
     */
    public function testIsWritableReturnsTrueIfIndexNotFoundAndIndexExceptionsEnabled($objectOrArray, $path)
    {
        $this->propertyAccessor = new PropertyAccessor(false, true);

        // Non-existing indices can be written even if exceptions are enabled
        $this->assertTrue($this->propertyAccessor->isWritable($objectOrArray, $path));
    }

    public function testIsWritableRecognizesMagicSet()
    {
        $this->assertTrue($this->propertyAccessor->isWritable(new TestClassMagicGet('Bernhard'), 'magicProperty'));
    }

    public function testIsWritableDoesNotRecognizeMagicCallByDefault()
    {
        $this->assertFalse($this->propertyAccessor->isWritable(new TestClassMagicCall('Bernhard'), 'magicCallProperty'));
    }

    public function testIsWritableRecognizesMagicCallIfEnabled()
    {
        $this->propertyAccessor = new PropertyAccessor(true);

        $this->assertTrue($this->propertyAccessor->isWritable(new TestClassMagicCall('Bernhard'), 'magicCallProperty'));
    }

    /**
     * @dataProvider getPathsWithUnexpectedType
     */
    public function testIsWritableReturnsFalseIfNotObjectOrArray($objectOrArray, $path)
    {
        $this->assertFalse($this->propertyAccessor->isWritable($objectOrArray, $path));
    }

    public function getValidPropertyPaths()
    {
        return array(
            array(array('Bernhard', 'Schussek'), '[0]', 'Bernhard'),
            array(array('Bernhard', 'Schussek'), '[1]', 'Schussek'),
            array(array('firstName' => 'Bernhard'), '[firstName]', 'Bernhard'),
            array(array('index' => array('firstName' => 'Bernhard')), '[index][firstName]', 'Bernhard'),
            array((object) array('firstName' => 'Bernhard'), 'firstName', 'Bernhard'),
            array((object) array('property' => array('firstName' => 'Bernhard')), 'property[firstName]', 'Bernhard'),
            array(array('index' => (object) array('firstName' => 'Bernhard')), '[index].firstName', 'Bernhard'),
            array((object) array('property' => (object) array('firstName' => 'Bernhard')), 'property.firstName', 'Bernhard'),

            // Accessor methods
            array(new TestClass('Bernhard'), 'publicProperty', 'Bernhard'),
            array(new TestClass('Bernhard'), 'publicAccessor', 'Bernhard'),
            array(new TestClass('Bernhard'), 'publicAccessorWithDefaultValue', 'Bernhard'),
            array(new TestClass('Bernhard'), 'publicAccessorWithRequiredAndDefaultValue', 'Bernhard'),
            array(new TestClass('Bernhard'), 'publicIsAccessor', 'Bernhard'),
            array(new TestClass('Bernhard'), 'publicHasAccessor', 'Bernhard'),
            array(new TestClass('Bernhard'), 'publicGetSetter', 'Bernhard'),

            // Methods are camelized
            array(new TestClass('Bernhard'), 'public_accessor', 'Bernhard'),
            array(new TestClass('Bernhard'), '_public_accessor', 'Bernhard'),

            // Missing indices
            array(array('index' => array()), '[index][firstName]', null),
            array(array('root' => array('index' => array())), '[root][index][firstName]', null),

            // Special chars
            array(array('%!@$§.' => 'Bernhard'), '[%!@$§.]', 'Bernhard'),
            array(array('index' => array('%!@$§.' => 'Bernhard')), '[index][%!@$§.]', 'Bernhard'),
            array((object) array('%!@$§' => 'Bernhard'), '%!@$§', 'Bernhard'),
            array((object) array('property' => (object) array('%!@$§' => 'Bernhard')), 'property.%!@$§', 'Bernhard'),

            // nested objects and arrays
            array(array('foo' => new TestClass('bar')), '[foo].publicGetSetter', 'bar'),
            array(new TestClass(array('foo' => 'bar')), 'publicGetSetter[foo]', 'bar'),
            array(new TestClass(new TestClass('bar')), 'publicGetter.publicGetSetter', 'bar'),
            array(new TestClass(array('foo' => new TestClass('bar'))), 'publicGetter[foo].publicGetSetter', 'bar'),
            array(new TestClass(new TestClass(new TestClass('bar'))), 'publicGetter.publicGetter.publicGetSetter', 'bar'),
            array(new TestClass(array('foo' => array('baz' => new TestClass('bar')))), 'publicGetter[foo][baz].publicGetSetter', 'bar'),
        );
    }

    public function testTicket5755()
    {
        $object = new Ticket5775Object();

        $this->propertyAccessor->setValue($object, 'property', 'foobar');

        $this->assertEquals('foobar', $object->getProperty());
    }

    public function testSetValueDeepWithMagicGetter()
    {
        $obj = new TestClassMagicGet('foo');
        $obj->publicProperty = array('foo' => array('bar' => 'some_value'));
        $this->propertyAccessor->setValue($obj, 'publicProperty[foo][bar]', 'Updated');
        $this->assertSame('Updated', $obj->publicProperty['foo']['bar']);
    }

    public function getReferenceChainObjectsForSetValue()
    {
        return array(
            array(array('a' => array('b' => array('c' => 'old-value'))), '[a][b][c]', 'new-value'),
            array(new TestClassSetValue(new TestClassSetValue('old-value')), 'value.value', 'new-value'),
            array(new TestClassSetValue(array('a' => array('b' => array('c' => new TestClassSetValue('old-value'))))), 'value[a][b][c].value', 'new-value'),
            array(new TestClassSetValue(array('a' => array('b' => 'old-value'))), 'value[a][b]', 'new-value'),
            array(new \ArrayIterator(array('a' => array('b' => array('c' => 'old-value')))), '[a][b][c]', 'new-value'),
        );
    }

    /**
     * @dataProvider getReferenceChainObjectsForSetValue
     */
    public function testSetValueForReferenceChainIssue($object, $path, $value)
    {
        $this->propertyAccessor->setValue($object, $path, $value);

        $this->assertEquals($value, $this->propertyAccessor->getValue($object, $path));
    }

    public function getReferenceChainObjectsForIsWritable()
    {
        return array(
            array(new TestClassIsWritable(array('a' => array('b' => 'old-value'))), 'value[a][b]', false),
            array(new TestClassIsWritable(new \ArrayIterator(array('a' => array('b' => 'old-value')))), 'value[a][b]', true),
            array(new TestClassIsWritable(array('a' => array('b' => array('c' => new TestClassSetValue('old-value'))))), 'value[a][b][c].value', true),
        );
    }

    /**
     * @dataProvider getReferenceChainObjectsForIsWritable
     */
    public function testIsWritableForReferenceChainIssue($object, $path, $value)
    {
        $this->assertEquals($value, $this->propertyAccessor->isWritable($object, $path));
    }

    /**
     * @expectedException \Symfony\Component\PropertyAccess\Exception\InvalidArgumentException
     * @expectedExceptionMessage Expected argument of type "DateTime", "string" given
     */
    public function testThrowTypeError()
    {
        $object = new TypeHinted();

        $this->propertyAccessor->setValue($object, 'date', 'This is a string, \DateTime expected.');
    }

    public function testSetTypeHint()
    {
        $date = new \DateTime();
        $object = new TypeHinted();

        $this->propertyAccessor->setValue($object, 'date', $date);
        $this->assertSame($date, $object->getDate());
    }

    public function testArrayNotBeeingOverwritten()
    {
        $value = array('value1' => 'foo', 'value2' => 'bar');
        $object = new TestClass($value);

        $this->propertyAccessor->setValue($object, 'publicAccessor[value2]', 'baz');
        $this->assertSame('baz', $this->propertyAccessor->getValue($object, 'publicAccessor[value2]'));
        $this->assertSame(array('value1' => 'foo', 'value2' => 'baz'), $object->getPublicAccessor());
    }

    public function testCacheReadAccess()
    {
        $obj = new TestClass('foo');

        $propertyAccessor = new PropertyAccessor(false, false, new ArrayAdapter());
        $this->assertEquals('foo', $propertyAccessor->getValue($obj, 'publicGetSetter'));
        $propertyAccessor->setValue($obj, 'publicGetSetter', 'bar');
        $propertyAccessor->setValue($obj, 'publicGetSetter', 'baz');
        $this->assertEquals('baz', $propertyAccessor->getValue($obj, 'publicGetSetter'));
    }

    /**
     * @expectedException \Symfony\Component\PropertyAccess\Exception\InvalidArgumentException
     * @expectedExceptionMessage Expected argument of type "Countable", "string" given
     */
    public function testThrowTypeErrorWithInterface()
    {
        $object = new TypeHinted();

        $this->propertyAccessor->setValue($object, 'countable', 'This is a string, \Countable expected.');
    }

    /**
     * @requires PHP 7.0
<<<<<<< HEAD
     */
    public function testAnonymousClassRead()
    {
        $value = 'bar';

        $obj = $this->generateAnonymousClass($value);

        $propertyAccessor = new PropertyAccessor(false, false, new ArrayAdapter());

        $this->assertEquals($value, $propertyAccessor->getValue($obj, 'foo'));
    }

    /**
     * @requires PHP 7.0
     */
    public function testAnonymousClassWrite()
    {
        $value = 'bar';

        $obj = $this->generateAnonymousClass('');

        $propertyAccessor = new PropertyAccessor(false, false, new ArrayAdapter());
        $propertyAccessor->setValue($obj, 'foo', $value);

        $this->assertEquals($value, $propertyAccessor->getValue($obj, 'foo'));
    }

    private function generateAnonymousClass($value)
    {
        $obj = eval('return new class($value)
        {
            private $foo;

            public function __construct($foo)
            {
                $this->foo = $foo;
            }

            /**
             * @return mixed
             */
            public function getFoo()
            {
                return $this->foo;
            }

            /**
             * @param mixed $foo
             */
            public function setFoo($foo)
            {
                $this->foo = $foo;
            }
        };');

        return $obj;
=======
     * @expectedException \TypeError
     */
    public function testThrowTypeErrorInsideSetterCall()
    {
        $object = new TestClassTypeErrorInsideCall();

        $this->propertyAccessor->setValue($object, 'property', 'foo');
>>>>>>> 45b961de
    }
}<|MERGE_RESOLUTION|>--- conflicted
+++ resolved
@@ -582,7 +582,6 @@
 
     /**
      * @requires PHP 7.0
-<<<<<<< HEAD
      */
     public function testAnonymousClassRead()
     {
@@ -639,7 +638,9 @@
         };');
 
         return $obj;
-=======
+    }
+
+    /**
      * @expectedException \TypeError
      */
     public function testThrowTypeErrorInsideSetterCall()
@@ -647,6 +648,5 @@
         $object = new TestClassTypeErrorInsideCall();
 
         $this->propertyAccessor->setValue($object, 'property', 'foo');
->>>>>>> 45b961de
     }
 }