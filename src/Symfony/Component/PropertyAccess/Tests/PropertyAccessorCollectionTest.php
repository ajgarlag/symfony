--- conflicted
+++ resolved
@@ -45,28 +45,6 @@
     }
 }
 
-<<<<<<< HEAD
-=======
-class PropertyAccessorCollectionTest_CarCustomSingular
-{
-    public function addFoo($axis)
-    {
-    }
-
-    public function removeFoo($axis)
-    {
-    }
-
-    public function getAxes()
-    {
-    }
-}
-
-class PropertyAccessorCollectionTest_Engine
-{
-}
-
->>>>>>> 369aebf4
 class PropertyAccessorCollectionTest_CarOnlyAdder
 {
     public function addAxis($axis)
@@ -96,18 +74,6 @@
     }
 }
 
-<<<<<<< HEAD
-=======
-class PropertyAccessorCollectionTest_CarNoAdderAndRemoverWithProperty
-{
-    protected $axes = array();
-
-    public function getAxes()
-    {
-    }
-}
-
->>>>>>> 369aebf4
 class PropertyAccessorCollectionTest_CompositeCar
 {
     public function getStructure()
