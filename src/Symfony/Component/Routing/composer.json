--- conflicted
+++ resolved
@@ -37,14 +37,10 @@
         "doctrine/annotations": "For using the annotation loader"
     },
     "autoload": {
-<<<<<<< HEAD
-        "psr-4": { "Symfony\\Component\\Routing\\": "" }
-=======
-        "psr-0": { "Symfony\\Component\\Routing\\": "" },
+        "psr-4": { "Symfony\\Component\\Routing\\": "" },
         "exclude-from-classmap": [
             "/Tests/"
         ]
->>>>>>> ebd55fcb
     },
     "minimum-stability": "dev",
     "extra": {
