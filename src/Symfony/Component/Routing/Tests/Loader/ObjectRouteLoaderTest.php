--- conflicted
+++ resolved
@@ -12,11 +12,7 @@
 namespace Symfony\Component\Routing\Tests\Loader;
 
 use PHPUnit\Framework\TestCase;
-<<<<<<< HEAD
-=======
 use Symfony\Bridge\PhpUnit\ForwardCompatTestTrait;
-use Symfony\Component\Routing\Loader\ObjectRouteLoader;
->>>>>>> 1b56d7f0
 use Symfony\Component\Routing\Route;
 use Symfony\Component\Routing\RouteCollection;
 use Symfony\Component\Routing\Tests\Fixtures\TestObjectRouteLoader;
@@ -80,12 +76,8 @@
      */
     public function testExceptionWithoutSyntax(string $resourceString): void
     {
-<<<<<<< HEAD
+        $this->expectException('InvalidArgumentException');
         $loader = new TestObjectRouteLoader();
-=======
-        $this->expectException('InvalidArgumentException');
-        $loader = new ObjectRouteLoaderForTest();
->>>>>>> 1b56d7f0
         $loader->load($resourceString);
     }
 
@@ -103,24 +95,16 @@
 
     public function testExceptionOnNoObjectReturned()
     {
-<<<<<<< HEAD
+        $this->expectException('LogicException');
         $loader = new TestObjectRouteLoader();
-=======
-        $this->expectException('LogicException');
-        $loader = new ObjectRouteLoaderForTest();
->>>>>>> 1b56d7f0
         $loader->loaderMap = ['my_service' => 'NOT_AN_OBJECT'];
         $loader->load('my_service::method');
     }
 
     public function testExceptionOnBadMethod()
     {
-<<<<<<< HEAD
+        $this->expectException('BadMethodCallException');
         $loader = new TestObjectRouteLoader();
-=======
-        $this->expectException('BadMethodCallException');
-        $loader = new ObjectRouteLoaderForTest();
->>>>>>> 1b56d7f0
         $loader->loaderMap = ['my_service' => new \stdClass()];
         $loader->load('my_service::method');
     }
