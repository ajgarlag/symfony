<?php

/*
 * This file is part of the Symfony package.
 *
 * (c) Fabien Potencier <fabien@symfony.com>
 *
 * For the full copyright and license information, please view the LICENSE
 * file that was distributed with this source code.
 */

namespace Symfony\Component\Routing;

/**
 * A Route describes a route and its parameters.
 *
 * @author Fabien Potencier <fabien@symfony.com>
 * @author Tobias Schultze <http://tobion.de>
 */
class Route implements \Serializable
{
    /**
     * @var string
     */
    private $path = '/';

    /**
     * @var string
     */
    private $host = '';

    /**
     * @var array
     */
    private $schemes = array();

    /**
     * @var array
     */
    private $methods = array();

    /**
     * @var array
     */
    private $defaults = array();

    /**
     * @var array
     */
    private $requirements = array();

    /**
     * @var array
     */
    private $options = array();

    /**
     * @var null|CompiledRoute
     */
    private $compiled;

    /**
     * @var string
     */
    private $condition = '';

    /**
     * Constructor.
     *
     * Available options:
     *
     *  * compiler_class: A class name able to compile this route instance (RouteCompiler by default)
     *  * utf8:           Whether UTF-8 matching is enforced ot not
     *
     * @param string       $path         The path pattern to match
     * @param array        $defaults     An array of default parameter values
     * @param array        $requirements An array of requirements for parameters (regexes)
     * @param array        $options      An array of options
     * @param string       $host         The host pattern to match
     * @param string|array $schemes      A required URI scheme or an array of restricted schemes
     * @param string|array $methods      A required HTTP method or an array of restricted methods
     * @param string       $condition    A condition that should evaluate to true for the route to match
     */
    public function __construct($path, array $defaults = array(), array $requirements = array(), array $options = array(), $host = '', $schemes = array(), $methods = array(), $condition = '')
    {
        $this->setPath($path);
        $this->setDefaults($defaults);
        $this->setRequirements($requirements);
        $this->setOptions($options);
        $this->setHost($host);
        $this->setSchemes($schemes);
        $this->setMethods($methods);
        $this->setCondition($condition);
    }

    /**
     * {@inheritdoc}
     */
    public function serialize()
    {
        return serialize(array(
            'path' => $this->path,
            'host' => $this->host,
            'defaults' => $this->defaults,
            'requirements' => $this->requirements,
            'options' => $this->options,
            'schemes' => $this->schemes,
            'methods' => $this->methods,
            'condition' => $this->condition,
            'compiled' => $this->compiled,
        ));
    }

    /**
     * {@inheritdoc}
     */
    public function unserialize($serialized)
    {
<<<<<<< HEAD
        $data = unserialize($serialized, array('allowed_classes' => array(CompiledRoute::class)));
=======
        $data = unserialize($serialized);
>>>>>>> 265fc2a1
        $this->path = $data['path'];
        $this->host = $data['host'];
        $this->defaults = $data['defaults'];
        $this->requirements = $data['requirements'];
        $this->options = $data['options'];
        $this->schemes = $data['schemes'];
        $this->methods = $data['methods'];

        if (isset($data['condition'])) {
            $this->condition = $data['condition'];
        }
        if (isset($data['compiled'])) {
            $this->compiled = $data['compiled'];
        }
    }

    /**
     * Returns the pattern for the path.
     *
     * @return string The path pattern
     */
    public function getPath()
    {
        return $this->path;
    }

    /**
     * Sets the pattern for the path.
     *
     * This method implements a fluent interface.
     *
     * @param string $pattern The path pattern
     *
     * @return $this
     */
    public function setPath($pattern)
    {
        // A pattern must start with a slash and must not have multiple slashes at the beginning because the
        // generated path for this route would be confused with a network path, e.g. '//domain.com/path'.
        $this->path = '/'.ltrim(trim($pattern), '/');
        $this->compiled = null;

        return $this;
    }

    /**
     * Returns the pattern for the host.
     *
     * @return string The host pattern
     */
    public function getHost()
    {
        return $this->host;
    }

    /**
     * Sets the pattern for the host.
     *
     * This method implements a fluent interface.
     *
     * @param string $pattern The host pattern
     *
     * @return $this
     */
    public function setHost($pattern)
    {
        $this->host = (string) $pattern;
        $this->compiled = null;

        return $this;
    }

    /**
     * Returns the lowercased schemes this route is restricted to.
     * So an empty array means that any scheme is allowed.
     *
     * @return array The schemes
     */
    public function getSchemes()
    {
        return $this->schemes;
    }

    /**
     * Sets the schemes (e.g. 'https') this route is restricted to.
     * So an empty array means that any scheme is allowed.
     *
     * This method implements a fluent interface.
     *
     * @param string|array $schemes The scheme or an array of schemes
     *
     * @return $this
     */
    public function setSchemes($schemes)
    {
        $this->schemes = array_map('strtolower', (array) $schemes);
        $this->compiled = null;

        return $this;
    }

    /**
     * Checks if a scheme requirement has been set.
     *
     * @param string $scheme
     *
     * @return bool true if the scheme requirement exists, otherwise false
     */
    public function hasScheme($scheme)
    {
        return in_array(strtolower($scheme), $this->schemes, true);
    }

    /**
     * Returns the uppercased HTTP methods this route is restricted to.
     * So an empty array means that any method is allowed.
     *
     * @return array The methods
     */
    public function getMethods()
    {
        return $this->methods;
    }

    /**
     * Sets the HTTP methods (e.g. 'POST') this route is restricted to.
     * So an empty array means that any method is allowed.
     *
     * This method implements a fluent interface.
     *
     * @param string|array $methods The method or an array of methods
     *
     * @return $this
     */
    public function setMethods($methods)
    {
        $this->methods = array_map('strtoupper', (array) $methods);
        $this->compiled = null;

        return $this;
    }

    /**
     * Returns the options.
     *
     * @return array The options
     */
    public function getOptions()
    {
        return $this->options;
    }

    /**
     * Sets the options.
     *
     * This method implements a fluent interface.
     *
     * @param array $options The options
     *
     * @return $this
     */
    public function setOptions(array $options)
    {
        $this->options = array(
            'compiler_class' => 'Symfony\\Component\\Routing\\RouteCompiler',
        );

        return $this->addOptions($options);
    }

    /**
     * Adds options.
     *
     * This method implements a fluent interface.
     *
     * @param array $options The options
     *
     * @return $this
     */
    public function addOptions(array $options)
    {
        foreach ($options as $name => $option) {
            $this->options[$name] = $option;
        }
        $this->compiled = null;

        return $this;
    }

    /**
     * Sets an option value.
     *
     * This method implements a fluent interface.
     *
     * @param string $name  An option name
     * @param mixed  $value The option value
     *
     * @return $this
     */
    public function setOption($name, $value)
    {
        $this->options[$name] = $value;
        $this->compiled = null;

        return $this;
    }

    /**
     * Get an option value.
     *
     * @param string $name An option name
     *
     * @return mixed The option value or null when not given
     */
    public function getOption($name)
    {
        return isset($this->options[$name]) ? $this->options[$name] : null;
    }

    /**
     * Checks if an option has been set.
     *
     * @param string $name An option name
     *
     * @return bool true if the option is set, false otherwise
     */
    public function hasOption($name)
    {
        return array_key_exists($name, $this->options);
    }

    /**
     * Returns the defaults.
     *
     * @return array The defaults
     */
    public function getDefaults()
    {
        return $this->defaults;
    }

    /**
     * Sets the defaults.
     *
     * This method implements a fluent interface.
     *
     * @param array $defaults The defaults
     *
     * @return $this
     */
    public function setDefaults(array $defaults)
    {
        $this->defaults = array();

        return $this->addDefaults($defaults);
    }

    /**
     * Adds defaults.
     *
     * This method implements a fluent interface.
     *
     * @param array $defaults The defaults
     *
     * @return $this
     */
    public function addDefaults(array $defaults)
    {
        foreach ($defaults as $name => $default) {
            $this->defaults[$name] = $default;
        }
        $this->compiled = null;

        return $this;
    }

    /**
     * Gets a default value.
     *
     * @param string $name A variable name
     *
     * @return mixed The default value or null when not given
     */
    public function getDefault($name)
    {
        return isset($this->defaults[$name]) ? $this->defaults[$name] : null;
    }

    /**
     * Checks if a default value is set for the given variable.
     *
     * @param string $name A variable name
     *
     * @return bool true if the default value is set, false otherwise
     */
    public function hasDefault($name)
    {
        return array_key_exists($name, $this->defaults);
    }

    /**
     * Sets a default value.
     *
     * @param string $name    A variable name
     * @param mixed  $default The default value
     *
     * @return $this
     */
    public function setDefault($name, $default)
    {
        $this->defaults[$name] = $default;
        $this->compiled = null;

        return $this;
    }

    /**
     * Returns the requirements.
     *
     * @return array The requirements
     */
    public function getRequirements()
    {
        return $this->requirements;
    }

    /**
     * Sets the requirements.
     *
     * This method implements a fluent interface.
     *
     * @param array $requirements The requirements
     *
     * @return $this
     */
    public function setRequirements(array $requirements)
    {
        $this->requirements = array();

        return $this->addRequirements($requirements);
    }

    /**
     * Adds requirements.
     *
     * This method implements a fluent interface.
     *
     * @param array $requirements The requirements
     *
     * @return $this
     */
    public function addRequirements(array $requirements)
    {
        foreach ($requirements as $key => $regex) {
            $this->requirements[$key] = $this->sanitizeRequirement($key, $regex);
        }
        $this->compiled = null;

        return $this;
    }

    /**
     * Returns the requirement for the given key.
     *
     * @param string $key The key
     *
     * @return string|null The regex or null when not given
     */
    public function getRequirement($key)
    {
        return isset($this->requirements[$key]) ? $this->requirements[$key] : null;
    }

    /**
     * Checks if a requirement is set for the given key.
     *
     * @param string $key A variable name
     *
     * @return bool true if a requirement is specified, false otherwise
     */
    public function hasRequirement($key)
    {
        return array_key_exists($key, $this->requirements);
    }

    /**
     * Sets a requirement for the given key.
     *
     * @param string $key   The key
     * @param string $regex The regex
     *
     * @return $this
     */
    public function setRequirement($key, $regex)
    {
        $this->requirements[$key] = $this->sanitizeRequirement($key, $regex);
        $this->compiled = null;

        return $this;
    }

    /**
     * Returns the condition.
     *
     * @return string The condition
     */
    public function getCondition()
    {
        return $this->condition;
    }

    /**
     * Sets the condition.
     *
     * This method implements a fluent interface.
     *
     * @param string $condition The condition
     *
     * @return $this
     */
    public function setCondition($condition)
    {
        $this->condition = (string) $condition;
        $this->compiled = null;

        return $this;
    }

    /**
     * Compiles the route.
     *
     * @return CompiledRoute A CompiledRoute instance
     *
     * @throws \LogicException If the Route cannot be compiled because the
     *                         path or host pattern is invalid
     *
     * @see RouteCompiler which is responsible for the compilation process
     */
    public function compile()
    {
        if (null !== $this->compiled) {
            return $this->compiled;
        }

        $class = $this->getOption('compiler_class');

        return $this->compiled = $class::compile($this);
    }

    private function sanitizeRequirement($key, $regex)
    {
        if (!is_string($regex)) {
            throw new \InvalidArgumentException(sprintf('Routing requirement for "%s" must be a string.', $key));
        }

        if ('' !== $regex && '^' === $regex[0]) {
            $regex = (string) substr($regex, 1); // returns false for a single character
        }

        if ('$' === substr($regex, -1)) {
            $regex = substr($regex, 0, -1);
        }

        if ('' === $regex) {
            throw new \InvalidArgumentException(sprintf('Routing requirement for "%s" cannot be empty.', $key));
        }

        return $regex;
    }
}<|MERGE_RESOLUTION|>--- conflicted
+++ resolved
@@ -116,11 +116,7 @@
      */
     public function unserialize($serialized)
     {
-<<<<<<< HEAD
-        $data = unserialize($serialized, array('allowed_classes' => array(CompiledRoute::class)));
-=======
         $data = unserialize($serialized);
->>>>>>> 265fc2a1
         $this->path = $data['path'];
         $this->host = $data['host'];
         $this->defaults = $data['defaults'];
