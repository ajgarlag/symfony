--- conflicted
+++ resolved
@@ -180,22 +180,6 @@
      */
     public function supportsNormalization($data, $format = null, array $context = array())
     {
-<<<<<<< HEAD
-=======
-        if (\func_num_args() > 2) {
-            $context = \func_get_arg(2);
-        } else {
-            if (__CLASS__ !== \get_class($this)) {
-                $r = new \ReflectionMethod($this, __FUNCTION__);
-                if (__CLASS__ !== $r->getDeclaringClass()->getName()) {
-                    @trigger_error(sprintf('Method %s() will have a third `$context = array()` argument in version 4.0. Not defining it is deprecated since Symfony 3.3.', __METHOD__), E_USER_DEPRECATED);
-                }
-            }
-
-            $context = array();
-        }
-
->>>>>>> 4ccf8bcf
         return null !== $this->getNormalizer($data, $format, $context);
     }
 
@@ -204,22 +188,6 @@
      */
     public function supportsDenormalization($data, $type, $format = null, array $context = array())
     {
-<<<<<<< HEAD
-=======
-        if (\func_num_args() > 3) {
-            $context = \func_get_arg(3);
-        } else {
-            if (__CLASS__ !== \get_class($this)) {
-                $r = new \ReflectionMethod($this, __FUNCTION__);
-                if (__CLASS__ !== $r->getDeclaringClass()->getName()) {
-                    @trigger_error(sprintf('Method %s() will have a fourth `$context = array()` argument in version 4.0. Not defining it is deprecated since Symfony 3.3.', __METHOD__), E_USER_DEPRECATED);
-                }
-            }
-
-            $context = array();
-        }
-
->>>>>>> 4ccf8bcf
         return null !== $this->getDenormalizer($data, $type, $format, $context);
     }
 
@@ -281,22 +249,6 @@
      */
     public function supportsEncoding($format, array $context = array())
     {
-<<<<<<< HEAD
-=======
-        if (\func_num_args() > 1) {
-            $context = \func_get_arg(1);
-        } else {
-            if (__CLASS__ !== \get_class($this)) {
-                $r = new \ReflectionMethod($this, __FUNCTION__);
-                if (__CLASS__ !== $r->getDeclaringClass()->getName()) {
-                    @trigger_error(sprintf('Method %s() will have a second `$context = array()` argument in version 4.0. Not defining it is deprecated since Symfony 3.3.', __METHOD__), E_USER_DEPRECATED);
-                }
-            }
-
-            $context = array();
-        }
-
->>>>>>> 4ccf8bcf
         return $this->encoder->supportsEncoding($format, $context);
     }
 
@@ -305,22 +257,6 @@
      */
     public function supportsDecoding($format, array $context = array())
     {
-<<<<<<< HEAD
-=======
-        if (\func_num_args() > 1) {
-            $context = \func_get_arg(1);
-        } else {
-            if (__CLASS__ !== \get_class($this)) {
-                $r = new \ReflectionMethod($this, __FUNCTION__);
-                if (__CLASS__ !== $r->getDeclaringClass()->getName()) {
-                    @trigger_error(sprintf('Method %s() will have a second `$context = array()` argument in version 4.0. Not defining it is deprecated since Symfony 3.3.', __METHOD__), E_USER_DEPRECATED);
-                }
-            }
-
-            $context = array();
-        }
-
->>>>>>> 4ccf8bcf
         return $this->decoder->supportsDecoding($format, $context);
     }
 }