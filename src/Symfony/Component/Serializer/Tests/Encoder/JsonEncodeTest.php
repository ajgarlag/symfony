--- conflicted
+++ resolved
@@ -17,13 +17,7 @@
 
 class JsonEncodeTest extends TestCase
 {
-<<<<<<< HEAD
-    use ForwardCompatTestTrait;
-
     private $encode;
-=======
-    private $encoder;
->>>>>>> ce30848f
 
     protected function setUp()
     {
