<?php

namespace Symfony\Component\Serializer\Tests\Normalizer;

use PHPUnit\Framework\MockObject\MockObject;
use PHPUnit\Framework\TestCase;
use Symfony\Component\PropertyInfo\Extractor\PhpDocExtractor;
use Symfony\Component\Serializer\Encoder\JsonEncoder;
use Symfony\Component\Serializer\Mapping\AttributeMetadata;
use Symfony\Component\Serializer\Mapping\ClassMetadata;
use Symfony\Component\Serializer\Mapping\Factory\ClassMetadataFactoryInterface;
use Symfony\Component\Serializer\Normalizer\AbstractNormalizer;
use Symfony\Component\Serializer\Normalizer\ObjectNormalizer;
use Symfony\Component\Serializer\Normalizer\PropertyNormalizer;
use Symfony\Component\Serializer\Serializer;
use Symfony\Component\Serializer\Tests\Fixtures\AbstractNormalizerDummy;
use Symfony\Component\Serializer\Tests\Fixtures\Dummy;
use Symfony\Component\Serializer\Tests\Fixtures\IgnoreDummy;
use Symfony\Component\Serializer\Tests\Fixtures\NullableConstructorArgumentDummy;
use Symfony\Component\Serializer\Tests\Fixtures\StaticConstructorDummy;
use Symfony\Component\Serializer\Tests\Fixtures\StaticConstructorNormalizer;
use Symfony\Component\Serializer\Tests\Fixtures\VariadicConstructorTypedArgsDummy;

/**
 * Provides a dummy Normalizer which extends the AbstractNormalizer.
 *
 * @author Konstantin S. M. Möllers <ksm.moellers@gmail.com>
 */
class AbstractNormalizerTest extends TestCase
{
    /**
     * @var AbstractNormalizerDummy
     */
    private $normalizer;

    /**
     * @var ClassMetadataFactoryInterface|MockObject
     */
    private $classMetadata;

    protected function setUp(): void
    {
        $loader = $this->getMockBuilder('Symfony\Component\Serializer\Mapping\Loader\LoaderChain')->setConstructorArgs([[]])->getMock();
        $this->classMetadata = $this->getMockBuilder('Symfony\Component\Serializer\Mapping\Factory\ClassMetadataFactory')->setConstructorArgs([$loader])->getMock();
        $this->normalizer = new AbstractNormalizerDummy($this->classMetadata);
    }

    public function testGetAllowedAttributesAsString()
    {
        $classMetadata = new ClassMetadata('c');

        $a1 = new AttributeMetadata('a1');
        $classMetadata->addAttributeMetadata($a1);

        $a2 = new AttributeMetadata('a2');
        $a2->addGroup('test');
        $classMetadata->addAttributeMetadata($a2);

        $a3 = new AttributeMetadata('a3');
        $a3->addGroup('other');
        $classMetadata->addAttributeMetadata($a3);

        $a4 = new AttributeMetadata('a4');
        $a4->addGroup('test');
        $a4->addGroup('other');
        $classMetadata->addAttributeMetadata($a4);

        $this->classMetadata->method('getMetadataFor')->willReturn($classMetadata);

        $result = $this->normalizer->getAllowedAttributes('c', [AbstractNormalizer::GROUPS => ['test']], true);
        $this->assertEquals(['a2', 'a4'], $result);

        $result = $this->normalizer->getAllowedAttributes('c', [AbstractNormalizer::GROUPS => ['other']], true);
        $this->assertEquals(['a3', 'a4'], $result);
    }

    public function testGetAllowedAttributesAsObjects()
    {
        $classMetadata = new ClassMetadata('c');

        $a1 = new AttributeMetadata('a1');
        $classMetadata->addAttributeMetadata($a1);

        $a2 = new AttributeMetadata('a2');
        $a2->addGroup('test');
        $classMetadata->addAttributeMetadata($a2);

        $a3 = new AttributeMetadata('a3');
        $a3->addGroup('other');
        $classMetadata->addAttributeMetadata($a3);

        $a4 = new AttributeMetadata('a4');
        $a4->addGroup('test');
        $a4->addGroup('other');
        $classMetadata->addAttributeMetadata($a4);

        $this->classMetadata->method('getMetadataFor')->willReturn($classMetadata);

        $result = $this->normalizer->getAllowedAttributes('c', [AbstractNormalizer::GROUPS => ['test']], false);
        $this->assertEquals([$a2, $a4], $result);

        $result = $this->normalizer->getAllowedAttributes('c', [AbstractNormalizer::GROUPS => 'test'], false);
        $this->assertEquals([$a2, $a4], $result);

        $result = $this->normalizer->getAllowedAttributes('c', [AbstractNormalizer::GROUPS => ['other']], false);
        $this->assertEquals([$a3, $a4], $result);
    }

    public function testObjectWithStaticConstructor()
    {
        $normalizer = new StaticConstructorNormalizer();
        $dummy = $normalizer->denormalize(['foo' => 'baz'], StaticConstructorDummy::class);

        $this->assertInstanceOf(StaticConstructorDummy::class, $dummy);
        $this->assertEquals('baz', $dummy->quz);
        $this->assertNull($dummy->foo);
    }

    public function testObjectWithNullableConstructorArgument()
    {
        $normalizer = new ObjectNormalizer();
        $dummy = $normalizer->denormalize(['foo' => null], NullableConstructorArgumentDummy::class);

        $this->assertNull($dummy->getFoo());
    }

    /**
     * @dataProvider getNormalizer
     */
    public function testObjectWithVariadicConstructorTypedArguments(AbstractNormalizer $normalizer)
    {
        $d1 = new Dummy();
        $d1->foo = 'Foo';
        $d1->bar = 'Bar';
        $d1->baz = 'Baz';
        $d1->qux = 'Quz';
        $d2 = new Dummy();
        $d2->foo = 'FOO';
        $d2->bar = 'BAR';
        $d2->baz = 'BAZ';
        $d2->qux = 'QUZ';
        $obj = new VariadicConstructorTypedArgsDummy($d1, $d2);

        $serializer = new Serializer([$normalizer], [new JsonEncoder()]);
        $normalizer->setSerializer($serializer);
        $data = $serializer->serialize($obj, 'json');
        $dummy = $normalizer->denormalize(json_decode($data, true), VariadicConstructorTypedArgsDummy::class);
        $this->assertInstanceOf(VariadicConstructorTypedArgsDummy::class, $dummy);
        $this->assertCount(2, $dummy->getFoo());
        foreach ($dummy->getFoo() as $foo) {
            $this->assertInstanceOf(Dummy::class, $foo);
        }

        $dummy = $serializer->deserialize($data, VariadicConstructorTypedArgsDummy::class, 'json');
        $this->assertInstanceOf(VariadicConstructorTypedArgsDummy::class, $dummy);
        $this->assertCount(2, $dummy->getFoo());
        foreach ($dummy->getFoo() as $foo) {
            $this->assertInstanceOf(Dummy::class, $foo);
        }
    }

<<<<<<< HEAD
    public function testIgnore()
    {
        $classMetadata = new ClassMetadata(IgnoreDummy::class);
        $attributeMetadata = new AttributeMetadata('ignored1');
        $attributeMetadata->setIgnore(true);
        $classMetadata->addAttributeMetadata($attributeMetadata);
        $this->classMetadata->method('getMetadataFor')->willReturn($classMetadata);

        $dummy = new IgnoreDummy();
        $dummy->ignored1 = 'hello';

        $normalizer = new PropertyNormalizer($this->classMetadata);

        $this->assertSame([], $normalizer->normalize($dummy));
=======
    public function getNormalizer()
    {
        $extractor = new PhpDocExtractor();

        yield [new PropertyNormalizer()];
        yield [new PropertyNormalizer(null, null, $extractor)];
        yield [new ObjectNormalizer()];
        yield [new ObjectNormalizer(null, null, null, $extractor)];
>>>>>>> 803a257b
    }
}<|MERGE_RESOLUTION|>--- conflicted
+++ resolved
@@ -159,7 +159,16 @@
         }
     }
 
-<<<<<<< HEAD
+    public function getNormalizer()
+    {
+        $extractor = new PhpDocExtractor();
+
+        yield [new PropertyNormalizer()];
+        yield [new PropertyNormalizer(null, null, $extractor)];
+        yield [new ObjectNormalizer()];
+        yield [new ObjectNormalizer(null, null, null, $extractor)];
+    }
+
     public function testIgnore()
     {
         $classMetadata = new ClassMetadata(IgnoreDummy::class);
@@ -174,15 +183,5 @@
         $normalizer = new PropertyNormalizer($this->classMetadata);
 
         $this->assertSame([], $normalizer->normalize($dummy));
-=======
-    public function getNormalizer()
-    {
-        $extractor = new PhpDocExtractor();
-
-        yield [new PropertyNormalizer()];
-        yield [new PropertyNormalizer(null, null, $extractor)];
-        yield [new ObjectNormalizer()];
-        yield [new ObjectNormalizer(null, null, null, $extractor)];
->>>>>>> 803a257b
     }
 }