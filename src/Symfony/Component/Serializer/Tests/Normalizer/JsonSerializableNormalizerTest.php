<?php

/*
 * This file is part of the Symfony package.
 *
 * (c) Fabien Potencier <fabien@symfony.com>
 *
 * For the full copyright and license information, please view the LICENSE
 * file that was distributed with this source code.
 */

namespace Symfony\Component\Serializer\Tests\Normalizer;

use PHPUnit\Framework\TestCase;
use Symfony\Bridge\PhpUnit\ForwardCompatTestTrait;
use Symfony\Component\Serializer\Normalizer\JsonSerializableNormalizer;
use Symfony\Component\Serializer\Normalizer\NormalizerInterface;
use Symfony\Component\Serializer\SerializerInterface;
use Symfony\Component\Serializer\Tests\Fixtures\JsonSerializableDummy;

/**
 * @author Fred Cox <mcfedr@gmail.com>
 */
class JsonSerializableNormalizerTest extends TestCase
{
    use ForwardCompatTestTrait;

    /**
     * @var JsonSerializableNormalizer
     */
    private $normalizer;

    /**
     * @var \PHPUnit_Framework_MockObject_MockObject|SerializerInterface
     */
    private $serializer;

    private function doSetUp()
    {
        $this->createNormalizer();
    }

    private function createNormalizer(array $defaultContext = [])
    {
        $this->serializer = $this->getMockBuilder(JsonSerializerNormalizer::class)->getMock();
        $this->normalizer = new JsonSerializableNormalizer(null, null, $defaultContext);
        $this->normalizer->setSerializer($this->serializer);
    }

    public function testSupportNormalization()
    {
        $this->assertTrue($this->normalizer->supportsNormalization(new JsonSerializableDummy()));
        $this->assertFalse($this->normalizer->supportsNormalization(new \stdClass()));
    }

    public function testNormalize()
    {
        $this->serializer
            ->expects($this->once())
            ->method('normalize')
            ->willReturnCallback(function ($data) {
                $this->assertArraySubset(['foo' => 'a', 'bar' => 'b', 'baz' => 'c'], $data);

                return 'string_object';
            })
        ;

        $this->assertEquals('string_object', $this->normalizer->normalize(new JsonSerializableDummy()));
    }

    public function testCircularNormalize()
    {
<<<<<<< HEAD
        $this->doTestCircularNormalize();
    }

    /**
     * @expectedException \Symfony\Component\Serializer\Exception\CircularReferenceException
     */
    public function testLegacyCircularNormalize()
    {
        $this->doTestCircularNormalize(true);
    }

    /**
     * @expectedException \Symfony\Component\Serializer\Exception\CircularReferenceException
     */
    private function doTestCircularNormalize(bool $legacy = false)
    {
        $legacy ? $this->normalizer->setCircularReferenceLimit(1) : $this->createNormalizer([JsonSerializableNormalizer::CIRCULAR_REFERENCE_LIMIT => 1]);
=======
        $this->expectException('Symfony\Component\Serializer\Exception\CircularReferenceException');
        $this->normalizer->setCircularReferenceLimit(1);
>>>>>>> 8173dafd

        $this->serializer
            ->expects($this->once())
            ->method('normalize')
            ->willReturnCallback(function ($data, $format, $context) {
                $this->normalizer->normalize($data['qux'], $format, $context);

                return 'string_object';
            })
        ;

        $this->assertEquals('string_object', $this->normalizer->normalize(new JsonSerializableDummy()));
    }

    public function testInvalidDataThrowException()
    {
        $this->expectException('Symfony\Component\Serializer\Exception\InvalidArgumentException');
        $this->expectExceptionMessage('The object must implement "JsonSerializable".');
        $this->normalizer->normalize(new \stdClass());
    }
}

abstract class JsonSerializerNormalizer implements SerializerInterface, NormalizerInterface
{
}<|MERGE_RESOLUTION|>--- conflicted
+++ resolved
@@ -70,28 +70,18 @@
 
     public function testCircularNormalize()
     {
-<<<<<<< HEAD
         $this->doTestCircularNormalize();
     }
 
-    /**
-     * @expectedException \Symfony\Component\Serializer\Exception\CircularReferenceException
-     */
     public function testLegacyCircularNormalize()
     {
         $this->doTestCircularNormalize(true);
     }
 
-    /**
-     * @expectedException \Symfony\Component\Serializer\Exception\CircularReferenceException
-     */
     private function doTestCircularNormalize(bool $legacy = false)
     {
+        $this->expectException('Symfony\Component\Serializer\Exception\CircularReferenceException');
         $legacy ? $this->normalizer->setCircularReferenceLimit(1) : $this->createNormalizer([JsonSerializableNormalizer::CIRCULAR_REFERENCE_LIMIT => 1]);
-=======
-        $this->expectException('Symfony\Component\Serializer\Exception\CircularReferenceException');
-        $this->normalizer->setCircularReferenceLimit(1);
->>>>>>> 8173dafd
 
         $this->serializer
             ->expects($this->once())
