--- conflicted
+++ resolved
@@ -245,11 +245,7 @@
      *
      * @param \ReflectionMethod $method the method to check
      *
-<<<<<<< HEAD
      * @return bool whether the method is a getter or boolean getter.
-=======
-     * @return bool whether the method is a getter.
->>>>>>> be81a1d1
      */
     private function isGetMethod(\ReflectionMethod $method)
     {
