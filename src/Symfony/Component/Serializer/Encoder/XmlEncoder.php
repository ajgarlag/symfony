--- conflicted
+++ resolved
@@ -60,9 +60,9 @@
 
     private $defaultContext = [
         self::AS_COLLECTION => false,
-        self::DECODER_IGNORED_NODE_TYPES => [XML_PI_NODE, XML_COMMENT_NODE],
+        self::DECODER_IGNORED_NODE_TYPES => [\XML_PI_NODE, \XML_COMMENT_NODE],
         self::ENCODER_IGNORED_NODE_TYPES => [],
-        self::LOAD_OPTIONS => LIBXML_NONET | LIBXML_NOBLANKS,
+        self::LOAD_OPTIONS => \LIBXML_NONET | \LIBXML_NOBLANKS,
         self::REMOVE_EMPTY_TAGS => false,
         self::ROOT_NODE_NAME => 'response',
         self::TYPE_CAST_ATTRIBUTES => true,
@@ -78,25 +78,20 @@
     /**
      * @param array $defaultContext
      */
-    public function __construct($defaultContext = [], int $loadOptions = null, array $decoderIgnoredNodeTypes = [XML_PI_NODE, XML_COMMENT_NODE], array $encoderIgnoredNodeTypes = [])
-    {
-<<<<<<< HEAD
+    public function __construct($defaultContext = [], int $loadOptions = null, array $decoderIgnoredNodeTypes = [\XML_PI_NODE, \XML_COMMENT_NODE], array $encoderIgnoredNodeTypes = [])
+    {
         if (!\is_array($defaultContext)) {
-            @trigger_error('Passing configuration options directly to the constructor is deprecated since Symfony 4.2, use the default context instead.', E_USER_DEPRECATED);
+            @trigger_error('Passing configuration options directly to the constructor is deprecated since Symfony 4.2, use the default context instead.', \E_USER_DEPRECATED);
 
             $defaultContext = [
                 self::DECODER_IGNORED_NODE_TYPES => $decoderIgnoredNodeTypes,
                 self::ENCODER_IGNORED_NODE_TYPES => $encoderIgnoredNodeTypes,
-                self::LOAD_OPTIONS => $loadOptions ?? LIBXML_NONET | LIBXML_NOBLANKS,
+                self::LOAD_OPTIONS => $loadOptions ?? \LIBXML_NONET | \LIBXML_NOBLANKS,
                 self::ROOT_NODE_NAME => (string) $defaultContext,
             ];
         }
 
         $this->defaultContext = array_merge($this->defaultContext, $defaultContext);
-=======
-        $this->rootNodeName = $rootNodeName;
-        $this->loadOptions = null !== $loadOptions ? $loadOptions : \LIBXML_NONET | \LIBXML_NOBLANKS;
->>>>>>> 4351a706
     }
 
     /**
@@ -105,7 +100,7 @@
     public function encode($data, $format, array $context = [])
     {
         $encoderIgnoredNodeTypes = $context[self::ENCODER_IGNORED_NODE_TYPES] ?? $this->defaultContext[self::ENCODER_IGNORED_NODE_TYPES];
-        $ignorePiNode = \in_array(XML_PI_NODE, $encoderIgnoredNodeTypes, true);
+        $ignorePiNode = \in_array(\XML_PI_NODE, $encoderIgnoredNodeTypes, true);
         if ($data instanceof \DOMDocument) {
             return $data->saveXML($ignorePiNode ? $data->documentElement : null);
         }
@@ -162,11 +157,7 @@
             if (\XML_DOCUMENT_TYPE_NODE === $child->nodeType) {
                 throw new NotEncodableValueException('Document types are not allowed.');
             }
-<<<<<<< HEAD
             if (!$rootNode && !\in_array($child->nodeType, $decoderIgnoredNodeTypes, true)) {
-=======
-            if (!$rootNode && \XML_PI_NODE !== $child->nodeType) {
->>>>>>> 4351a706
                 $rootNode = $child;
             }
         }
@@ -229,7 +220,7 @@
      */
     public function setRootNodeName($name)
     {
-        @trigger_error(sprintf('The "%s()" method is deprecated since Symfony 4.2, use the context instead.', __METHOD__), E_USER_DEPRECATED);
+        @trigger_error(sprintf('The "%s()" method is deprecated since Symfony 4.2, use the context instead.', __METHOD__), \E_USER_DEPRECATED);
 
         $this->defaultContext[self::ROOT_NODE_NAME] = $name;
     }
@@ -243,7 +234,7 @@
      */
     public function getRootNodeName()
     {
-        @trigger_error(sprintf('The "%s()" method is deprecated since Symfony 4.2, use the context instead.', __METHOD__), E_USER_DEPRECATED);
+        @trigger_error(sprintf('The "%s()" method is deprecated since Symfony 4.2, use the context instead.', __METHOD__), \E_USER_DEPRECATED);
 
         return $this->defaultContext[self::ROOT_NODE_NAME];
     }
@@ -391,11 +382,7 @@
         $value = [];
         $decoderIgnoredNodeTypes = $context[self::DECODER_IGNORED_NODE_TYPES] ?? $this->defaultContext[self::DECODER_IGNORED_NODE_TYPES];
         foreach ($node->childNodes as $subnode) {
-<<<<<<< HEAD
             if (\in_array($subnode->nodeType, $decoderIgnoredNodeTypes, true)) {
-=======
-            if (\XML_PI_NODE === $subnode->nodeType) {
->>>>>>> 4351a706
                 continue;
             }
 
@@ -442,7 +429,7 @@
                 } elseif ('#' === $key) {
                     $append = $this->selectNodeType($parentNode, $data);
                 } elseif ('#comment' === $key) {
-                    if (!\in_array(XML_COMMENT_NODE, $encoderIgnoredNodeTypes, true)) {
+                    if (!\in_array(\XML_COMMENT_NODE, $encoderIgnoredNodeTypes, true)) {
                         $append = $this->appendComment($parentNode, $data);
                     }
                 } elseif (\is_array($data) && false === is_numeric($key)) {
