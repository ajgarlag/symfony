<?php

/*
 * This file is part of the Symfony package.
 *
 * (c) Fabien Potencier <fabien@symfony.com>
 *
 * For the full copyright and license information, please view the LICENSE
 * file that was distributed with this source code.
 */

namespace Symfony\Component\Mailer\Transport\Smtp\Stream;

use Symfony\Component\Mailer\Exception\TransportException;

/**
 * A stream supporting remote sockets.
 *
 * @author Fabien Potencier <fabien@symfony.com>
 * @author Chris Corbyn
 *
 * @internal
 */
final class SocketStream extends AbstractStream
{
    private $url;
    private $host = 'localhost';
    private $port = 465;
    private $timeout;
    private $tls = true;
    private $sourceIp;
    private $streamContextOptions = [];

    public function setTimeout(float $timeout): self
    {
        $this->timeout = $timeout;

        return $this;
    }

    public function getTimeout(): float
    {
        return $this->timeout ?? (float) ini_get('default_socket_timeout');
    }

    /**
     * Literal IPv6 addresses should be wrapped in square brackets.
     */
    public function setHost(string $host): self
    {
        $this->host = $host;

        return $this;
    }

    public function getHost(): string
    {
        return $this->host;
    }

    public function setPort(int $port): self
    {
        $this->port = $port;

        return $this;
    }

    public function getPort(): int
    {
        return $this->port;
    }

    /**
     * Sets the TLS/SSL on the socket (disables STARTTLS).
     */
    public function disableTls(): self
    {
        $this->tls = false;

        return $this;
    }

    public function isTLS(): bool
    {
        return $this->tls;
    }

    public function setStreamOptions(array $options): self
    {
        $this->streamContextOptions = $options;

        return $this;
    }

    public function getStreamOptions(): array
    {
        return $this->streamContextOptions;
    }

    /**
     * Sets the source IP.
     *
     * IPv6 addresses should be wrapped in square brackets.
     */
    public function setSourceIp(string $ip): self
    {
        $this->sourceIp = $ip;

        return $this;
    }

    /**
     * Returns the IP used to connect to the destination.
     */
    public function getSourceIp(): ?string
    {
        return $this->sourceIp;
    }

    public function initialize(): void
    {
        $this->url = $this->host.':'.$this->port;
        if ($this->tls) {
            $this->url = 'ssl://'.$this->url;
        }
        $options = [];
        if ($this->sourceIp) {
            $options['socket']['bindto'] = $this->sourceIp.':0';
        }
        if ($this->streamContextOptions) {
            $options = array_merge($options, $this->streamContextOptions);
        }
        // do it unconditionnally as it will be used by STARTTLS as well if supported
        $options['ssl']['crypto_method'] = $options['ssl']['crypto_method'] ?? \STREAM_CRYPTO_METHOD_TLS_CLIENT | \STREAM_CRYPTO_METHOD_TLSv1_2_CLIENT | \STREAM_CRYPTO_METHOD_TLSv1_1_CLIENT;
        $streamContext = stream_context_create($options);

        $timeout = $this->getTimeout();
        set_error_handler(function ($type, $msg) {
            throw new TransportException(sprintf('Connection could not be established with host "%s": ', $this->url).$msg);
        });
        try {
<<<<<<< HEAD
            $this->stream = stream_socket_client($this->url, $errno, $errstr, $timeout, STREAM_CLIENT_CONNECT, $streamContext);
=======
            $this->stream = stream_socket_client($this->url, $errno, $errstr, $this->timeout, \STREAM_CLIENT_CONNECT, $streamContext);
>>>>>>> 6c2a1c9a
        } finally {
            restore_error_handler();
        }

        stream_set_blocking($this->stream, true);
        stream_set_timeout($this->stream, $timeout);
        $this->in = &$this->stream;
        $this->out = &$this->stream;
    }

    public function startTLS(): bool
    {
        return (bool) stream_socket_enable_crypto($this->stream, true);
    }

    public function terminate(): void
    {
        if (null !== $this->stream) {
            fclose($this->stream);
        }

        parent::terminate();
    }

    protected function getReadConnectionDescription(): string
    {
        return $this->url;
    }
}<|MERGE_RESOLUTION|>--- conflicted
+++ resolved
@@ -139,11 +139,7 @@
             throw new TransportException(sprintf('Connection could not be established with host "%s": ', $this->url).$msg);
         });
         try {
-<<<<<<< HEAD
-            $this->stream = stream_socket_client($this->url, $errno, $errstr, $timeout, STREAM_CLIENT_CONNECT, $streamContext);
-=======
-            $this->stream = stream_socket_client($this->url, $errno, $errstr, $this->timeout, \STREAM_CLIENT_CONNECT, $streamContext);
->>>>>>> 6c2a1c9a
+            $this->stream = stream_socket_client($this->url, $errno, $errstr, $timeout, \STREAM_CLIENT_CONNECT, $streamContext);
         } finally {
             restore_error_handler();
         }
