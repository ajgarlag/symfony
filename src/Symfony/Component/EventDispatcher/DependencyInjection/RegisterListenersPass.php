--- conflicted
+++ resolved
@@ -76,12 +76,8 @@
         if ($container->hasParameter($this->eventAliasesParameter)) {
             $aliases = $container->getParameter($this->eventAliasesParameter);
         }
-<<<<<<< HEAD
+
         $globalDispatcherDefinition = $container->findDefinition($this->dispatcherService);
-=======
-
-        $definition = $container->findDefinition($this->dispatcherService);
->>>>>>> 241542e5
 
         foreach ($container->findTaggedServiceIds($this->listenerTag, true) as $id => $events) {
             $noPreload = 0;
