--- conflicted
+++ resolved
@@ -16,22 +16,15 @@
 
 abstract class AdapterTestCase extends CachePoolTest
 {
-<<<<<<< HEAD
-=======
     protected function setUp()
     {
         parent::setUp();
-
-        if (!array_key_exists('testDeferredSaveWithoutCommit', $this->skippedTests) && defined('HHVM_VERSION')) {
-            $this->skippedTests['testDeferredSaveWithoutCommit'] = 'Destructors are called late on HHVM.';
-        }
 
         if (!array_key_exists('testPrune', $this->skippedTests) && !$this->createCachePool() instanceof PruneableInterface) {
             $this->skippedTests['testPrune'] = 'Not a pruneable cache pool.';
         }
     }
 
->>>>>>> 44d1162d
     public function testDefaultLifeTime()
     {
         if (isset($this->skippedTests[__FUNCTION__])) {
