<?xml version="1.0" encoding="UTF-8"?>

<phpunit xmlns:xsi="http://www.w3.org/2001/XMLSchema-instance"
         xsi:noNamespaceSchemaLocation="http://schema.phpunit.de/4.1/phpunit.xsd"
         backupGlobals="false"
         colors="true"
         bootstrap="vendor/autoload.php"
         failOnRisky="true"
         failOnWarning="true"
>
    <php>
        <ini name="error_reporting" value="-1" />
        <env name="REDIS_HOST" value="localhost" />
        <env name="MEMCACHED_HOST" value="localhost" />
    </php>

    <testsuites>
        <testsuite name="Symfony Cache Component Test Suite">
            <directory>./Tests/</directory>
        </testsuite>
    </testsuites>

    <filter>
        <whitelist>
            <directory>./</directory>
            <exclude>
                <directory>./Tests</directory>
                <directory>./vendor</directory>
            </exclude>
        </whitelist>
    </filter>

    <listeners>
        <listener class="Symfony\Bridge\PhpUnit\SymfonyTestsListener">
            <arguments>
                <array>
<<<<<<< HEAD
                    <element><string>Cache\IntegrationTests</string></element>
                    <element><string>Doctrine\Common\Cache</string></element>
                    <element><string>Symfony\Component\Cache</string></element>
                    <element><string>Symfony\Component\Cache\Traits</string></element>
=======
                    <element key="time-sensitive">
                        <array>
                            <element><string>Cache\IntegrationTests</string></element>
                            <element><string>Doctrine\Common\Cache</string></element>
                        </array>
                    </element>
>>>>>>> 3ace3a99
                </array>
            </arguments>
        </listener>
    </listeners>
</phpunit><|MERGE_RESOLUTION|>--- conflicted
+++ resolved
@@ -34,19 +34,14 @@
         <listener class="Symfony\Bridge\PhpUnit\SymfonyTestsListener">
             <arguments>
                 <array>
-<<<<<<< HEAD
-                    <element><string>Cache\IntegrationTests</string></element>
-                    <element><string>Doctrine\Common\Cache</string></element>
-                    <element><string>Symfony\Component\Cache</string></element>
-                    <element><string>Symfony\Component\Cache\Traits</string></element>
-=======
                     <element key="time-sensitive">
                         <array>
                             <element><string>Cache\IntegrationTests</string></element>
                             <element><string>Doctrine\Common\Cache</string></element>
+                            <element><string>Symfony\Component\Cache</string></element>
+                            <element><string>Symfony\Component\Cache\Traits</string></element>
                         </array>
                     </element>
->>>>>>> 3ace3a99
                 </array>
             </arguments>
         </listener>
