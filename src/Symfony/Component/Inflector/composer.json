--- conflicted
+++ resolved
@@ -23,14 +23,9 @@
         }
     ],
     "require": {
-<<<<<<< HEAD
-        "php": "^7.2.5",
+        "php": ">=7.2.5",
         "symfony/deprecation-contracts": "^2.1",
         "symfony/string": "^5.1"
-=======
-        "php": ">=7.2.5",
-        "symfony/polyfill-ctype": "~1.8"
->>>>>>> b429b15e
     },
     "autoload": {
         "psr-4": { "Symfony\\Component\\Inflector\\": "" },
