--- conflicted
+++ resolved
@@ -42,13 +42,7 @@
         try {
             $messages = $this->yamlParser->parseFile($resource, Yaml::PARSE_CONSTANT);
         } catch (ParseException $e) {
-<<<<<<< HEAD
-            throw new InvalidResourceException(sprintf('Error parsing YAML, invalid file "%s".', $resource), 0, $e);
-=======
             throw new InvalidResourceException(sprintf('The file "%s" does not contain valid YAML', $resource).': '.$e->getMessage(), 0, $e);
-        } finally {
-            restore_error_handler();
->>>>>>> bd952b9c
         }
 
         if (null !== $messages && !\is_array($messages)) {
