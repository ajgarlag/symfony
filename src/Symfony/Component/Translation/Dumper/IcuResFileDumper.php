--- conflicted
+++ resolved
@@ -23,34 +23,7 @@
     /**
      * {@inheritdoc}
      */
-<<<<<<< HEAD
     protected $relativePathTemplate = '%domain%/%locale%.%extension%';
-=======
-    public function dump(MessageCatalogue $messages, $options = array())
-    {
-        if (!array_key_exists('path', $options)) {
-            throw new \InvalidArgumentException('The file dumper need a path options.');
-        }
-
-        // save a file for each domain
-        foreach ($messages->getDomains() as $domain) {
-            $file = $messages->getLocale().'.'.$this->getExtension();
-            $path = $options['path'].'/'.$domain.'/';
-
-            if (!is_dir($path) && !@mkdir($path) && !is_dir($path)) {
-                throw new \RuntimeException(sprintf('File Dumper was not able to create directory "%s"', $path));
-            }
-
-            // backup
-            if (file_exists($path.$file)) {
-                copy($path.$file, $path.$file.'~');
-            }
-
-            // save file
-            file_put_contents($path.$file, $this->format($messages, $domain));
-        }
-    }
->>>>>>> 7b097ae4
 
     /**
      * {@inheritdoc}
