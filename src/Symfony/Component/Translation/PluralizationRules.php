<?php

/*
 * This file is part of the Symfony package.
 *
 * (c) Fabien Potencier <fabien@symfony.com>
 *
 * For the full copyright and license information, please view the LICENSE
 * file that was distributed with this source code.
 */

namespace Symfony\Component\Translation;

/**
 * Returns the plural rules for a given locale.
 *
 * @author Fabien Potencier <fabien@symfony.com>
 */
class PluralizationRules
{
    private static $rules = array();

    /**
     * Returns the plural position to use for the given locale and number.
     *
     * @param int    $number The number
     * @param string $locale The locale
     *
     * @return int The plural position
     */
    public static function get($number, $locale)
    {
        if ('pt_BR' === $locale) {
            // temporary set a locale for brazilian
            $locale = 'xbr';
        }

        if (\strlen($locale) > 3) {
            $locale = substr($locale, 0, -\strlen(strrchr($locale, '_')));
        }

        if (isset(self::$rules[$locale])) {
            $return = \call_user_func(self::$rules[$locale], $number);

            if (!\is_int($return) || $return < 0) {
                return 0;
            }

            return $return;
        }

        /*
         * The plural rules are derived from code of the Zend Framework (2010-09-25),
         * which is subject to the new BSD license (http://framework.zend.com/license/new-bsd).
         * Copyright (c) 2005-2010 Zend Technologies USA Inc. (http://www.zend.com)
         */
        switch ($locale) {
            case 'az':
            case 'bo':
            case 'dz':
            case 'id':
            case 'ja':
            case 'jv':
            case 'ka':
            case 'km':
            case 'kn':
            case 'ko':
            case 'ms':
            case 'th':
            case 'tr':
            case 'vi':
            case 'zh':
                return 0;

            case 'af':
            case 'bn':
            case 'bg':
            case 'ca':
            case 'da':
            case 'de':
            case 'el':
            case 'en':
            case 'eo':
            case 'es':
            case 'et':
            case 'eu':
            case 'fa':
            case 'fi':
            case 'fo':
            case 'fur':
            case 'fy':
            case 'gl':
            case 'gu':
            case 'ha':
            case 'he':
            case 'hu':
            case 'is':
            case 'it':
            case 'ku':
            case 'lb':
            case 'ml':
            case 'mn':
            case 'mr':
            case 'nah':
            case 'nb':
            case 'ne':
            case 'nl':
            case 'nn':
            case 'no':
            case 'oc':
            case 'om':
            case 'or':
            case 'pa':
            case 'pap':
            case 'ps':
            case 'pt':
            case 'so':
            case 'sq':
            case 'sv':
            case 'sw':
            case 'ta':
            case 'te':
            case 'tk':
            case 'ur':
            case 'zu':
                return (1 == $number) ? 0 : 1;

            case 'am':
            case 'bh':
            case 'fil':
            case 'fr':
            case 'gun':
            case 'hi':
            case 'hy':
            case 'ln':
            case 'mg':
            case 'nso':
            case 'xbr':
            case 'ti':
            case 'wa':
                return ((0 == $number) || (1 == $number)) ? 0 : 1;

            case 'be':
            case 'bs':
            case 'hr':
            case 'ru':
            case 'sh':
            case 'sr':
            case 'uk':
                return ((1 == $number % 10) && (11 != $number % 100)) ? 0 : ((($number % 10 >= 2) && ($number % 10 <= 4) && (($number % 100 < 10) || ($number % 100 >= 20))) ? 1 : 2);

            case 'cs':
            case 'sk':
                return (1 == $number) ? 0 : ((($number >= 2) && ($number <= 4)) ? 1 : 2);

            case 'ga':
                return (1 == $number) ? 0 : ((2 == $number) ? 1 : 2);

            case 'lt':
                return ((1 == $number % 10) && (11 != $number % 100)) ? 0 : ((($number % 10 >= 2) && (($number % 100 < 10) || ($number % 100 >= 20))) ? 1 : 2);

            case 'sl':
                return (1 == $number % 100) ? 0 : ((2 == $number % 100) ? 1 : (((3 == $number % 100) || (4 == $number % 100)) ? 2 : 3));

            case 'mk':
                return (1 == $number % 10) ? 0 : 1;

            case 'mt':
                return (1 == $number) ? 0 : (((0 == $number) || (($number % 100 > 1) && ($number % 100 < 11))) ? 1 : ((($number % 100 > 10) && ($number % 100 < 20)) ? 2 : 3));

            case 'lv':
                return (0 == $number) ? 0 : (((1 == $number % 10) && (11 != $number % 100)) ? 1 : 2);

            case 'pl':
                return (1 == $number) ? 0 : ((($number % 10 >= 2) && ($number % 10 <= 4) && (($number % 100 < 12) || ($number % 100 > 14))) ? 1 : 2);

            case 'cy':
                return (1 == $number) ? 0 : ((2 == $number) ? 1 : (((8 == $number) || (11 == $number)) ? 2 : 3));

            case 'ro':
                return (1 == $number) ? 0 : (((0 == $number) || (($number % 100 > 0) && ($number % 100 < 20))) ? 1 : 2);

            case 'ar':
                return (0 == $number) ? 0 : ((1 == $number) ? 1 : ((2 == $number) ? 2 : ((($number % 100 >= 3) && ($number % 100 <= 10)) ? 3 : ((($number % 100 >= 11) && ($number % 100 <= 99)) ? 4 : 5))));

            default:
                return 0;
        }
    }

    /**
     * Overrides the default plural rule for a given locale.
     *
     * @param callable $rule   A PHP callable
     * @param string   $locale The locale
     */
    public static function set(callable $rule, $locale)
    {
        if ('pt_BR' === $locale) {
            // temporary set a locale for brazilian
            $locale = 'xbr';
        }

        if (\strlen($locale) > 3) {
            $locale = substr($locale, 0, -\strlen(strrchr($locale, '_')));
        }

<<<<<<< HEAD
=======
        if (!\is_callable($rule)) {
            throw new \LogicException('The given rule can not be called');
        }

>>>>>>> 82d13dae
        self::$rules[$locale] = $rule;
    }
}<|MERGE_RESOLUTION|>--- conflicted
+++ resolved
@@ -205,13 +205,6 @@
             $locale = substr($locale, 0, -\strlen(strrchr($locale, '_')));
         }
 
-<<<<<<< HEAD
-=======
-        if (!\is_callable($rule)) {
-            throw new \LogicException('The given rule can not be called');
-        }
-
->>>>>>> 82d13dae
         self::$rules[$locale] = $rule;
     }
 }