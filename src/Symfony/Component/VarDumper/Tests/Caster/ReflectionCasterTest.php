--- conflicted
+++ resolved
@@ -76,11 +76,7 @@
     \$b: & 123
   }
   file: "%sReflectionCasterTest.php"
-<<<<<<< HEAD
-  line: "65 to 65"
-=======
-  line: "64 to 64"
->>>>>>> 68415abf
+  line: "66 to 66"
 }
 EOTXT
             , $var
