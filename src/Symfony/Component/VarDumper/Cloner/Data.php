<?php

/*
 * This file is part of the Symfony package.
 *
 * (c) Fabien Potencier <fabien@symfony.com>
 *
 * For the full copyright and license information, please view the LICENSE
 * file that was distributed with this source code.
 */

namespace Symfony\Component\VarDumper\Cloner;

/**
 * @author Nicolas Grekas <p@tchwork.com>
 */
class Data
{
    private $data;
    private $maxDepth = 20;
    private $maxItemsPerDepth = -1;
    private $useRefHandles = -1;

    /**
     * @param array $data A array as returned by ClonerInterface::cloneVar()
     */
    public function __construct(array $data)
    {
        $this->data = $data;
    }

    /**
     * @return array The raw data structure
     */
    public function getRawData()
    {
        return $this->data;
    }

    /**
     * Returns a depth limited clone of $this.
     *
     * @param int $maxDepth The max dumped depth level
     *
     * @return self A clone of $this
     */
    public function withMaxDepth($maxDepth)
    {
        $data = clone $this;
        $data->maxDepth = (int) $maxDepth;

        return $data;
    }

    /**
     * Limits the number of elements per depth level.
     *
     * @param int $maxItemsPerDepth The max number of items dumped per depth level
     *
     * @return self A clone of $this
     */
    public function withMaxItemsPerDepth($maxItemsPerDepth)
    {
        $data = clone $this;
        $data->maxItemsPerDepth = (int) $maxItemsPerDepth;

        return $data;
    }

    /**
     * Enables/disables objects' identifiers tracking.
     *
     * @param bool $useRefHandles False to hide global ref. handles
     *
     * @return self A clone of $this
     */
    public function withRefHandles($useRefHandles)
    {
        $data = clone $this;
        $data->useRefHandles = $useRefHandles ? -1 : 0;

        return $data;
    }

    /**
<<<<<<< HEAD
=======
     * Returns a depth limited clone of $this.
     *
     * @param int  $maxDepth         The max dumped depth level
     * @param int  $maxItemsPerDepth The max number of items dumped per depth level
     * @param bool $useRefHandles    False to hide ref. handles
     *
     * @return self A depth limited clone of $this
     *
     * @deprecated since Symfony 2.7, to be removed in 3.0. Use withMaxDepth, withMaxItemsPerDepth or withRefHandles instead.
     */
    public function getLimitedClone($maxDepth, $maxItemsPerDepth, $useRefHandles = true)
    {
        @trigger_error('The '.__METHOD__.' method is deprecated since Symfony 2.7 and will be removed in 3.0. Use withMaxDepth, withMaxItemsPerDepth or withRefHandles methods instead.', E_USER_DEPRECATED);

        $data = clone $this;
        $data->maxDepth = (int) $maxDepth;
        $data->maxItemsPerDepth = (int) $maxItemsPerDepth;
        $data->useRefHandles = $useRefHandles ? -1 : 0;

        return $data;
    }

    /**
>>>>>>> 62714464
     * Dumps data with a DumperInterface dumper.
     */
    public function dump(DumperInterface $dumper)
    {
        $refs = array(0);
        $this->dumpItem($dumper, new Cursor(), $refs, $this->data[0][0]);
    }

    /**
     * Depth-first dumping of items.
     *
     * @param DumperInterface $dumper The dumper being used for dumping
     * @param Cursor          $cursor A cursor used for tracking dumper state position
     * @param array           &$refs  A map of all references discovered while dumping
     * @param mixed           $item   A Stub object or the original value being dumped
     */
    private function dumpItem($dumper, $cursor, &$refs, $item)
    {
        $cursor->refIndex = 0;
        $cursor->softRefTo = $cursor->softRefHandle = $cursor->softRefCount = 0;
        $cursor->hardRefTo = $cursor->hardRefHandle = $cursor->hardRefCount = 0;
        $firstSeen = true;

        if (!$item instanceof Stub) {
            $type = gettype($item);
        } elseif (Stub::TYPE_REF === $item->type) {
            if ($item->handle) {
                if (!isset($refs[$r = $item->handle - (PHP_INT_MAX >> 1)])) {
                    $cursor->refIndex = $refs[$r] = $cursor->refIndex ?: ++$refs[0];
                } else {
                    $firstSeen = false;
                }
                $cursor->hardRefTo = $refs[$r];
                $cursor->hardRefHandle = $this->useRefHandles & $item->handle;
                $cursor->hardRefCount = $item->refCount;
            }
            $type = $item->class ?: gettype($item->value);
            $item = $item->value;
        }
        if ($item instanceof Stub) {
            if ($item->refCount) {
                if (!isset($refs[$r = $item->handle])) {
                    $cursor->refIndex = $refs[$r] = $cursor->refIndex ?: ++$refs[0];
                } else {
                    $firstSeen = false;
                }
                $cursor->softRefTo = $refs[$r];
            }
            $cursor->softRefHandle = $this->useRefHandles & $item->handle;
            $cursor->softRefCount = $item->refCount;
            $cut = $item->cut;

            if ($item->position && $firstSeen) {
                $children = $this->data[$item->position];

                if ($cursor->stop) {
                    if ($cut >= 0) {
                        $cut += count($children);
                    }
                    $children = array();
                }
            } else {
                $children = array();
            }
            switch ($item->type) {
                case Stub::TYPE_STRING:
                    $dumper->dumpString($cursor, $item->value, Stub::STRING_BINARY === $item->class, $cut);
                    break;

                case Stub::TYPE_ARRAY:
                    $item = clone $item;
                    $item->type = $item->class;
                    $item->class = $item->value;
                    // No break;
                case Stub::TYPE_OBJECT:
                case Stub::TYPE_RESOURCE:
                    $withChildren = $children && $cursor->depth !== $this->maxDepth && $this->maxItemsPerDepth;
                    $dumper->enterHash($cursor, $item->type, $item->class, $withChildren);
                    if ($withChildren) {
                        $cut = $this->dumpChildren($dumper, $cursor, $refs, $children, $cut, $item->type);
                    } elseif ($children && 0 <= $cut) {
                        $cut += count($children);
                    }
                    $dumper->leaveHash($cursor, $item->type, $item->class, $withChildren, $cut);
                    break;

                default:
                    throw new \RuntimeException(sprintf('Unexpected Stub type: %s', $item->type));
            }
        } elseif ('array' === $type) {
            $dumper->enterHash($cursor, Cursor::HASH_INDEXED, 0, false);
            $dumper->leaveHash($cursor, Cursor::HASH_INDEXED, 0, false, 0);
        } elseif ('string' === $type) {
            $dumper->dumpString($cursor, $item, false, 0);
        } else {
            $dumper->dumpScalar($cursor, $type, $item);
        }
    }

    /**
     * Dumps children of hash structures.
     *
     * @param DumperInterface $dumper
     * @param Cursor          $parentCursor The cursor of the parent hash
     * @param array           &$refs        A map of all references discovered while dumping
     * @param array           $children     The children to dump
     * @param int             $hashCut      The number of items removed from the original hash
     * @param string          $hashType     A Cursor::HASH_* const
     *
     * @return int The final number of removed items
     */
    private function dumpChildren($dumper, $parentCursor, &$refs, $children, $hashCut, $hashType)
    {
        $cursor = clone $parentCursor;
        ++$cursor->depth;
        $cursor->hashType = $hashType;
        $cursor->hashIndex = 0;
        $cursor->hashLength = count($children);
        $cursor->hashCut = $hashCut;
        foreach ($children as $key => $child) {
            $cursor->hashKeyIsBinary = isset($key[0]) && !preg_match('//u', $key);
            $cursor->hashKey = $key;
            $this->dumpItem($dumper, $cursor, $refs, $child);
            if (++$cursor->hashIndex === $this->maxItemsPerDepth || $cursor->stop) {
                $parentCursor->stop = true;

                return $hashCut >= 0 ? $hashCut + $cursor->hashLength - $cursor->hashIndex : $hashCut;
            }
        }

        return $hashCut;
    }
}<|MERGE_RESOLUTION|>--- conflicted
+++ resolved
@@ -83,32 +83,6 @@
     }
 
     /**
-<<<<<<< HEAD
-=======
-     * Returns a depth limited clone of $this.
-     *
-     * @param int  $maxDepth         The max dumped depth level
-     * @param int  $maxItemsPerDepth The max number of items dumped per depth level
-     * @param bool $useRefHandles    False to hide ref. handles
-     *
-     * @return self A depth limited clone of $this
-     *
-     * @deprecated since Symfony 2.7, to be removed in 3.0. Use withMaxDepth, withMaxItemsPerDepth or withRefHandles instead.
-     */
-    public function getLimitedClone($maxDepth, $maxItemsPerDepth, $useRefHandles = true)
-    {
-        @trigger_error('The '.__METHOD__.' method is deprecated since Symfony 2.7 and will be removed in 3.0. Use withMaxDepth, withMaxItemsPerDepth or withRefHandles methods instead.', E_USER_DEPRECATED);
-
-        $data = clone $this;
-        $data->maxDepth = (int) $maxDepth;
-        $data->maxItemsPerDepth = (int) $maxItemsPerDepth;
-        $data->useRefHandles = $useRefHandles ? -1 : 0;
-
-        return $data;
-    }
-
-    /**
->>>>>>> 62714464
      * Dumps data with a DumperInterface dumper.
      */
     public function dump(DumperInterface $dumper)
